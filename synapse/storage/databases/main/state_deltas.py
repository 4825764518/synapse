--- conflicted
+++ resolved
@@ -162,12 +162,7 @@
     async def get_current_state_deltas_for_room(
         self, room_id: str, from_token: RoomStreamToken, to_token: RoomStreamToken
     ) -> List[StateDelta]:
-<<<<<<< HEAD
-        """Get the state deltas between that have happened between two
-        tokens."""
-=======
         """Get the state deltas between two tokens."""
->>>>>>> 81b2162c
 
         def get_current_state_deltas_for_room_txn(
             txn: LoggingTransaction,
