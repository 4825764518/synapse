--- conflicted
+++ resolved
@@ -88,7 +88,6 @@
 from synapse.util.caches.descriptors import cached, cachedList
 from synapse.util.caches.stream_change_cache import StreamChangeCache
 from synapse.util.cancellation import cancellable
-from synapse.util.iterutils import batch_iter
 
 if TYPE_CHECKING:
     from synapse.server import HomeServer
@@ -2095,14 +2094,10 @@
                 table="sliding_sync_room_metadata",
                 key_names=("room_id",),
                 key_values=[(room_id,) for room_id, _, _ in rows],
-<<<<<<< HEAD
-                value_names=("last_stream_ordering",),
-=======
                 value_names=(
                     "instance_name",
                     "last_stream_ordering",
                 ),
->>>>>>> 99cf1e7c
                 value_values=[
                     (
                         instance_name or "master",
