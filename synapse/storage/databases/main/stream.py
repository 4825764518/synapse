#
# This file is licensed under the Affero General Public License (AGPL) version 3.
#
# Copyright 2019 The Matrix.org Foundation C.I.C.
# Copyright 2017 Vector Creations Ltd
# Copyright 2014-2016 OpenMarket Ltd
# Copyright (C) 2023 New Vector, Ltd
#
# This program is free software: you can redistribute it and/or modify
# it under the terms of the GNU Affero General Public License as
# published by the Free Software Foundation, either version 3 of the
# License, or (at your option) any later version.
#
# See the GNU Affero General Public License for more details:
# <https://www.gnu.org/licenses/agpl-3.0.html>.
#
# Originally licensed under the Apache License, Version 2.0:
# <http://www.apache.org/licenses/LICENSE-2.0>.
#
# [This file includes modifications made by New Vector Limited]
#
#

""" This module is responsible for getting events from the DB for pagination
and event streaming.

The order it returns events in depend on whether we are streaming forwards or
are paginating backwards. We do this because we want to handle out of order
messages nicely, while still returning them in the correct order when we
paginate bacwards.

This is implemented by keeping two ordering columns: stream_ordering and
topological_ordering. Stream ordering is basically insertion/received order
(except for events from backfill requests). The topological_ordering is a
weak ordering of events based on the pdu graph.

This means that we have to have two different types of tokens, depending on
what sort order was used:
    - stream tokens are of the form: "s%d", which maps directly to the column
    - topological tokems: "t%d-%d", where the integers map to the topological
      and stream ordering columns respectively.
"""

import logging
from typing import (
    TYPE_CHECKING,
    AbstractSet,
    Any,
    Collection,
    Dict,
    Iterable,
    List,
    Mapping,
    Optional,
    Set,
    Tuple,
    cast,
    overload,
)

import attr
from immutabledict import immutabledict
from typing_extensions import Literal

from twisted.internet import defer

from synapse.api.constants import Direction, EventTypes, Membership
from synapse.api.filtering import Filter
from synapse.events import EventBase
from synapse.logging.context import make_deferred_yieldable, run_in_background
from synapse.logging.opentracing import trace
from synapse.storage._base import SQLBaseStore
from synapse.storage.database import (
    DatabasePool,
    LoggingDatabaseConnection,
    LoggingTransaction,
    make_in_list_sql_clause,
)
from synapse.storage.databases.main.events_worker import EventsWorkerStore
from synapse.storage.engines import BaseDatabaseEngine, PostgresEngine, Sqlite3Engine
from synapse.storage.util.id_generators import MultiWriterIdGenerator
<<<<<<< HEAD
from synapse.types import (
    JsonDict,
    PersistedEventPosition,
    RoomStreamToken,
    StrCollection,
)
from synapse.util.caches.descriptors import cached, cachedList
=======
from synapse.types import PersistedEventPosition, RoomStreamToken, StrCollection
from synapse.util.caches.descriptors import cached
>>>>>>> 81b2162c
from synapse.util.caches.stream_change_cache import StreamChangeCache
from synapse.util.cancellation import cancellable
from synapse.util.iterutils import batch_iter

if TYPE_CHECKING:
    from synapse.server import HomeServer

logger = logging.getLogger(__name__)


MAX_STREAM_SIZE = 1000


_STREAM_TOKEN = "stream"
_TOPOLOGICAL_TOKEN = "topological"


# Used as return values for pagination APIs
@attr.s(slots=True, frozen=True, auto_attribs=True)
class _EventDictReturn:
    event_id: str
    topological_ordering: Optional[int]
    stream_ordering: int


@attr.s(slots=True, frozen=True, auto_attribs=True)
class _EventsAround:
    events_before: List[EventBase]
    events_after: List[EventBase]
    start: RoomStreamToken
    end: RoomStreamToken


@attr.s(slots=True, frozen=True, auto_attribs=True)
class CurrentStateDeltaMembership:
    """
    Attributes:
        event_id: The "current" membership event ID in this room.
        event_pos: The position of the "current" membership event in the event stream.
        prev_event_id: The previous membership event in this room that was replaced by
            the "current" one. May be `None` if there was no previous membership event.
        room_id: The room ID of the membership event.
        membership: The membership state of the user in the room
        sender: The person who sent the membership event
    """

    room_id: str
    # Event
    event_id: Optional[str]
    event_pos: PersistedEventPosition
    membership: str
    sender: Optional[str]
    # Prev event
    prev_event_id: Optional[str]
    prev_event_pos: Optional[PersistedEventPosition]
    prev_membership: Optional[str]
    prev_sender: Optional[str]


def generate_pagination_where_clause(
    direction: Direction,
    column_names: Tuple[str, str],
    from_token: Optional[Tuple[Optional[int], int]],
    to_token: Optional[Tuple[Optional[int], int]],
    engine: BaseDatabaseEngine,
) -> str:
    """Creates an SQL expression to bound the columns by the pagination
    tokens.

    For example creates an SQL expression like:

        (6, 7) >= (topological_ordering, stream_ordering)
        AND (5, 3) < (topological_ordering, stream_ordering)

    would be generated for dir=b, from_token=(6, 7) and to_token=(5, 3).

    Note that tokens are considered to be after the row they are in, e.g. if
    a row A has a token T, then we consider A to be before T. This convention
    is important when figuring out inequalities for the generated SQL, and
    produces the following result:
        - If paginating forwards then we exclude any rows matching the from
          token, but include those that match the to token.
        - If paginating backwards then we include any rows matching the from
          token, but include those that match the to token.

    Args:
        direction: Whether we're paginating backwards or forwards.
        column_names: The column names to bound. Must *not* be user defined as
            these get inserted directly into the SQL statement without escapes.
        from_token: The start point for the pagination. This is an exclusive
            minimum bound if direction is forwards, and an inclusive maximum bound if
            direction is backwards.
        to_token: The endpoint point for the pagination. This is an inclusive
            maximum bound if direction is forwards, and an exclusive minimum bound if
            direction is backwards.
        engine: The database engine to generate the clauses for

    Returns:
        The sql expression
    """

    where_clause = []
    if from_token:
        where_clause.append(
            _make_generic_sql_bound(
                bound=">=" if direction == Direction.BACKWARDS else "<",
                column_names=column_names,
                values=from_token,
                engine=engine,
            )
        )

    if to_token:
        where_clause.append(
            _make_generic_sql_bound(
                bound="<" if direction == Direction.BACKWARDS else ">=",
                column_names=column_names,
                values=to_token,
                engine=engine,
            )
        )

    return " AND ".join(where_clause)


def generate_pagination_bounds(
    direction: Direction,
    from_token: Optional[RoomStreamToken],
    to_token: Optional[RoomStreamToken],
) -> Tuple[
    str, Optional[Tuple[Optional[int], int]], Optional[Tuple[Optional[int], int]]
]:
    """
    Generate a start and end point for this page of events.

    Args:
        direction: Whether pagination is going forwards or backwards.
        from_token: The token to start pagination at, or None to start at the first value.
        to_token: The token to end pagination at, or None to not limit the end point.

    Returns:
        A three tuple of:

            ASC or DESC for sorting of the query.

            The starting position as a tuple of ints representing
            (topological position, stream position) or None if no from_token was
            provided. The topological position may be None for live tokens.

            The end position in the same format as the starting position, or None
            if no to_token was provided.
    """

    # Tokens really represent positions between elements, but we use
    # the convention of pointing to the event before the gap. Hence
    # we have a bit of asymmetry when it comes to equalities.
    if direction == Direction.BACKWARDS:
        order = "DESC"
    else:
        order = "ASC"

    # The bounds for the stream tokens are complicated by the fact
    # that we need to handle the instance_map part of the tokens. We do this
    # by fetching all events between the min stream token and the maximum
    # stream token (as returned by `RoomStreamToken.get_max_stream_pos`) and
    # then filtering the results.
    from_bound: Optional[Tuple[Optional[int], int]] = None
    if from_token:
        if from_token.topological is not None:
            from_bound = from_token.as_historical_tuple()
        elif direction == Direction.BACKWARDS:
            from_bound = (
                None,
                from_token.get_max_stream_pos(),
            )
        else:
            from_bound = (
                None,
                from_token.stream,
            )

    to_bound: Optional[Tuple[Optional[int], int]] = None
    if to_token:
        if to_token.topological is not None:
            to_bound = to_token.as_historical_tuple()
        elif direction == Direction.BACKWARDS:
            to_bound = (
                None,
                to_token.stream,
            )
        else:
            to_bound = (
                None,
                to_token.get_max_stream_pos(),
            )

    return order, from_bound, to_bound


def generate_next_token(
    direction: Direction, last_topo_ordering: int, last_stream_ordering: int
) -> RoomStreamToken:
    """
    Generate the next room stream token based on the currently returned data.

    Args:
        direction: Whether pagination is going forwards or backwards.
        last_topo_ordering: The last topological ordering being returned.
        last_stream_ordering: The last stream ordering being returned.

    Returns:
        A new RoomStreamToken to return to the client.
    """
    if direction == Direction.BACKWARDS:
        # Tokens are positions between events.
        # This token points *after* the last event in the chunk.
        # We need it to point to the event before it in the chunk
        # when we are going backwards so we subtract one from the
        # stream part.
        last_stream_ordering -= 1
    return RoomStreamToken(topological=last_topo_ordering, stream=last_stream_ordering)


def _make_generic_sql_bound(
    bound: str,
    column_names: Tuple[str, str],
    values: Tuple[Optional[int], int],
    engine: BaseDatabaseEngine,
) -> str:
    """Create an SQL expression that bounds the given column names by the
    values, e.g. create the equivalent of `(1, 2) < (col1, col2)`.

    Only works with two columns.

    Older versions of SQLite don't support that syntax so we have to expand it
    out manually.

    Args:
        bound: The comparison operator to use. One of ">", "<", ">=",
            "<=", where the values are on the left and columns on the right.
        names: The column names. Must *not* be user defined
            as these get inserted directly into the SQL statement without
            escapes.
        values: The values to bound the columns by. If
            the first value is None then only creates a bound on the second
            column.
        engine: The database engine to generate the SQL for

    Returns:
        The SQL statement
    """

    assert bound in (">", "<", ">=", "<=")

    name1, name2 = column_names
    val1, val2 = values

    if val1 is None:
        val2 = int(val2)
        return "(%d %s %s)" % (val2, bound, name2)

    val1 = int(val1)
    val2 = int(val2)

    if isinstance(engine, PostgresEngine):
        # Postgres doesn't optimise ``(x < a) OR (x=a AND y<b)`` as well
        # as it optimises ``(x,y) < (a,b)`` on multicolumn indexes. So we
        # use the later form when running against postgres.
        return "((%d,%d) %s (%s,%s))" % (val1, val2, bound, name1, name2)

    # We want to generate queries of e.g. the form:
    #
    #   (val1 < name1 OR (val1 = name1 AND val2 <= name2))
    #
    # which is equivalent to (val1, val2) < (name1, name2)

    return """(
        {val1:d} {strict_bound} {name1}
        OR ({val1:d} = {name1} AND {val2:d} {bound} {name2})
    )""".format(
        name1=name1,
        val1=val1,
        name2=name2,
        val2=val2,
        strict_bound=bound[0],  # The first bound must always be strict equality here
        bound=bound,
    )


def _filter_results(
    lower_token: Optional[RoomStreamToken],
    upper_token: Optional[RoomStreamToken],
    instance_name: Optional[str],
    topological_ordering: int,
    stream_ordering: int,
) -> bool:
    """Returns True if the event persisted by the given instance at the given
    topological/stream_ordering falls between the two tokens (taking a None
    token to mean unbounded).

    Used to filter results from fetching events in the DB against the given
    tokens. This is necessary to handle the case where the tokens include
    position maps, which we handle by fetching more than necessary from the DB
    and then filtering (rather than attempting to construct a complicated SQL
    query).

    The `instance_name` arg is optional to handle historic rows, and is
    interpreted as if it was "master".
    """

    if instance_name is None:
        instance_name = "master"

    event_historical_tuple = (
        topological_ordering,
        stream_ordering,
    )

    if lower_token:
        if lower_token.topological is not None:
            # If these are historical tokens we compare the `(topological, stream)`
            # tuples.
            if event_historical_tuple <= lower_token.as_historical_tuple():
                return False

        else:
            # If these are live tokens we compare the stream ordering against the
            # writers stream position.
            if stream_ordering <= lower_token.get_stream_pos_for_instance(
                instance_name
            ):
                return False

    if upper_token:
        if upper_token.topological is not None:
            if upper_token.as_historical_tuple() < event_historical_tuple:
                return False
        else:
            if upper_token.get_stream_pos_for_instance(instance_name) < stream_ordering:
                return False

    return True


def _filter_results_by_stream(
    lower_token: Optional[RoomStreamToken],
    upper_token: Optional[RoomStreamToken],
    instance_name: Optional[str],
    stream_ordering: int,
) -> bool:
    """
    This function only works with "live" tokens with `stream_ordering` only. See
    `_filter_results(...)` if you want to work with all tokens.

    Returns True if the event persisted by the given instance at the given
    stream_ordering falls between the two tokens (taking a None
    token to mean unbounded).

    Used to filter results from fetching events in the DB against the given
    tokens. This is necessary to handle the case where the tokens include
    position maps, which we handle by fetching more than necessary from the DB
    and then filtering (rather than attempting to construct a complicated SQL
    query).

    The `instance_name` arg is optional to handle historic rows, and is
    interpreted as if it was "master".
    """

    if instance_name is None:
        instance_name = "master"

    if lower_token:
        assert lower_token.topological is None

        # If these are live tokens we compare the stream ordering against the
        # writers stream position.
        if stream_ordering <= lower_token.get_stream_pos_for_instance(instance_name):
            return False

    if upper_token:
        assert upper_token.topological is None

        if upper_token.get_stream_pos_for_instance(instance_name) < stream_ordering:
            return False

    return True


def filter_to_clause(event_filter: Optional[Filter]) -> Tuple[str, List[str]]:
    # NB: This may create SQL clauses that don't optimise well (and we don't
    # have indices on all possible clauses). E.g. it may create
    # "room_id == X AND room_id != X", which postgres doesn't optimise.

    if not event_filter:
        return "", []

    clauses = []
    args = []

    # Handle event types with potential wildcard characters
    if event_filter.types:
        type_clauses = []
        for typ in event_filter.types:
            if "*" in typ:
                type_clauses.append("event.type LIKE ?")
                typ = typ.replace("*", "%")  # Replace * with % for SQL LIKE pattern
            else:
                type_clauses.append("event.type = ?")
            args.append(typ)
        clauses.append("(%s)" % " OR ".join(type_clauses))

    # Handle event types to exclude with potential wildcard characters
    for typ in event_filter.not_types:
        if "*" in typ:
            clauses.append("event.type NOT LIKE ?")
            typ = typ.replace("*", "%")
        else:
            clauses.append("event.type != ?")
        args.append(typ)

    if event_filter.senders:
        clauses.append(
            "(%s)" % " OR ".join("event.sender = ?" for _ in event_filter.senders)
        )
        args.extend(event_filter.senders)

    for sender in event_filter.not_senders:
        clauses.append("event.sender != ?")
        args.append(sender)

    if event_filter.rooms:
        clauses.append(
            "(%s)" % " OR ".join("event.room_id = ?" for _ in event_filter.rooms)
        )
        args.extend(event_filter.rooms)

    for room_id in event_filter.not_rooms:
        clauses.append("event.room_id != ?")
        args.append(room_id)

    if event_filter.contains_url:
        clauses.append("event.contains_url = ?")
        args.append(event_filter.contains_url)

    # We're only applying the "labels" filter on the database query, because applying the
    # "not_labels" filter via a SQL query is non-trivial. Instead, we let
    # event_filter.check_fields apply it, which is not as efficient but makes the
    # implementation simpler.
    if event_filter.labels:
        clauses.append("(%s)" % " OR ".join("label = ?" for _ in event_filter.labels))
        args.extend(event_filter.labels)

    # Filter on relation_senders / relation types from the joined tables.
    if event_filter.related_by_senders:
        clauses.append(
            "(%s)"
            % " OR ".join(
                "related_event.sender = ?" for _ in event_filter.related_by_senders
            )
        )
        args.extend(event_filter.related_by_senders)

    if event_filter.related_by_rel_types:
        clauses.append(
            "(%s)"
            % " OR ".join(
                "relation_type = ?" for _ in event_filter.related_by_rel_types
            )
        )
        args.extend(event_filter.related_by_rel_types)

    if event_filter.rel_types:
        clauses.append(
            "(%s)"
            % " OR ".join(
                "event_relation.relation_type = ?" for _ in event_filter.rel_types
            )
        )
        args.extend(event_filter.rel_types)

    if event_filter.not_rel_types:
        clauses.append(
            "((%s) OR event_relation.relation_type IS NULL)"
            % " AND ".join(
                "event_relation.relation_type != ?" for _ in event_filter.not_rel_types
            )
        )
        args.extend(event_filter.not_rel_types)

    return " AND ".join(clauses), args


class StreamWorkerStore(EventsWorkerStore, SQLBaseStore):
    def __init__(
        self,
        database: DatabasePool,
        db_conn: LoggingDatabaseConnection,
        hs: "HomeServer",
    ):
        super().__init__(database, db_conn, hs)

        self._instance_name = hs.get_instance_name()
        self._send_federation = hs.should_send_federation()
        self._federation_shard_config = hs.config.worker.federation_shard_config

        # If we're a process that sends federation we may need to reset the
        # `federation_stream_position` table to match the current sharding
        # config. We don't do this now as otherwise two processes could conflict
        # during startup which would cause one to die.
        self._need_to_reset_federation_stream_positions = self._send_federation

        events_max = self.get_room_max_stream_ordering()
        event_cache_prefill, min_event_val = self.db_pool.get_cache_dict(
            db_conn,
            "events",
            entity_column="room_id",
            stream_column="stream_ordering",
            max_value=events_max,
        )
        self._events_stream_cache = StreamChangeCache(
            "EventsRoomStreamChangeCache",
            min_event_val,
            prefilled_cache=event_cache_prefill,
        )
        self._membership_stream_cache = StreamChangeCache(
            "MembershipStreamChangeCache", events_max
        )

        self._stream_order_on_start = self.get_room_max_stream_ordering()
        self._min_stream_order_on_start = self.get_room_min_stream_ordering()

        database.updates.register_background_update_handler(
            "sliding_sync_room_metadata", self._sliding_sync_room_metadata_bg_update
        )

    def get_room_max_stream_ordering(self) -> int:
        """Get the stream_ordering of regular events that we have committed up to

        Returns the maximum stream id such that all stream ids less than or
        equal to it have been successfully persisted.
        """
        return self._stream_id_gen.get_current_token()

    def get_room_min_stream_ordering(self) -> int:
        """Get the stream_ordering of backfilled events that we have committed up to

        Backfilled events use *negative* stream orderings, so this returns the
        minimum negative stream id such that all stream ids greater than or
        equal to it have been successfully persisted.
        """
        return self._backfill_id_gen.get_current_token()

    def get_room_max_token(self) -> RoomStreamToken:
        """Get a `RoomStreamToken` that marks the current maximum persisted
        position of the events stream. Useful to get a token that represents
        "now".

        The token returned is a "live" token that may have an instance_map
        component.
        """

        min_pos = self._stream_id_gen.get_current_token()

        positions = {}
        if isinstance(self._stream_id_gen, MultiWriterIdGenerator):
            # The `min_pos` is the minimum position that we know all instances
            # have finished persisting to, so we only care about instances whose
            # positions are ahead of that. (Instance positions can be behind the
            # min position as there are times we can work out that the minimum
            # position is ahead of the naive minimum across all current
            # positions. See MultiWriterIdGenerator for details)
            positions = {
                i: p
                for i, p in self._stream_id_gen.get_positions().items()
                if p > min_pos
            }

        return RoomStreamToken(stream=min_pos, instance_map=immutabledict(positions))

    def get_events_stream_id_generator(self) -> MultiWriterIdGenerator:
        return self._stream_id_gen

    async def get_room_events_stream_for_rooms(
        self,
        room_ids: Collection[str],
        from_key: RoomStreamToken,
        to_key: RoomStreamToken,
        limit: int = 0,
        order: str = "DESC",
    ) -> Dict[str, Tuple[List[EventBase], RoomStreamToken]]:
        """Get new room events in stream ordering since `from_key`.

        Args:
            room_ids
            from_key: Token from which no events are returned before
            to_key: Token from which no events are returned after. (This
                is typically the current stream token)
            limit: Maximum number of events to return
            order: Either "DESC" or "ASC". Determines which events are
                returned when the result is limited. If "DESC" then the most
                recent `limit` events are returned, otherwise returns the
                oldest `limit` events.

        Returns:
            A map from room id to a tuple containing:
                - list of recent events in the room
                - stream ordering key for the start of the chunk of events returned.
        """
        room_ids = self._events_stream_cache.get_entities_changed(
            room_ids, from_key.stream
        )

        if not room_ids:
            return {}

        results = {}
        room_ids = list(room_ids)
        for rm_ids in (room_ids[i : i + 20] for i in range(0, len(room_ids), 20)):
            res = await make_deferred_yieldable(
                defer.gatherResults(
                    [
                        run_in_background(
                            self.get_room_events_stream_for_room,
                            room_id,
                            from_key,
                            to_key,
                            limit,
                            order=order,
                        )
                        for room_id in rm_ids
                    ],
                    consumeErrors=True,
                )
            )
            results.update(dict(zip(rm_ids, res)))

        return results

    def get_rooms_that_changed(
        self, room_ids: Collection[str], from_key: RoomStreamToken
    ) -> Set[str]:
        """Given a list of rooms and a token, return rooms where there may have
        been changes.
        """
        from_id = from_key.stream
        return {
            room_id
            for room_id in room_ids
            if self._events_stream_cache.has_entity_changed(room_id, from_id)
        }

    async def get_room_events_stream_for_room(
        self,
        room_id: str,
        from_key: RoomStreamToken,
        to_key: RoomStreamToken,
        limit: int = 0,
        order: str = "DESC",
    ) -> Tuple[List[EventBase], RoomStreamToken]:
        """Get new room events in stream ordering since `from_key`.

        Args:
            room_id
            from_key: Token from which no events are returned before
            to_key: Token from which no events are returned after. (This
                is typically the current stream token)
            limit: Maximum number of events to return
            order: Either "DESC" or "ASC". Determines which events are
                returned when the result is limited. If "DESC" then the most
                recent `limit` events are returned, otherwise returns the
                oldest `limit` events.

        Returns:
            The list of events (in ascending stream order) and the token from the start
            of the chunk of events returned.
        """
        if from_key == to_key:
            return [], from_key

        has_changed = self._events_stream_cache.has_entity_changed(
            room_id, from_key.stream
        )

        if not has_changed:
            return [], from_key

        def f(txn: LoggingTransaction) -> List[_EventDictReturn]:
            # To handle tokens with a non-empty instance_map we fetch more
            # results than necessary and then filter down
            min_from_id = from_key.stream
            max_to_id = to_key.get_max_stream_pos()

            sql = """
                SELECT event_id, instance_name, topological_ordering, stream_ordering
                FROM events
                WHERE
                    room_id = ?
                    AND not outlier
                    AND stream_ordering > ? AND stream_ordering <= ?
                ORDER BY stream_ordering %s LIMIT ?
            """ % (
                order,
            )
            txn.execute(sql, (room_id, min_from_id, max_to_id, 2 * limit))

            rows = [
                _EventDictReturn(event_id, None, stream_ordering)
                for event_id, instance_name, topological_ordering, stream_ordering in txn
                if _filter_results(
                    from_key,
                    to_key,
                    instance_name,
                    topological_ordering,
                    stream_ordering,
                )
            ][:limit]
            return rows

        rows = await self.db_pool.runInteraction("get_room_events_stream_for_room", f)

        ret = await self.get_events_as_list(
            [r.event_id for r in rows], get_prev_content=True
        )

        if order.lower() == "desc":
            ret.reverse()

        if rows:
            key = RoomStreamToken(stream=min(r.stream_ordering for r in rows))
        else:
            # Assume we didn't get anything because there was nothing to
            # get.
            key = from_key

        return ret, key

    async def get_current_state_delta_membership_changes_for_user(
        self,
        user_id: str,
        from_key: RoomStreamToken,
        to_key: RoomStreamToken,
        excluded_room_ids: Optional[List[str]] = None,
    ) -> List[CurrentStateDeltaMembership]:
        """
        Fetch membership events (and the previous event that was replaced by that one)
        for a given user.

        Note: This function only works with "live" tokens with `stream_ordering` only.

        We're looking for membership changes in the token range (> `from_key` and <=
        `to_key`).

        Please be mindful to only use this with `from_key` and `to_key` tokens that are
        recent enough to be after when the first local user joined the room. Otherwise,
        the results may be incomplete or too greedy. For example, if you use a token
        range before the first local user joined the room, you will see 0 events since
        `current_state_delta_stream` tracks what the server thinks is the current state
        of the room as time goes. It does not track how state progresses from the
        beginning of the room. So for example, when you remotely join a room, the first
        rows will just be the state when you joined and progress from there.

        You can probably reasonably use this with `/sync` because the `to_key` passed in
        will be the "current" now token and the range will cover when the user joined
        the room.

        Args:
            user_id: The user ID to fetch membership events for.
            from_key: The point in the stream to sync from (fetching events > this point).
            to_key: The token to fetch rooms up to (fetching events <= this point).
            excluded_room_ids: Optional list of room IDs to exclude from the results.

        Returns:
            All membership changes to the current state in the token range. Events are
            sorted by `stream_ordering` ascending.
        """
        # Start by ruling out cases where a DB query is not necessary.
        if from_key == to_key:
            return []

        if from_key:
            has_changed = self._membership_stream_cache.has_entity_changed(
                user_id, int(from_key.stream)
            )
            if not has_changed:
                return []

        def f(txn: LoggingTransaction) -> List[CurrentStateDeltaMembership]:
            # To handle tokens with a non-empty instance_map we fetch more
            # results than necessary and then filter down
            min_from_id = from_key.stream
            max_to_id = to_key.get_max_stream_pos()

            args: List[Any] = [min_from_id, max_to_id, EventTypes.Member, user_id]

            # TODO: It would be good to assert that the `from_token`/`to_token` is >=
            # the first row in `current_state_delta_stream` for the rooms we're
            # interested in. Otherwise, we will end up with empty results and not know
            # it.

            # We could `COALESCE(e.stream_ordering, s.stream_id)` to get more accurate
            # stream positioning when available but given our usages, we can avoid the
            # complexity. Between two (valid) stream tokens, we will still get all of
            # the state changes. Since those events are persisted in a batch, valid
            # tokens will either be before or after the batch of events.
            #
            # `stream_ordering` from the `events` table is more accurate when available
            # since the `current_state_delta_stream` table only tracks that the current
            # state is at this stream position (not what stream position the state event
            # was added) and uses the *minimum* stream position for batches of events.
            sql = """
                SELECT
                    s.room_id,
                    e.event_id,
                    s.instance_name,
                    s.stream_id,
                    m.membership,
                    e.sender,
                    s.prev_event_id,
                    e_prev.instance_name AS prev_instance_name,
                    e_prev.stream_ordering AS prev_stream_ordering,
                    m_prev.membership AS prev_membership,
                    e_prev.sender AS prev_sender
                FROM current_state_delta_stream AS s
                    LEFT JOIN events AS e ON e.event_id = s.event_id
                    LEFT JOIN room_memberships AS m ON m.event_id = s.event_id
                    LEFT JOIN events AS e_prev ON e_prev.event_id = s.prev_event_id
                    LEFT JOIN room_memberships AS m_prev ON m_prev.event_id = s.prev_event_id
                WHERE s.stream_id > ? AND s.stream_id <= ?
                    AND s.type = ?
                    AND s.state_key = ?
                ORDER BY s.stream_id ASC
            """

            txn.execute(sql, args)

            membership_changes: List[CurrentStateDeltaMembership] = []
            for (
                room_id,
                event_id,
                instance_name,
                stream_ordering,
                membership,
                sender,
                prev_event_id,
                prev_instance_name,
                prev_stream_ordering,
                prev_membership,
                prev_sender,
            ) in txn:
                assert room_id is not None
                assert stream_ordering is not None

                if _filter_results_by_stream(
                    from_key,
                    to_key,
                    instance_name,
                    stream_ordering,
                ):
                    # When the server leaves a room, it will insert new rows into the
                    # `current_state_delta_stream` table with `event_id = null` for all
                    # current state. This means we might already have a row for the
                    # leave event and then another for the same leave where the
                    # `event_id=null` but the `prev_event_id` is pointing back at the
                    # earlier leave event. We don't want to report the leave, if we
                    # already have a leave event.
                    if event_id is None and prev_membership == Membership.LEAVE:
                        continue

                    membership_change = CurrentStateDeltaMembership(
                        room_id=room_id,
                        # Event
                        event_id=event_id,
                        event_pos=PersistedEventPosition(
                            # If instance_name is null we default to "master"
                            instance_name=instance_name or "master",
                            stream=stream_ordering,
                        ),
                        # When `s.event_id = null`, we won't be able to get respective
                        # `room_membership` but can assume the user has left the room
                        # because this only happens when the server leaves a room
                        # (meaning everyone locally left) or a state reset which removed
                        # the person from the room.
                        membership=(
                            membership if membership is not None else Membership.LEAVE
                        ),
                        sender=sender,
                        # Prev event
                        prev_event_id=prev_event_id,
                        prev_event_pos=(
                            PersistedEventPosition(
                                # If instance_name is null we default to "master"
                                instance_name=prev_instance_name or "master",
                                stream=prev_stream_ordering,
                            )
                            if (prev_stream_ordering is not None)
                            else None
                        ),
                        prev_membership=prev_membership,
                        prev_sender=prev_sender,
                    )

                    membership_changes.append(membership_change)

            return membership_changes

        membership_changes = await self.db_pool.runInteraction(
            "get_current_state_delta_membership_changes_for_user", f
        )

        room_ids_to_exclude: AbstractSet[str] = set()
        if excluded_room_ids is not None:
            room_ids_to_exclude = set(excluded_room_ids)

        return [
            membership_change
            for membership_change in membership_changes
            if membership_change.room_id not in room_ids_to_exclude
        ]

    @cancellable
    async def get_membership_changes_for_user(
        self,
        user_id: str,
        from_key: RoomStreamToken,
        to_key: RoomStreamToken,
        excluded_rooms: Optional[List[str]] = None,
    ) -> List[EventBase]:
        """Fetch membership events for a given user.

        All such events whose stream ordering `s` lies in the range
        `from_key < s <= to_key` are returned. Events are ordered by ascending stream
        order.
        """
        # Start by ruling out cases where a DB query is not necessary.
        if from_key == to_key:
            return []

        if from_key:
            has_changed = self._membership_stream_cache.has_entity_changed(
                user_id, int(from_key.stream)
            )
            if not has_changed:
                return []

        def f(txn: LoggingTransaction) -> List[_EventDictReturn]:
            # To handle tokens with a non-empty instance_map we fetch more
            # results than necessary and then filter down
            min_from_id = from_key.stream
            max_to_id = to_key.get_max_stream_pos()

            args: List[Any] = [user_id, min_from_id, max_to_id]

            ignore_room_clause = ""
            if excluded_rooms is not None and len(excluded_rooms) > 0:
                ignore_room_clause, ignore_room_args = make_in_list_sql_clause(
                    txn.database_engine, "e.room_id", excluded_rooms, negative=True
                )
                ignore_room_clause = f"AND {ignore_room_clause}"
                args += ignore_room_args

            sql = """
                SELECT m.event_id, instance_name, topological_ordering, stream_ordering
                FROM events AS e, room_memberships AS m
                WHERE e.event_id = m.event_id
                    AND m.user_id = ?
                    AND e.stream_ordering > ? AND e.stream_ordering <= ?
                    %s
                ORDER BY e.stream_ordering ASC
            """ % (
                ignore_room_clause,
            )

            txn.execute(sql, args)

            rows = [
                _EventDictReturn(event_id, None, stream_ordering)
                for event_id, instance_name, topological_ordering, stream_ordering in txn
                if _filter_results(
                    from_key,
                    to_key,
                    instance_name,
                    topological_ordering,
                    stream_ordering,
                )
            ]

            return rows

        rows = await self.db_pool.runInteraction("get_membership_changes_for_user", f)

        ret = await self.get_events_as_list(
            [r.event_id for r in rows], get_prev_content=True
        )

        return ret

    async def get_recent_events_for_room(
        self, room_id: str, limit: int, end_token: RoomStreamToken
    ) -> Tuple[List[EventBase], RoomStreamToken]:
        """Get the most recent events in the room in topological ordering.

        Args:
            room_id
            limit
            end_token: The stream token representing now.

        Returns:
            A list of events and a token pointing to the start of the returned
            events. The events returned are in ascending topological order.
        """

        rows, token = await self.get_recent_event_ids_for_room(
            room_id, limit, end_token
        )

        events = await self.get_events_as_list(
            [r.event_id for r in rows], get_prev_content=True
        )

        return events, token

    async def get_recent_event_ids_for_room(
        self, room_id: str, limit: int, end_token: RoomStreamToken
    ) -> Tuple[List[_EventDictReturn], RoomStreamToken]:
        """Get the most recent events in the room in topological ordering.

        Args:
            room_id
            limit
            end_token: The stream token representing now.

        Returns:
            A list of _EventDictReturn and a token pointing to the start of the
            returned events. The events returned are in ascending order.
        """
        # Allow a zero limit here, and no-op.
        if limit == 0:
            return [], end_token

        rows, token = await self.db_pool.runInteraction(
            "get_recent_event_ids_for_room",
            self._paginate_room_events_txn,
            room_id,
            from_token=end_token,
            limit=limit,
        )

        # We want to return the results in ascending order.
        rows.reverse()

        return rows, token

    async def get_room_event_before_stream_ordering(
        self, room_id: str, stream_ordering: int
    ) -> Optional[Tuple[int, int, str]]:
        """Gets details of the first event in a room at or before a stream ordering

        Args:
            room_id:
            stream_ordering:

        Returns:
            A tuple of (stream ordering, topological ordering, event_id)
        """

        def _f(txn: LoggingTransaction) -> Optional[Tuple[int, int, str]]:
            sql = """
                SELECT stream_ordering, topological_ordering, event_id
                FROM events
                LEFT JOIN rejections USING (event_id)
                WHERE room_id = ?
                    AND stream_ordering <= ?
                    AND NOT outlier
                    AND rejections.event_id IS NULL
                ORDER BY stream_ordering DESC
                LIMIT 1
            """
            txn.execute(sql, (room_id, stream_ordering))
            return cast(Optional[Tuple[int, int, str]], txn.fetchone())

        return await self.db_pool.runInteraction(
            "get_room_event_before_stream_ordering", _f
        )

    async def get_last_event_id_in_room_before_stream_ordering(
        self,
        room_id: str,
        end_token: RoomStreamToken,
    ) -> Optional[str]:
        """Returns the ID of the last event in a room at or before a stream ordering

        Args:
            room_id
            end_token: The token used to stream from

        Returns:
            The ID of the most recent event, or None if there are no events in the room
            before this stream ordering.
        """
        last_event_result = (
            await self.get_last_event_pos_in_room_before_stream_ordering(
                room_id, end_token
            )
        )

        if last_event_result:
            return last_event_result[0]

        return None

    @cachedList(
        cached_method_name="get_max_stream_ordering_in_room",
        list_name="room_ids",
    )
    async def get_max_stream_ordering_in_rooms(
        self, room_ids: StrCollection
    ) -> Mapping[str, Optional[PersistedEventPosition]]:
        """Get the positions for the latest event in a room.

        A batched version of `get_max_stream_ordering_in_room`.
        """
        rows = await self.db_pool.simple_select_many_batch(
            table="sliding_sync_room_metadata",
            column="room_id",
            iterable=room_ids,
            retcols=("room_id", "instance_name", "last_stream_ordering"),
            desc="get_max_stream_ordering_in_rooms",
        )

        return {
            room_id: PersistedEventPosition(instance_name, stream)
            for room_id, instance_name, stream in rows
        }

    @cached(max_entries=10000)
    async def get_max_stream_ordering_in_room(
        self,
        room_id: str,
    ) -> Optional[PersistedEventPosition]:
        """Get the position for the latest event in a room.

        Note: this may be after the current token for the room stream on this
        process (e.g. due to replication lag)
        """
        row = await self.db_pool.simple_select_one(
            table="sliding_sync_room_metadata",
            retcols=("instance_name", "last_stream_ordering"),
            keyvalues={"room_id": room_id},
            allow_none=True,
            desc="get_max_stream_ordering_in_room",
        )
        if not row:
            return None

        return PersistedEventPosition(instance_name=row[0], stream=row[1])

    async def get_last_event_pos_in_room_before_stream_ordering(
        self,
        room_id: str,
        end_token: RoomStreamToken,
        event_types: Optional[Collection[str]] = None,
    ) -> Optional[Tuple[str, PersistedEventPosition]]:
        """
        Returns the ID and event position of the last event in a room at or before a
        stream ordering.

        Args:
            room_id
            end_token: The token used to stream from
            event_types: Optional allowlist of event types to filter by

        Returns:
            The ID of the most recent event and it's position, or None if there are no
            events in the room before this stream ordering.
        """

        def get_last_event_pos_in_room_before_stream_ordering_txn(
            txn: LoggingTransaction,
        ) -> Optional[Tuple[str, PersistedEventPosition]]:
            # We're looking for the closest event at or before the token. We need to
            # handle the fact that the stream token can be a vector clock (with an
            # `instance_map`) and events can be persisted on different instances
            # (sharded event persisters). The first subquery handles the events that
            # would be within the vector clock and gets all rows between the minimum and
            # maximum stream ordering in the token which need to be filtered against the
            # `instance_map`. The second subquery handles the "before" case and finds
            # the first row before the token. We then filter out any results past the
            # token's vector clock and return the first row that matches.
            min_stream = end_token.stream
            max_stream = end_token.get_max_stream_pos()

            event_type_clause = ""
            event_type_args: List[str] = []
            if event_types is not None and len(event_types) > 0:
                event_type_clause, event_type_args = make_in_list_sql_clause(
                    txn.database_engine, "type", event_types
                )
                event_type_clause = f"AND {event_type_clause}"

            # We use `UNION ALL` because we don't need any of the deduplication logic
            # (`UNION` is really a `UNION` + `DISTINCT`). `UNION ALL` does preserve the
            # ordering of the operand queries but there is no actual guarantee that it
            # has this behavior in all scenarios so we need the extra `ORDER BY` at the
            # bottom.
            sql = """
                SELECT * FROM (
                    SELECT instance_name, stream_ordering, topological_ordering, event_id
                    FROM events
                    LEFT JOIN rejections USING (event_id)
                    WHERE room_id = ?
                        %s
                        AND ? < stream_ordering AND stream_ordering <= ?
                        AND NOT outlier
                        AND rejections.event_id IS NULL
                    ORDER BY stream_ordering DESC
                ) AS a
                UNION ALL
                SELECT * FROM (
                    SELECT instance_name, stream_ordering, topological_ordering, event_id
                    FROM events
                    LEFT JOIN rejections USING (event_id)
                    WHERE room_id = ?
                        %s
                        AND stream_ordering <= ?
                        AND NOT outlier
                        AND rejections.event_id IS NULL
                    ORDER BY stream_ordering DESC
                    LIMIT 1
                ) AS b
                ORDER BY stream_ordering DESC
            """ % (
                event_type_clause,
                event_type_clause,
            )
            txn.execute(
                sql,
                [room_id]
                + event_type_args
                + [min_stream, max_stream, room_id]
                + event_type_args
                + [min_stream],
            )

            for instance_name, stream_ordering, topological_ordering, event_id in txn:
                if _filter_results(
                    lower_token=None,
                    upper_token=end_token,
                    instance_name=instance_name,
                    topological_ordering=topological_ordering,
                    stream_ordering=stream_ordering,
                ):
                    return event_id, PersistedEventPosition(
                        # If instance_name is null we default to "master"
                        instance_name or "master",
                        stream_ordering,
                    )

            return None

        return await self.db_pool.runInteraction(
            "get_last_event_pos_in_room_before_stream_ordering",
            get_last_event_pos_in_room_before_stream_ordering_txn,
        )

    async def bulk_get_last_event_pos_in_room_before_stream_ordering(
        self,
        room_ids: StrCollection,
        end_token: RoomStreamToken,
    ) -> Dict[str, int]:
<<<<<<< HEAD
        """Bulk fetch the latest event position in the given rooms"""
=======
        """Bulk fetch the stream position of the latest events in the given
        rooms
        """
>>>>>>> 81b2162c

        min_token = end_token.stream
        max_token = end_token.get_max_stream_pos()
        results: Dict[str, int] = {}

<<<<<<< HEAD
        missing_room_ids: Set[str] = set()
        for room_id in room_ids:
            stream_pos = self._events_stream_cache._entity_to_key.get(room_id)
            if stream_pos and stream_pos < max_token:
=======
        # First, we check for the rooms in the stream change cache to see if we
        # can just use the latest position from it.
        missing_room_ids: Set[str] = set()
        for room_id in room_ids:
            stream_pos = self._events_stream_cache.get_max_pos_of_last_change(room_id)
            if stream_pos and stream_pos <= min_token:
>>>>>>> 81b2162c
                results[room_id] = stream_pos
            else:
                missing_room_ids.add(room_id)

<<<<<<< HEAD
        def bulk_get_last_event_pos_txn(
            txn: LoggingTransaction, batch_room_ids: StrCollection
        ) -> Dict[str, int]:
=======
        # Next, we query the stream position from the DB. At first we fetch all
        # positions less than the *max* stream pos in the token, then filter
        # them down. We do this as a) this is a cheaper query, and b) the vast
        # majority of rooms will have a latest token from before the min stream
        # pos.

        def bulk_get_last_event_pos_txn(
            txn: LoggingTransaction, batch_room_ids: StrCollection
        ) -> Dict[str, int]:
            # This query fetches the latest stream position in the rooms before
            # the given max position.
>>>>>>> 81b2162c
            clause, args = make_in_list_sql_clause(
                self.database_engine, "room_id", batch_room_ids
            )
            sql = f"""
                SELECT room_id, (
                    SELECT stream_ordering FROM events AS e
<<<<<<< HEAD
                    WHERE e.room_id = r.room_id
                        AND stream_ordering <= ?
                        AND NOT outlier
=======
                    LEFT JOIN rejections USING (event_id)
                    WHERE e.room_id = r.room_id
                        AND stream_ordering <= ?
                        AND NOT outlier
                        AND rejection_reason IS NULL
>>>>>>> 81b2162c
                    ORDER BY stream_ordering DESC
                    LIMIT 1
                )
                FROM rooms AS r
                WHERE {clause}
            """
            txn.execute(sql, [max_token] + args)
            return {row[0]: row[1] for row in txn}

        recheck_rooms: Set[str] = set()
        for batched in batch_iter(missing_room_ids, 1000):
            result = await self.db_pool.runInteraction(
                "bulk_get_last_event_pos_in_room_before_stream_ordering",
                bulk_get_last_event_pos_txn,
                batched,
            )

<<<<<<< HEAD
            for room_id, stream in result.items():
                if min_token < stream:
                    recheck_rooms.add(room_id)
                else:
                    results[room_id] = stream
=======
            # Check that the stream position for the rooms are from before the
            # minimum position of the token. If not then we need to fetch more
            # rows.
            for room_id, stream in result.items():
                if stream <= min_token:
                    results[room_id] = stream
                else:
                    recheck_rooms.add(room_id)
>>>>>>> 81b2162c

        if not recheck_rooms:
            return results

<<<<<<< HEAD
=======
        # For the remaining rooms we need to fetch all rows between the min and
        # max stream positions in the end token, and filter out the rows that
        # are after the end token.
        #
        # This query should be fast as the range between the min and max should
        # be small.

>>>>>>> 81b2162c
        def bulk_get_last_event_pos_recheck_txn(
            txn: LoggingTransaction, batch_room_ids: StrCollection
        ) -> Dict[str, int]:
            clause, args = make_in_list_sql_clause(
                self.database_engine, "room_id", batch_room_ids
            )
            sql = f"""
                SELECT room_id, instance_name, stream_ordering
<<<<<<< HEAD
                WHERE ? < stream_ordering AND stream_ordering <= ?
=======
                FROM events
                WHERE ? < stream_ordering AND stream_ordering <= ?
                    AND NOT outlier
                    AND rejection_reason IS NULL
>>>>>>> 81b2162c
                    AND {clause}
                ORDER BY stream_ordering ASC
            """
            txn.execute(sql, [min_token, max_token] + args)
<<<<<<< HEAD
            results: Dict[str, int] = {}
=======

            # We take the max stream ordering that is less than the token. Since
            # we ordered by stream ordering we just need to iterate through and
            # take the last matching stream ordering.
            txn_results: Dict[str, int] = {}
>>>>>>> 81b2162c
            for row in txn:
                room_id = row[0]
                event_pos = PersistedEventPosition(row[1], row[2])
                if not event_pos.persisted_after(end_token):
<<<<<<< HEAD
                    results[room_id] = event_pos.stream

            return results
=======
                    txn_results[room_id] = event_pos.stream

            return txn_results
>>>>>>> 81b2162c

        for batched in batch_iter(recheck_rooms, 1000):
            recheck_result = await self.db_pool.runInteraction(
                "bulk_get_last_event_pos_in_room_before_stream_ordering_recheck",
                bulk_get_last_event_pos_recheck_txn,
                batched,
            )
            results.update(recheck_result)

        return results

    async def get_current_room_stream_token_for_room_id(
        self, room_id: str
    ) -> RoomStreamToken:
        """Returns the current position of the rooms stream (historic token)."""
        stream_ordering = self.get_room_max_stream_ordering()
        topo = await self.db_pool.runInteraction(
            "_get_max_topological_txn", self._get_max_topological_txn, room_id
        )
        return RoomStreamToken(topological=topo, stream=stream_ordering)

    @overload
    def get_stream_id_for_event_txn(
        self,
        txn: LoggingTransaction,
        event_id: str,
        allow_none: Literal[False] = False,
    ) -> int: ...

    @overload
    def get_stream_id_for_event_txn(
        self,
        txn: LoggingTransaction,
        event_id: str,
        allow_none: bool = False,
    ) -> Optional[int]: ...

    def get_stream_id_for_event_txn(
        self,
        txn: LoggingTransaction,
        event_id: str,
        allow_none: bool = False,
    ) -> Optional[int]:
        # Type ignore: we pass keyvalues a Dict[str, str]; the function wants
        # Dict[str, Any]. I think mypy is unhappy because Dict is invariant?
        return self.db_pool.simple_select_one_onecol_txn(  # type: ignore[call-overload]
            txn=txn,
            table="events",
            keyvalues={"event_id": event_id},
            retcol="stream_ordering",
            allow_none=allow_none,
        )

    async def get_position_for_event(self, event_id: str) -> PersistedEventPosition:
        """Get the persisted position for an event"""
        row = await self.db_pool.simple_select_one(
            table="events",
            keyvalues={"event_id": event_id},
            retcols=("stream_ordering", "instance_name"),
            desc="get_position_for_event",
        )

        return PersistedEventPosition(row[1] or "master", row[0])

    async def get_topological_token_for_event(self, event_id: str) -> RoomStreamToken:
        """The stream token for an event
        Args:
            event_id: The id of the event to look up a stream token for.
        Raises:
            StoreError if the event wasn't in the database.
        Returns:
            A `RoomStreamToken` topological token.
        """
        row = await self.db_pool.simple_select_one(
            table="events",
            keyvalues={"event_id": event_id},
            retcols=("stream_ordering", "topological_ordering"),
            desc="get_topological_token_for_event",
        )
        return RoomStreamToken(topological=row[1], stream=row[0])

    async def get_current_topological_token(self, room_id: str, stream_key: int) -> int:
        """Gets the topological token in a room after or at the given stream
        ordering.

        Args:
            room_id
            stream_key
        """
        if isinstance(self.database_engine, PostgresEngine):
            min_function = "LEAST"
        elif isinstance(self.database_engine, Sqlite3Engine):
            min_function = "MIN"
        else:
            raise RuntimeError(f"Unknown database engine {self.database_engine}")

        # This query used to be
        #    SELECT COALESCE(MIN(topological_ordering), 0) FROM events
        #    WHERE room_id = ? and events.stream_ordering >= {stream_key}
        # which returns 0 if the stream_key is newer than any event in
        # the room. That's not wrong, but it seems to interact oddly with backfill,
        # requiring a second call to /messages to actually backfill from a remote
        # homeserver.
        #
        # Instead, rollback the stream ordering to that after the most recent event in
        # this room.
        sql = f"""
            WITH fallback(max_stream_ordering) AS (
                SELECT MAX(stream_ordering)
                FROM events
                WHERE room_id = ?
            )
            SELECT COALESCE(MIN(topological_ordering), 0) FROM events
            WHERE
                room_id = ?
                AND events.stream_ordering >= {min_function}(
                    ?,
                    (SELECT max_stream_ordering FROM fallback)
                )
        """

        row = await self.db_pool.execute(
            "get_current_topological_token", sql, room_id, room_id, stream_key
        )
        return row[0][0] if row else 0

    def _get_max_topological_txn(self, txn: LoggingTransaction, room_id: str) -> int:
        txn.execute(
            "SELECT MAX(topological_ordering) FROM events WHERE room_id = ?",
            (room_id,),
        )

        rows = txn.fetchall()
        # An aggregate function like MAX() will always return one row per group
        # so we can safely rely on the lookup here. For example, when a we
        # lookup a `room_id` which does not exist, `rows` will look like
        # `[(None,)]`
        return rows[0][0] if rows[0][0] is not None else 0

    async def get_events_around(
        self,
        room_id: str,
        event_id: str,
        before_limit: int,
        after_limit: int,
        event_filter: Optional[Filter] = None,
    ) -> _EventsAround:
        """Retrieve events and pagination tokens around a given event in a
        room.
        """

        results = await self.db_pool.runInteraction(
            "get_events_around",
            self._get_events_around_txn,
            room_id,
            event_id,
            before_limit,
            after_limit,
            event_filter,
        )

        events_before = await self.get_events_as_list(
            list(results["before"]["event_ids"]), get_prev_content=True
        )

        events_after = await self.get_events_as_list(
            list(results["after"]["event_ids"]), get_prev_content=True
        )

        return _EventsAround(
            events_before=events_before,
            events_after=events_after,
            start=results["before"]["token"],
            end=results["after"]["token"],
        )

    def _get_events_around_txn(
        self,
        txn: LoggingTransaction,
        room_id: str,
        event_id: str,
        before_limit: int,
        after_limit: int,
        event_filter: Optional[Filter],
    ) -> dict:
        """Retrieves event_ids and pagination tokens around a given event in a
        room.

        Args:
            room_id
            event_id
            before_limit
            after_limit
            event_filter

        Returns:
            dict
        """

        stream_ordering, topological_ordering = cast(
            Tuple[int, int],
            self.db_pool.simple_select_one_txn(
                txn,
                "events",
                keyvalues={"event_id": event_id, "room_id": room_id},
                retcols=["stream_ordering", "topological_ordering"],
            ),
        )

        # Paginating backwards includes the event at the token, but paginating
        # forward doesn't.
        before_token = RoomStreamToken(
            topological=topological_ordering - 1, stream=stream_ordering
        )

        after_token = RoomStreamToken(
            topological=topological_ordering, stream=stream_ordering
        )

        rows, start_token = self._paginate_room_events_txn(
            txn,
            room_id,
            before_token,
            direction=Direction.BACKWARDS,
            limit=before_limit,
            event_filter=event_filter,
        )
        events_before = [r.event_id for r in rows]

        rows, end_token = self._paginate_room_events_txn(
            txn,
            room_id,
            after_token,
            direction=Direction.FORWARDS,
            limit=after_limit,
            event_filter=event_filter,
        )
        events_after = [r.event_id for r in rows]

        return {
            "before": {"event_ids": events_before, "token": start_token},
            "after": {"event_ids": events_after, "token": end_token},
        }

    async def get_all_new_event_ids_stream(
        self,
        from_id: int,
        current_id: int,
        limit: int,
    ) -> Tuple[int, Dict[str, Optional[int]]]:
        """Get all new events

        Returns all event ids with from_id < stream_ordering <= current_id.

        Args:
            from_id:  the stream_ordering of the last event we processed
            current_id:  the stream_ordering of the most recently processed event
            limit: the maximum number of events to return

        Returns:
            A tuple of (next_id, event_to_received_ts), where `next_id`
            is the next value to pass as `from_id` (it will either be the
            stream_ordering of the last returned event, or, if fewer than `limit`
            events were found, the `current_id`). The `event_to_received_ts` is
            a dictionary mapping event ID to the event `received_ts`, sorted by ascending
            stream_ordering.
        """

        def get_all_new_event_ids_stream_txn(
            txn: LoggingTransaction,
        ) -> Tuple[int, Dict[str, Optional[int]]]:
            sql = (
                "SELECT e.stream_ordering, e.event_id, e.received_ts"
                " FROM events AS e"
                " WHERE"
                " ? < e.stream_ordering AND e.stream_ordering <= ?"
                " ORDER BY e.stream_ordering ASC"
                " LIMIT ?"
            )

            txn.execute(sql, (from_id, current_id, limit))
            rows = txn.fetchall()

            upper_bound = current_id
            if len(rows) == limit:
                upper_bound = rows[-1][0]

            event_to_received_ts: Dict[str, Optional[int]] = {
                row[1]: row[2] for row in rows
            }
            return upper_bound, event_to_received_ts

        upper_bound, event_to_received_ts = await self.db_pool.runInteraction(
            "get_all_new_event_ids_stream", get_all_new_event_ids_stream_txn
        )

        return upper_bound, event_to_received_ts

    async def get_federation_out_pos(self, typ: str) -> int:
        if self._need_to_reset_federation_stream_positions:
            await self.db_pool.runInteraction(
                "_reset_federation_positions_txn", self._reset_federation_positions_txn
            )
            self._need_to_reset_federation_stream_positions = False

        return await self.db_pool.simple_select_one_onecol(
            table="federation_stream_position",
            retcol="stream_id",
            keyvalues={"type": typ, "instance_name": self._instance_name},
            desc="get_federation_out_pos",
        )

    async def update_federation_out_pos(self, typ: str, stream_id: int) -> None:
        if self._need_to_reset_federation_stream_positions:
            await self.db_pool.runInteraction(
                "_reset_federation_positions_txn", self._reset_federation_positions_txn
            )
            self._need_to_reset_federation_stream_positions = False

        await self.db_pool.simple_update_one(
            table="federation_stream_position",
            keyvalues={"type": typ, "instance_name": self._instance_name},
            updatevalues={"stream_id": stream_id},
            desc="update_federation_out_pos",
        )

    def _reset_federation_positions_txn(self, txn: LoggingTransaction) -> None:
        """Fiddles with the `federation_stream_position` table to make it match
        the configured federation sender instances during start up.
        """

        # The federation sender instances may have changed, so we need to
        # massage the `federation_stream_position` table to have a row per type
        # per instance sending federation. If there is a mismatch we update the
        # table with the correct rows using the *minimum* stream ID seen. This
        # may result in resending of events/EDUs to remote servers, but that is
        # preferable to dropping them.

        if not self._send_federation:
            return

        # Pull out the configured instances. If we don't have a shard config then
        # we assume that we're the only instance sending.
        configured_instances = self._federation_shard_config.instances
        if not configured_instances:
            configured_instances = [self._instance_name]
        elif self._instance_name not in configured_instances:
            return

        instances_in_table = self.db_pool.simple_select_onecol_txn(
            txn,
            table="federation_stream_position",
            keyvalues={},
            retcol="instance_name",
        )

        if set(instances_in_table) == set(configured_instances):
            # Nothing to do
            return

        sql = """
            SELECT type, MIN(stream_id) FROM federation_stream_position
            GROUP BY type
        """
        txn.execute(sql)
        min_positions = dict(
            cast(Iterable[Tuple[str, int]], txn)
        )  # Map from type -> min position

        # Ensure we do actually have some values here
        assert set(min_positions) == {"federation", "events"}

        sql = """
            DELETE FROM federation_stream_position
            WHERE NOT (%s)
        """
        clause, args = make_in_list_sql_clause(
            txn.database_engine, "instance_name", configured_instances
        )
        txn.execute(sql % (clause,), args)

        for typ, stream_id in min_positions.items():
            self.db_pool.simple_upsert_txn(
                txn,
                table="federation_stream_position",
                keyvalues={"type": typ, "instance_name": self._instance_name},
                values={"stream_id": stream_id},
            )

    def has_room_changed_since(self, room_id: str, stream_id: int) -> bool:
        return self._events_stream_cache.has_entity_changed(room_id, stream_id)

    def _paginate_room_events_txn(
        self,
        txn: LoggingTransaction,
        room_id: str,
        from_token: RoomStreamToken,
        to_token: Optional[RoomStreamToken] = None,
        direction: Direction = Direction.BACKWARDS,
        limit: int = -1,
        event_filter: Optional[Filter] = None,
    ) -> Tuple[List[_EventDictReturn], RoomStreamToken]:
        """Returns list of events before or after a given token.

        Args:
            txn
            room_id
            from_token: The token used to stream from
            to_token: A token which if given limits the results to only those before
            direction: Indicates whether we are paginating forwards or backwards
                from `from_key`.
            limit: The maximum number of events to return.
            event_filter: If provided filters the events to
                those that match the filter.

        Returns:
            A list of _EventDictReturn and a token that points to the end of the
            result set. If no events are returned then the end of the stream has
            been reached (i.e. there are no events between `from_token` and
            `to_token`), or `limit` is zero.
        """

        args: List[Any] = [room_id]

        order, from_bound, to_bound = generate_pagination_bounds(
            direction, from_token, to_token
        )

        bounds = generate_pagination_where_clause(
            direction=direction,
            column_names=("event.topological_ordering", "event.stream_ordering"),
            from_token=from_bound,
            to_token=to_bound,
            engine=self.database_engine,
        )

        filter_clause, filter_args = filter_to_clause(event_filter)

        if filter_clause:
            bounds += " AND " + filter_clause
            args.extend(filter_args)

        # We fetch more events as we'll filter the result set
        args.append(int(limit) * 2)

        select_keywords = "SELECT"
        join_clause = ""
        # Using DISTINCT in this SELECT query is quite expensive, because it
        # requires the engine to sort on the entire (not limited) result set,
        # i.e. the entire events table. Only use it in scenarios that could result
        # in the same event ID occurring multiple times in the results.
        needs_distinct = False
        if event_filter and event_filter.labels:
            # If we're not filtering on a label, then joining on event_labels will
            # return as many row for a single event as the number of labels it has. To
            # avoid this, only join if we're filtering on at least one label.
            join_clause += """
                LEFT JOIN event_labels
                USING (event_id, room_id, topological_ordering)
            """
            if len(event_filter.labels) > 1:
                # Multiple labels could cause the same event to appear multiple times.
                needs_distinct = True

        # If there is a relation_senders and relation_types filter join to the
        # relations table to get events related to the current event.
        if event_filter and (
            event_filter.related_by_senders or event_filter.related_by_rel_types
        ):
            # Filtering by relations could cause the same event to appear multiple
            # times (since there's no limit on the number of relations to an event).
            needs_distinct = True
            join_clause += """
                LEFT JOIN event_relations AS relation ON (event.event_id = relation.relates_to_id)
            """
            if event_filter.related_by_senders:
                join_clause += """
                    LEFT JOIN events AS related_event ON (relation.event_id = related_event.event_id)
                """

        # If there is a not_rel_types filter join to the relations table to get
        # the event's relation information.
        if event_filter and (event_filter.rel_types or event_filter.not_rel_types):
            join_clause += """
                LEFT JOIN event_relations AS event_relation USING (event_id)
            """

        if needs_distinct:
            select_keywords += " DISTINCT"

        sql = """
            %(select_keywords)s
                event.event_id, event.instance_name,
                event.topological_ordering, event.stream_ordering
            FROM events AS event
            %(join_clause)s
            WHERE event.outlier = FALSE AND event.room_id = ? AND %(bounds)s
            ORDER BY event.topological_ordering %(order)s,
            event.stream_ordering %(order)s LIMIT ?
        """ % {
            "select_keywords": select_keywords,
            "join_clause": join_clause,
            "bounds": bounds,
            "order": order,
        }

        txn.execute(sql, args)

        # Filter the result set.
        rows = [
            _EventDictReturn(event_id, topological_ordering, stream_ordering)
            for event_id, instance_name, topological_ordering, stream_ordering in txn
            if _filter_results(
                lower_token=(
                    to_token if direction == Direction.BACKWARDS else from_token
                ),
                upper_token=(
                    from_token if direction == Direction.BACKWARDS else to_token
                ),
                instance_name=instance_name,
                topological_ordering=topological_ordering,
                stream_ordering=stream_ordering,
            )
        ][:limit]

        if rows:
            assert rows[-1].topological_ordering is not None
            next_token = generate_next_token(
                direction, rows[-1].topological_ordering, rows[-1].stream_ordering
            )
        else:
            # TODO (erikj): We should work out what to do here instead.
            next_token = to_token if to_token else from_token

        return rows, next_token

    @trace
    async def paginate_room_events(
        self,
        room_id: str,
        from_key: RoomStreamToken,
        to_key: Optional[RoomStreamToken] = None,
        direction: Direction = Direction.BACKWARDS,
        limit: int = -1,
        event_filter: Optional[Filter] = None,
    ) -> Tuple[List[EventBase], RoomStreamToken]:
        """Returns list of events before or after a given token.

        When Direction.FORWARDS: from_key < x <= to_key
        When Direction.BACKWARDS: from_key >= x > to_key

        Args:
            room_id
            from_key: The token used to stream from
            to_key: A token which if given limits the results to only those before
            direction: Indicates whether we are paginating forwards or backwards
                from `from_key`.
            limit: The maximum number of events to return.
            event_filter: If provided filters the events to those that match the filter.

        Returns:
            The results as a list of events and a token that points to the end
            of the result set. If no events are returned then the end of the
            stream has been reached (i.e. there are no events between `from_key`
            and `to_key`).
        """

        # We can bail early if we're looking forwards, and our `to_key` is already
        # before our `from_key`.
        if (
            direction == Direction.FORWARDS
            and to_key is not None
            and to_key.is_before_or_eq(from_key)
        ):
            # Token selection matches what we do in `_paginate_room_events_txn` if there
            # are no rows
            return [], to_key if to_key else from_key
        # Or vice-versa, if we're looking backwards and our `from_key` is already before
        # our `to_key`.
        elif (
            direction == Direction.BACKWARDS
            and to_key is not None
            and from_key.is_before_or_eq(to_key)
        ):
            # Token selection matches what we do in `_paginate_room_events_txn` if there
            # are no rows
            return [], to_key if to_key else from_key

        rows, token = await self.db_pool.runInteraction(
            "paginate_room_events",
            self._paginate_room_events_txn,
            room_id,
            from_key,
            to_key,
            direction,
            limit,
            event_filter,
        )

        events = await self.get_events_as_list(
            [r.event_id for r in rows], get_prev_content=True
        )

        return events, token

    @cached()
    async def get_id_for_instance(self, instance_name: str) -> int:
        """Get a unique, immutable ID that corresponds to the given Synapse worker instance."""

        def _get_id_for_instance_txn(txn: LoggingTransaction) -> int:
            instance_id = self.db_pool.simple_select_one_onecol_txn(
                txn,
                table="instance_map",
                keyvalues={"instance_name": instance_name},
                retcol="instance_id",
                allow_none=True,
            )
            if instance_id is not None:
                return instance_id

            # If we don't have an entry upsert one.
            #
            # We could do this before the first check, and rely on the cache for
            # efficiency, but each UPSERT causes the next ID to increment which
            # can quickly bloat the size of the generated IDs for new instances.
            self.db_pool.simple_upsert_txn(
                txn,
                table="instance_map",
                keyvalues={"instance_name": instance_name},
                values={},
            )

            return self.db_pool.simple_select_one_onecol_txn(
                txn,
                table="instance_map",
                keyvalues={"instance_name": instance_name},
                retcol="instance_id",
            )

        return await self.db_pool.runInteraction(
            "get_id_for_instance", _get_id_for_instance_txn
        )

    @cached()
    async def get_name_from_instance_id(self, instance_id: int) -> str:
        """Get the instance name from an ID previously returned by
        `get_id_for_instance`.
        """

        return await self.db_pool.simple_select_one_onecol(
            table="instance_map",
            keyvalues={"instance_id": instance_id},
            retcol="instance_name",
            desc="get_name_from_instance_id",
        )

    async def get_timeline_gaps(
        self,
        room_id: str,
        from_token: Optional[RoomStreamToken],
        to_token: RoomStreamToken,
    ) -> Optional[RoomStreamToken]:
        """Check if there is a gap, and return a token that marks the position
        of the gap in the stream.
        """

        sql = """
            SELECT instance_name, stream_ordering
            FROM timeline_gaps
            WHERE room_id = ? AND ? < stream_ordering AND stream_ordering <= ?
            ORDER BY stream_ordering
        """

        rows = await self.db_pool.execute(
            "get_timeline_gaps",
            sql,
            room_id,
            from_token.stream if from_token else 0,
            to_token.get_max_stream_pos(),
        )

        if not rows:
            return None

        positions = [
            PersistedEventPosition(instance_name, stream_ordering)
            for instance_name, stream_ordering in rows
        ]
        if from_token:
            positions = [p for p in positions if p.persisted_after(from_token)]

        positions = [p for p in positions if not p.persisted_after(to_token)]

        if positions:
            # We return a stream token that ensures the event *at* the position
            # of the gap is included (as the gap is *before* the persisted
            # event).
            last_position = positions[-1]
            return RoomStreamToken(stream=last_position.stream - 1)

        return None

    async def _sliding_sync_room_metadata_bg_update(
        self, progress: JsonDict, batch_size: int
    ) -> int:
        """Background update to fill out 'sliding_sync_room_metadata' table"""
        previous_room = progress.get("previous_room", "")

        def _sliding_sync_room_metadata_bg_update_txn(txn: LoggingTransaction) -> int:
            # Both these queries are just getting the most recent
            # instance_name/stream ordering for the next N rooms.
            if isinstance(self.database_engine, PostgresEngine):
                sql = """
                    SELECT room_id, instance_name, stream_ordering FROM rooms AS r,
                    LATERAL (
                        SELECT instance_name, stream_ordering
                        FROM events WHERE events.room_id = r.room_id
                        ORDER BY stream_ordering DESC
                        LIMIT 1
                    ) e
                    WHERE r.room_id > ?
                    ORDER BY r.room_id ASC
                    LIMIT ?
                """
            else:
                sql = """
                    SELECT
                        room_id,
                        (
                            SELECT instance_name
                            FROM events WHERE events.room_id = r.room_id
                            ORDER BY stream_ordering DESC
                            LIMIT 1
                        ),
                        (
                            SELECT stream_ordering
                            FROM events WHERE events.room_id = r.room_id
                            ORDER BY stream_ordering DESC
                            LIMIT 1
                        )
                    FROM rooms AS r
                    WHERE r.room_id > ?
                    ORDER BY r.room_id ASC
                    LIMIT ?
                """

            txn.execute(sql, (previous_room, batch_size))
            rows = txn.fetchall()
            if not rows:
                return 0

            self.db_pool.simple_upsert_many_txn(
                txn,
                table="sliding_sync_room_metadata",
                key_names=("room_id",),
                key_values=[(room_id,) for room_id, _, _ in rows],
                value_names=(
                    "instance_name",
                    "last_stream_ordering",
                ),
                value_values=[
                    (
                        instance_name or "master",
                        stream,
                    )
                    for _, instance_name, stream in rows
                ],
            )

            self.db_pool.updates._background_update_progress_txn(
                txn, "sliding_sync_room_metadata", {"previous_room": rows[-1][0]}
            )

            return len(rows)

        rows = await self.db_pool.runInteraction(
            "_sliding_sync_room_metadata_bg_update",
            _sliding_sync_room_metadata_bg_update_txn,
        )

        if rows == 0:
            await self.db_pool.updates._end_background_update(
                "sliding_sync_room_metadata"
            )

        return rows<|MERGE_RESOLUTION|>--- conflicted
+++ resolved
@@ -79,7 +79,6 @@
 from synapse.storage.databases.main.events_worker import EventsWorkerStore
 from synapse.storage.engines import BaseDatabaseEngine, PostgresEngine, Sqlite3Engine
 from synapse.storage.util.id_generators import MultiWriterIdGenerator
-<<<<<<< HEAD
 from synapse.types import (
     JsonDict,
     PersistedEventPosition,
@@ -87,10 +86,6 @@
     StrCollection,
 )
 from synapse.util.caches.descriptors import cached, cachedList
-=======
-from synapse.types import PersistedEventPosition, RoomStreamToken, StrCollection
-from synapse.util.caches.descriptors import cached
->>>>>>> 81b2162c
 from synapse.util.caches.stream_change_cache import StreamChangeCache
 from synapse.util.cancellation import cancellable
 from synapse.util.iterutils import batch_iter
@@ -1360,40 +1355,24 @@
         room_ids: StrCollection,
         end_token: RoomStreamToken,
     ) -> Dict[str, int]:
-<<<<<<< HEAD
-        """Bulk fetch the latest event position in the given rooms"""
-=======
         """Bulk fetch the stream position of the latest events in the given
         rooms
         """
->>>>>>> 81b2162c
 
         min_token = end_token.stream
         max_token = end_token.get_max_stream_pos()
         results: Dict[str, int] = {}
 
-<<<<<<< HEAD
-        missing_room_ids: Set[str] = set()
-        for room_id in room_ids:
-            stream_pos = self._events_stream_cache._entity_to_key.get(room_id)
-            if stream_pos and stream_pos < max_token:
-=======
         # First, we check for the rooms in the stream change cache to see if we
         # can just use the latest position from it.
         missing_room_ids: Set[str] = set()
         for room_id in room_ids:
             stream_pos = self._events_stream_cache.get_max_pos_of_last_change(room_id)
             if stream_pos and stream_pos <= min_token:
->>>>>>> 81b2162c
                 results[room_id] = stream_pos
             else:
                 missing_room_ids.add(room_id)
 
-<<<<<<< HEAD
-        def bulk_get_last_event_pos_txn(
-            txn: LoggingTransaction, batch_room_ids: StrCollection
-        ) -> Dict[str, int]:
-=======
         # Next, we query the stream position from the DB. At first we fetch all
         # positions less than the *max* stream pos in the token, then filter
         # them down. We do this as a) this is a cheaper query, and b) the vast
@@ -1405,24 +1384,17 @@
         ) -> Dict[str, int]:
             # This query fetches the latest stream position in the rooms before
             # the given max position.
->>>>>>> 81b2162c
             clause, args = make_in_list_sql_clause(
                 self.database_engine, "room_id", batch_room_ids
             )
             sql = f"""
                 SELECT room_id, (
                     SELECT stream_ordering FROM events AS e
-<<<<<<< HEAD
-                    WHERE e.room_id = r.room_id
-                        AND stream_ordering <= ?
-                        AND NOT outlier
-=======
                     LEFT JOIN rejections USING (event_id)
                     WHERE e.room_id = r.room_id
                         AND stream_ordering <= ?
                         AND NOT outlier
                         AND rejection_reason IS NULL
->>>>>>> 81b2162c
                     ORDER BY stream_ordering DESC
                     LIMIT 1
                 )
@@ -1440,13 +1412,6 @@
                 batched,
             )
 
-<<<<<<< HEAD
-            for room_id, stream in result.items():
-                if min_token < stream:
-                    recheck_rooms.add(room_id)
-                else:
-                    results[room_id] = stream
-=======
             # Check that the stream position for the rooms are from before the
             # minimum position of the token. If not then we need to fetch more
             # rows.
@@ -1455,13 +1420,10 @@
                     results[room_id] = stream
                 else:
                     recheck_rooms.add(room_id)
->>>>>>> 81b2162c
 
         if not recheck_rooms:
             return results
 
-<<<<<<< HEAD
-=======
         # For the remaining rooms we need to fetch all rows between the min and
         # max stream positions in the end token, and filter out the rows that
         # are after the end token.
@@ -1469,7 +1431,6 @@
         # This query should be fast as the range between the min and max should
         # be small.
 
->>>>>>> 81b2162c
         def bulk_get_last_event_pos_recheck_txn(
             txn: LoggingTransaction, batch_room_ids: StrCollection
         ) -> Dict[str, int]:
@@ -1478,40 +1439,26 @@
             )
             sql = f"""
                 SELECT room_id, instance_name, stream_ordering
-<<<<<<< HEAD
-                WHERE ? < stream_ordering AND stream_ordering <= ?
-=======
                 FROM events
                 WHERE ? < stream_ordering AND stream_ordering <= ?
                     AND NOT outlier
                     AND rejection_reason IS NULL
->>>>>>> 81b2162c
                     AND {clause}
                 ORDER BY stream_ordering ASC
             """
             txn.execute(sql, [min_token, max_token] + args)
-<<<<<<< HEAD
-            results: Dict[str, int] = {}
-=======
 
             # We take the max stream ordering that is less than the token. Since
             # we ordered by stream ordering we just need to iterate through and
             # take the last matching stream ordering.
             txn_results: Dict[str, int] = {}
->>>>>>> 81b2162c
             for row in txn:
                 room_id = row[0]
                 event_pos = PersistedEventPosition(row[1], row[2])
                 if not event_pos.persisted_after(end_token):
-<<<<<<< HEAD
-                    results[room_id] = event_pos.stream
-
-            return results
-=======
                     txn_results[room_id] = event_pos.stream
 
             return txn_results
->>>>>>> 81b2162c
 
         for batched in batch_iter(recheck_rooms, 1000):
             recheck_result = await self.db_pool.runInteraction(
