#
# This file is licensed under the Affero General Public License (AGPL) version 3.
#
# Copyright 2019 The Matrix.org Foundation C.I.C.
# Copyright 2017 Vector Creations Ltd
# Copyright 2014-2016 OpenMarket Ltd
# Copyright (C) 2023 New Vector, Ltd
#
# This program is free software: you can redistribute it and/or modify
# it under the terms of the GNU Affero General Public License as
# published by the Free Software Foundation, either version 3 of the
# License, or (at your option) any later version.
#
# See the GNU Affero General Public License for more details:
# <https://www.gnu.org/licenses/agpl-3.0.html>.
#
# Originally licensed under the Apache License, Version 2.0:
# <http://www.apache.org/licenses/LICENSE-2.0>.
#
# [This file includes modifications made by New Vector Limited]
#
#

""" This module is responsible for getting events from the DB for pagination
and event streaming.

The order it returns events in depend on whether we are streaming forwards or
are paginating backwards. We do this because we want to handle out of order
messages nicely, while still returning them in the correct order when we
paginate bacwards.

This is implemented by keeping two ordering columns: stream_ordering and
topological_ordering. Stream ordering is basically insertion/received order
(except for events from backfill requests). The topological_ordering is a
weak ordering of events based on the pdu graph.

This means that we have to have two different types of tokens, depending on
what sort order was used:
    - stream tokens are of the form: "s%d", which maps directly to the column
    - topological tokems: "t%d-%d", where the integers map to the topological
      and stream ordering columns respectively.
"""

import logging
from typing import (
    TYPE_CHECKING,
    AbstractSet,
    Any,
    Collection,
    Dict,
    Iterable,
    List,
    Mapping,
    Optional,
    Set,
    Tuple,
    cast,
    overload,
)

import attr
from immutabledict import immutabledict
from typing_extensions import Literal

from twisted.internet import defer

from synapse.api.constants import Direction, EventTypes, Membership
from synapse.api.filtering import Filter
from synapse.events import EventBase
from synapse.logging.context import make_deferred_yieldable, run_in_background
from synapse.logging.opentracing import trace
from synapse.storage._base import SQLBaseStore
from synapse.storage.database import (
    DatabasePool,
    LoggingDatabaseConnection,
    LoggingTransaction,
    make_in_list_sql_clause,
)
from synapse.storage.databases.main.events_worker import EventsWorkerStore
from synapse.storage.engines import BaseDatabaseEngine, PostgresEngine, Sqlite3Engine
from synapse.storage.util.id_generators import MultiWriterIdGenerator
<<<<<<< HEAD
from synapse.types import JsonDict, PersistedEventPosition, RoomStreamToken, StrSequence
=======
from synapse.types import (
    JsonDict,
    PersistedEventPosition,
    RoomStreamToken,
    StrCollection,
)
>>>>>>> 003cb460
from synapse.util.caches.descriptors import cached, cachedList
from synapse.util.caches.stream_change_cache import StreamChangeCache
from synapse.util.cancellation import cancellable
from synapse.util.iterutils import batch_iter

if TYPE_CHECKING:
    from synapse.server import HomeServer

logger = logging.getLogger(__name__)


MAX_STREAM_SIZE = 1000


_STREAM_TOKEN = "stream"
_TOPOLOGICAL_TOKEN = "topological"


# Used as return values for pagination APIs
@attr.s(slots=True, frozen=True, auto_attribs=True)
class _EventDictReturn:
    event_id: str
    topological_ordering: Optional[int]
    stream_ordering: int


@attr.s(slots=True, frozen=True, auto_attribs=True)
class _EventsAround:
    events_before: List[EventBase]
    events_after: List[EventBase]
    start: RoomStreamToken
    end: RoomStreamToken


@attr.s(slots=True, frozen=True, auto_attribs=True)
class CurrentStateDeltaMembership:
    """
    Attributes:
        event_id: The "current" membership event ID in this room.
        event_pos: The position of the "current" membership event in the event stream.
        prev_event_id: The previous membership event in this room that was replaced by
            the "current" one. May be `None` if there was no previous membership event.
        room_id: The room ID of the membership event.
        membership: The membership state of the user in the room
        sender: The person who sent the membership event
    """

    room_id: str
    # Event
    event_id: Optional[str]
    event_pos: PersistedEventPosition
    membership: str
    sender: Optional[str]
    # Prev event
    prev_event_id: Optional[str]
    prev_event_pos: Optional[PersistedEventPosition]
    prev_membership: Optional[str]
    prev_sender: Optional[str]


def generate_pagination_where_clause(
    direction: Direction,
    column_names: Tuple[str, str],
    from_token: Optional[Tuple[Optional[int], int]],
    to_token: Optional[Tuple[Optional[int], int]],
    engine: BaseDatabaseEngine,
) -> str:
    """Creates an SQL expression to bound the columns by the pagination
    tokens.

    For example creates an SQL expression like:

        (6, 7) >= (topological_ordering, stream_ordering)
        AND (5, 3) < (topological_ordering, stream_ordering)

    would be generated for dir=b, from_token=(6, 7) and to_token=(5, 3).

    Note that tokens are considered to be after the row they are in, e.g. if
    a row A has a token T, then we consider A to be before T. This convention
    is important when figuring out inequalities for the generated SQL, and
    produces the following result:
        - If paginating forwards then we exclude any rows matching the from
          token, but include those that match the to token.
        - If paginating backwards then we include any rows matching the from
          token, but include those that match the to token.

    Args:
        direction: Whether we're paginating backwards or forwards.
        column_names: The column names to bound. Must *not* be user defined as
            these get inserted directly into the SQL statement without escapes.
        from_token: The start point for the pagination. This is an exclusive
            minimum bound if direction is forwards, and an inclusive maximum bound if
            direction is backwards.
        to_token: The endpoint point for the pagination. This is an inclusive
            maximum bound if direction is forwards, and an exclusive minimum bound if
            direction is backwards.
        engine: The database engine to generate the clauses for

    Returns:
        The sql expression
    """

    where_clause = []
    if from_token:
        where_clause.append(
            _make_generic_sql_bound(
                bound=">=" if direction == Direction.BACKWARDS else "<",
                column_names=column_names,
                values=from_token,
                engine=engine,
            )
        )

    if to_token:
        where_clause.append(
            _make_generic_sql_bound(
                bound="<" if direction == Direction.BACKWARDS else ">=",
                column_names=column_names,
                values=to_token,
                engine=engine,
            )
        )

    return " AND ".join(where_clause)


def generate_pagination_bounds(
    direction: Direction,
    from_token: Optional[RoomStreamToken],
    to_token: Optional[RoomStreamToken],
) -> Tuple[
    str, Optional[Tuple[Optional[int], int]], Optional[Tuple[Optional[int], int]]
]:
    """
    Generate a start and end point for this page of events.

    Args:
        direction: Whether pagination is going forwards or backwards.
        from_token: The token to start pagination at, or None to start at the first value.
        to_token: The token to end pagination at, or None to not limit the end point.

    Returns:
        A three tuple of:

            ASC or DESC for sorting of the query.

            The starting position as a tuple of ints representing
            (topological position, stream position) or None if no from_token was
            provided. The topological position may be None for live tokens.

            The end position in the same format as the starting position, or None
            if no to_token was provided.
    """

    # Tokens really represent positions between elements, but we use
    # the convention of pointing to the event before the gap. Hence
    # we have a bit of asymmetry when it comes to equalities.
    if direction == Direction.BACKWARDS:
        order = "DESC"
    else:
        order = "ASC"

    # The bounds for the stream tokens are complicated by the fact
    # that we need to handle the instance_map part of the tokens. We do this
    # by fetching all events between the min stream token and the maximum
    # stream token (as returned by `RoomStreamToken.get_max_stream_pos`) and
    # then filtering the results.
    from_bound: Optional[Tuple[Optional[int], int]] = None
    if from_token:
        if from_token.topological is not None:
            from_bound = from_token.as_historical_tuple()
        elif direction == Direction.BACKWARDS:
            from_bound = (
                None,
                from_token.get_max_stream_pos(),
            )
        else:
            from_bound = (
                None,
                from_token.stream,
            )

    to_bound: Optional[Tuple[Optional[int], int]] = None
    if to_token:
        if to_token.topological is not None:
            to_bound = to_token.as_historical_tuple()
        elif direction == Direction.BACKWARDS:
            to_bound = (
                None,
                to_token.stream,
            )
        else:
            to_bound = (
                None,
                to_token.get_max_stream_pos(),
            )

    return order, from_bound, to_bound


def generate_next_token(
    direction: Direction, last_topo_ordering: int, last_stream_ordering: int
) -> RoomStreamToken:
    """
    Generate the next room stream token based on the currently returned data.

    Args:
        direction: Whether pagination is going forwards or backwards.
        last_topo_ordering: The last topological ordering being returned.
        last_stream_ordering: The last stream ordering being returned.

    Returns:
        A new RoomStreamToken to return to the client.
    """
    if direction == Direction.BACKWARDS:
        # Tokens are positions between events.
        # This token points *after* the last event in the chunk.
        # We need it to point to the event before it in the chunk
        # when we are going backwards so we subtract one from the
        # stream part.
        last_stream_ordering -= 1
    return RoomStreamToken(topological=last_topo_ordering, stream=last_stream_ordering)


def _make_generic_sql_bound(
    bound: str,
    column_names: Tuple[str, str],
    values: Tuple[Optional[int], int],
    engine: BaseDatabaseEngine,
) -> str:
    """Create an SQL expression that bounds the given column names by the
    values, e.g. create the equivalent of `(1, 2) < (col1, col2)`.

    Only works with two columns.

    Older versions of SQLite don't support that syntax so we have to expand it
    out manually.

    Args:
        bound: The comparison operator to use. One of ">", "<", ">=",
            "<=", where the values are on the left and columns on the right.
        names: The column names. Must *not* be user defined
            as these get inserted directly into the SQL statement without
            escapes.
        values: The values to bound the columns by. If
            the first value is None then only creates a bound on the second
            column.
        engine: The database engine to generate the SQL for

    Returns:
        The SQL statement
    """

    assert bound in (">", "<", ">=", "<=")

    name1, name2 = column_names
    val1, val2 = values

    if val1 is None:
        val2 = int(val2)
        return "(%d %s %s)" % (val2, bound, name2)

    val1 = int(val1)
    val2 = int(val2)

    if isinstance(engine, PostgresEngine):
        # Postgres doesn't optimise ``(x < a) OR (x=a AND y<b)`` as well
        # as it optimises ``(x,y) < (a,b)`` on multicolumn indexes. So we
        # use the later form when running against postgres.
        return "((%d,%d) %s (%s,%s))" % (val1, val2, bound, name1, name2)

    # We want to generate queries of e.g. the form:
    #
    #   (val1 < name1 OR (val1 = name1 AND val2 <= name2))
    #
    # which is equivalent to (val1, val2) < (name1, name2)

    return """(
        {val1:d} {strict_bound} {name1}
        OR ({val1:d} = {name1} AND {val2:d} {bound} {name2})
    )""".format(
        name1=name1,
        val1=val1,
        name2=name2,
        val2=val2,
        strict_bound=bound[0],  # The first bound must always be strict equality here
        bound=bound,
    )


def _filter_results(
    lower_token: Optional[RoomStreamToken],
    upper_token: Optional[RoomStreamToken],
    instance_name: Optional[str],
    topological_ordering: int,
    stream_ordering: int,
) -> bool:
    """Returns True if the event persisted by the given instance at the given
    topological/stream_ordering falls between the two tokens (taking a None
    token to mean unbounded).

    Used to filter results from fetching events in the DB against the given
    tokens. This is necessary to handle the case where the tokens include
    position maps, which we handle by fetching more than necessary from the DB
    and then filtering (rather than attempting to construct a complicated SQL
    query).

    The `instance_name` arg is optional to handle historic rows, and is
    interpreted as if it was "master".
    """

    if instance_name is None:
        instance_name = "master"

    event_historical_tuple = (
        topological_ordering,
        stream_ordering,
    )

    if lower_token:
        if lower_token.topological is not None:
            # If these are historical tokens we compare the `(topological, stream)`
            # tuples.
            if event_historical_tuple <= lower_token.as_historical_tuple():
                return False

        else:
            # If these are live tokens we compare the stream ordering against the
            # writers stream position.
            if stream_ordering <= lower_token.get_stream_pos_for_instance(
                instance_name
            ):
                return False

    if upper_token:
        if upper_token.topological is not None:
            if upper_token.as_historical_tuple() < event_historical_tuple:
                return False
        else:
            if upper_token.get_stream_pos_for_instance(instance_name) < stream_ordering:
                return False

    return True


def _filter_results_by_stream(
    lower_token: Optional[RoomStreamToken],
    upper_token: Optional[RoomStreamToken],
    instance_name: Optional[str],
    stream_ordering: int,
) -> bool:
    """
    This function only works with "live" tokens with `stream_ordering` only. See
    `_filter_results(...)` if you want to work with all tokens.

    Returns True if the event persisted by the given instance at the given
    stream_ordering falls between the two tokens (taking a None
    token to mean unbounded).

    Used to filter results from fetching events in the DB against the given
    tokens. This is necessary to handle the case where the tokens include
    position maps, which we handle by fetching more than necessary from the DB
    and then filtering (rather than attempting to construct a complicated SQL
    query).

    The `instance_name` arg is optional to handle historic rows, and is
    interpreted as if it was "master".
    """

    if instance_name is None:
        instance_name = "master"

    if lower_token:
        assert lower_token.topological is None

        # If these are live tokens we compare the stream ordering against the
        # writers stream position.
        if stream_ordering <= lower_token.get_stream_pos_for_instance(instance_name):
            return False

    if upper_token:
        assert upper_token.topological is None

        if upper_token.get_stream_pos_for_instance(instance_name) < stream_ordering:
            return False

    return True


def filter_to_clause(event_filter: Optional[Filter]) -> Tuple[str, List[str]]:
    # NB: This may create SQL clauses that don't optimise well (and we don't
    # have indices on all possible clauses). E.g. it may create
    # "room_id == X AND room_id != X", which postgres doesn't optimise.

    if not event_filter:
        return "", []

    clauses = []
    args = []

    # Handle event types with potential wildcard characters
    if event_filter.types:
        type_clauses = []
        for typ in event_filter.types:
            if "*" in typ:
                type_clauses.append("event.type LIKE ?")
                typ = typ.replace("*", "%")  # Replace * with % for SQL LIKE pattern
            else:
                type_clauses.append("event.type = ?")
            args.append(typ)
        clauses.append("(%s)" % " OR ".join(type_clauses))

    # Handle event types to exclude with potential wildcard characters
    for typ in event_filter.not_types:
        if "*" in typ:
            clauses.append("event.type NOT LIKE ?")
            typ = typ.replace("*", "%")
        else:
            clauses.append("event.type != ?")
        args.append(typ)

    if event_filter.senders:
        clauses.append(
            "(%s)" % " OR ".join("event.sender = ?" for _ in event_filter.senders)
        )
        args.extend(event_filter.senders)

    for sender in event_filter.not_senders:
        clauses.append("event.sender != ?")
        args.append(sender)

    if event_filter.rooms:
        clauses.append(
            "(%s)" % " OR ".join("event.room_id = ?" for _ in event_filter.rooms)
        )
        args.extend(event_filter.rooms)

    for room_id in event_filter.not_rooms:
        clauses.append("event.room_id != ?")
        args.append(room_id)

    if event_filter.contains_url:
        clauses.append("event.contains_url = ?")
        args.append(event_filter.contains_url)

    # We're only applying the "labels" filter on the database query, because applying the
    # "not_labels" filter via a SQL query is non-trivial. Instead, we let
    # event_filter.check_fields apply it, which is not as efficient but makes the
    # implementation simpler.
    if event_filter.labels:
        clauses.append("(%s)" % " OR ".join("label = ?" for _ in event_filter.labels))
        args.extend(event_filter.labels)

    # Filter on relation_senders / relation types from the joined tables.
    if event_filter.related_by_senders:
        clauses.append(
            "(%s)"
            % " OR ".join(
                "related_event.sender = ?" for _ in event_filter.related_by_senders
            )
        )
        args.extend(event_filter.related_by_senders)

    if event_filter.related_by_rel_types:
        clauses.append(
            "(%s)"
            % " OR ".join(
                "relation_type = ?" for _ in event_filter.related_by_rel_types
            )
        )
        args.extend(event_filter.related_by_rel_types)

    if event_filter.rel_types:
        clauses.append(
            "(%s)"
            % " OR ".join(
                "event_relation.relation_type = ?" for _ in event_filter.rel_types
            )
        )
        args.extend(event_filter.rel_types)

    if event_filter.not_rel_types:
        clauses.append(
            "((%s) OR event_relation.relation_type IS NULL)"
            % " AND ".join(
                "event_relation.relation_type != ?" for _ in event_filter.not_rel_types
            )
        )
        args.extend(event_filter.not_rel_types)

    return " AND ".join(clauses), args


class StreamWorkerStore(EventsWorkerStore, SQLBaseStore):
    def __init__(
        self,
        database: DatabasePool,
        db_conn: LoggingDatabaseConnection,
        hs: "HomeServer",
    ):
        super().__init__(database, db_conn, hs)

        self._instance_name = hs.get_instance_name()
        self._send_federation = hs.should_send_federation()
        self._federation_shard_config = hs.config.worker.federation_shard_config

        # If we're a process that sends federation we may need to reset the
        # `federation_stream_position` table to match the current sharding
        # config. We don't do this now as otherwise two processes could conflict
        # during startup which would cause one to die.
        self._need_to_reset_federation_stream_positions = self._send_federation

        events_max = self.get_room_max_stream_ordering()
        event_cache_prefill, min_event_val = self.db_pool.get_cache_dict(
            db_conn,
            "events",
            entity_column="room_id",
            stream_column="stream_ordering",
            max_value=events_max,
        )
        self._events_stream_cache = StreamChangeCache(
            "EventsRoomStreamChangeCache",
            min_event_val,
            prefilled_cache=event_cache_prefill,
        )
        self._membership_stream_cache = StreamChangeCache(
            "MembershipStreamChangeCache", events_max
        )

        self._stream_order_on_start = self.get_room_max_stream_ordering()
        self._min_stream_order_on_start = self.get_room_min_stream_ordering()

        database.updates.register_background_update_handler(
            "sliding_sync_room_metadata", self._sliding_sync_room_metadata_bg_update
        )

    def get_room_max_stream_ordering(self) -> int:
        """Get the stream_ordering of regular events that we have committed up to

        Returns the maximum stream id such that all stream ids less than or
        equal to it have been successfully persisted.
        """
        return self._stream_id_gen.get_current_token()

    def get_room_min_stream_ordering(self) -> int:
        """Get the stream_ordering of backfilled events that we have committed up to

        Backfilled events use *negative* stream orderings, so this returns the
        minimum negative stream id such that all stream ids greater than or
        equal to it have been successfully persisted.
        """
        return self._backfill_id_gen.get_current_token()

    def get_room_max_token(self) -> RoomStreamToken:
        """Get a `RoomStreamToken` that marks the current maximum persisted
        position of the events stream. Useful to get a token that represents
        "now".

        The token returned is a "live" token that may have an instance_map
        component.
        """

        min_pos = self._stream_id_gen.get_current_token()

        positions = {}
        if isinstance(self._stream_id_gen, MultiWriterIdGenerator):
            # The `min_pos` is the minimum position that we know all instances
            # have finished persisting to, so we only care about instances whose
            # positions are ahead of that. (Instance positions can be behind the
            # min position as there are times we can work out that the minimum
            # position is ahead of the naive minimum across all current
            # positions. See MultiWriterIdGenerator for details)
            positions = {
                i: p
                for i, p in self._stream_id_gen.get_positions().items()
                if p > min_pos
            }

        return RoomStreamToken(stream=min_pos, instance_map=immutabledict(positions))

    def get_events_stream_id_generator(self) -> MultiWriterIdGenerator:
        return self._stream_id_gen

    async def get_room_events_stream_for_rooms(
        self,
        room_ids: Collection[str],
        from_key: RoomStreamToken,
        to_key: RoomStreamToken,
        limit: int = 0,
        order: str = "DESC",
    ) -> Dict[str, Tuple[List[EventBase], RoomStreamToken]]:
        """Get new room events in stream ordering since `from_key`.

        Args:
            room_ids
            from_key: Token from which no events are returned before
            to_key: Token from which no events are returned after. (This
                is typically the current stream token)
            limit: Maximum number of events to return
            order: Either "DESC" or "ASC". Determines which events are
                returned when the result is limited. If "DESC" then the most
                recent `limit` events are returned, otherwise returns the
                oldest `limit` events.

        Returns:
            A map from room id to a tuple containing:
                - list of recent events in the room
                - stream ordering key for the start of the chunk of events returned.
        """
        room_ids = self._events_stream_cache.get_entities_changed(
            room_ids, from_key.stream
        )

        if not room_ids:
            return {}

        results = {}
        room_ids = list(room_ids)
        for rm_ids in (room_ids[i : i + 20] for i in range(0, len(room_ids), 20)):
            res = await make_deferred_yieldable(
                defer.gatherResults(
                    [
                        run_in_background(
                            self.get_room_events_stream_for_room,
                            room_id,
                            from_key,
                            to_key,
                            limit,
                            order=order,
                        )
                        for room_id in rm_ids
                    ],
                    consumeErrors=True,
                )
            )
            results.update(dict(zip(rm_ids, res)))

        return results

    def get_rooms_that_changed(
        self, room_ids: Collection[str], from_key: RoomStreamToken
    ) -> Set[str]:
        """Given a list of rooms and a token, return rooms where there may have
        been changes.
        """
        from_id = from_key.stream
        return {
            room_id
            for room_id in room_ids
            if self._events_stream_cache.has_entity_changed(room_id, from_id)
        }

    async def get_room_events_stream_for_room(
        self,
        room_id: str,
        from_key: RoomStreamToken,
        to_key: RoomStreamToken,
        limit: int = 0,
        order: str = "DESC",
    ) -> Tuple[List[EventBase], RoomStreamToken]:
        """Get new room events in stream ordering since `from_key`.

        Args:
            room_id
            from_key: Token from which no events are returned before
            to_key: Token from which no events are returned after. (This
                is typically the current stream token)
            limit: Maximum number of events to return
            order: Either "DESC" or "ASC". Determines which events are
                returned when the result is limited. If "DESC" then the most
                recent `limit` events are returned, otherwise returns the
                oldest `limit` events.

        Returns:
            The list of events (in ascending stream order) and the token from the start
            of the chunk of events returned.
        """
        if from_key == to_key:
            return [], from_key

        has_changed = self._events_stream_cache.has_entity_changed(
            room_id, from_key.stream
        )

        if not has_changed:
            return [], from_key

        def f(txn: LoggingTransaction) -> List[_EventDictReturn]:
            # To handle tokens with a non-empty instance_map we fetch more
            # results than necessary and then filter down
            min_from_id = from_key.stream
            max_to_id = to_key.get_max_stream_pos()

            sql = """
                SELECT event_id, instance_name, topological_ordering, stream_ordering
                FROM events
                WHERE
                    room_id = ?
                    AND not outlier
                    AND stream_ordering > ? AND stream_ordering <= ?
                ORDER BY stream_ordering %s LIMIT ?
            """ % (
                order,
            )
            txn.execute(sql, (room_id, min_from_id, max_to_id, 2 * limit))

            rows = [
                _EventDictReturn(event_id, None, stream_ordering)
                for event_id, instance_name, topological_ordering, stream_ordering in txn
                if _filter_results(
                    from_key,
                    to_key,
                    instance_name,
                    topological_ordering,
                    stream_ordering,
                )
            ][:limit]
            return rows

        rows = await self.db_pool.runInteraction("get_room_events_stream_for_room", f)

        ret = await self.get_events_as_list(
            [r.event_id for r in rows], get_prev_content=True
        )

        if order.lower() == "desc":
            ret.reverse()

        if rows:
            key = RoomStreamToken(stream=min(r.stream_ordering for r in rows))
        else:
            # Assume we didn't get anything because there was nothing to
            # get.
            key = from_key

        return ret, key

    async def get_current_state_delta_membership_changes_for_user(
        self,
        user_id: str,
        from_key: RoomStreamToken,
        to_key: RoomStreamToken,
        excluded_room_ids: Optional[List[str]] = None,
    ) -> List[CurrentStateDeltaMembership]:
        """
        Fetch membership events (and the previous event that was replaced by that one)
        for a given user.

        Note: This function only works with "live" tokens with `stream_ordering` only.

        We're looking for membership changes in the token range (> `from_key` and <=
        `to_key`).

        Please be mindful to only use this with `from_key` and `to_key` tokens that are
        recent enough to be after when the first local user joined the room. Otherwise,
        the results may be incomplete or too greedy. For example, if you use a token
        range before the first local user joined the room, you will see 0 events since
        `current_state_delta_stream` tracks what the server thinks is the current state
        of the room as time goes. It does not track how state progresses from the
        beginning of the room. So for example, when you remotely join a room, the first
        rows will just be the state when you joined and progress from there.

        You can probably reasonably use this with `/sync` because the `to_key` passed in
        will be the "current" now token and the range will cover when the user joined
        the room.

        Args:
            user_id: The user ID to fetch membership events for.
            from_key: The point in the stream to sync from (fetching events > this point).
            to_key: The token to fetch rooms up to (fetching events <= this point).
            excluded_room_ids: Optional list of room IDs to exclude from the results.

        Returns:
            All membership changes to the current state in the token range. Events are
            sorted by `stream_ordering` ascending.
        """
        # Start by ruling out cases where a DB query is not necessary.
        if from_key == to_key:
            return []

        if from_key:
            has_changed = self._membership_stream_cache.has_entity_changed(
                user_id, int(from_key.stream)
            )
            if not has_changed:
                return []

        def f(txn: LoggingTransaction) -> List[CurrentStateDeltaMembership]:
            # To handle tokens with a non-empty instance_map we fetch more
            # results than necessary and then filter down
            min_from_id = from_key.stream
            max_to_id = to_key.get_max_stream_pos()

            args: List[Any] = [min_from_id, max_to_id, EventTypes.Member, user_id]

            # TODO: It would be good to assert that the `from_token`/`to_token` is >=
            # the first row in `current_state_delta_stream` for the rooms we're
            # interested in. Otherwise, we will end up with empty results and not know
            # it.

            # We could `COALESCE(e.stream_ordering, s.stream_id)` to get more accurate
            # stream positioning when available but given our usages, we can avoid the
            # complexity. Between two (valid) stream tokens, we will still get all of
            # the state changes. Since those events are persisted in a batch, valid
            # tokens will either be before or after the batch of events.
            #
            # `stream_ordering` from the `events` table is more accurate when available
            # since the `current_state_delta_stream` table only tracks that the current
            # state is at this stream position (not what stream position the state event
            # was added) and uses the *minimum* stream position for batches of events.
            sql = """
                SELECT
                    s.room_id,
                    e.event_id,
                    s.instance_name,
                    s.stream_id,
                    m.membership,
                    e.sender,
                    s.prev_event_id,
                    e_prev.instance_name AS prev_instance_name,
                    e_prev.stream_ordering AS prev_stream_ordering,
                    m_prev.membership AS prev_membership,
                    e_prev.sender AS prev_sender
                FROM current_state_delta_stream AS s
                    LEFT JOIN events AS e ON e.event_id = s.event_id
                    LEFT JOIN room_memberships AS m ON m.event_id = s.event_id
                    LEFT JOIN events AS e_prev ON e_prev.event_id = s.prev_event_id
                    LEFT JOIN room_memberships AS m_prev ON m_prev.event_id = s.prev_event_id
                WHERE s.stream_id > ? AND s.stream_id <= ?
                    AND s.type = ?
                    AND s.state_key = ?
                ORDER BY s.stream_id ASC
            """

            txn.execute(sql, args)

            membership_changes: List[CurrentStateDeltaMembership] = []
            for (
                room_id,
                event_id,
                instance_name,
                stream_ordering,
                membership,
                sender,
                prev_event_id,
                prev_instance_name,
                prev_stream_ordering,
                prev_membership,
                prev_sender,
            ) in txn:
                assert room_id is not None
                assert stream_ordering is not None

                if _filter_results_by_stream(
                    from_key,
                    to_key,
                    instance_name,
                    stream_ordering,
                ):
                    # When the server leaves a room, it will insert new rows into the
                    # `current_state_delta_stream` table with `event_id = null` for all
                    # current state. This means we might already have a row for the
                    # leave event and then another for the same leave where the
                    # `event_id=null` but the `prev_event_id` is pointing back at the
                    # earlier leave event. We don't want to report the leave, if we
                    # already have a leave event.
                    if event_id is None and prev_membership == Membership.LEAVE:
                        continue

                    membership_change = CurrentStateDeltaMembership(
                        room_id=room_id,
                        # Event
                        event_id=event_id,
                        event_pos=PersistedEventPosition(
                            # If instance_name is null we default to "master"
                            instance_name=instance_name or "master",
                            stream=stream_ordering,
                        ),
                        # When `s.event_id = null`, we won't be able to get respective
                        # `room_membership` but can assume the user has left the room
                        # because this only happens when the server leaves a room
                        # (meaning everyone locally left) or a state reset which removed
                        # the person from the room.
                        membership=(
                            membership if membership is not None else Membership.LEAVE
                        ),
                        sender=sender,
                        # Prev event
                        prev_event_id=prev_event_id,
                        prev_event_pos=(
                            PersistedEventPosition(
                                # If instance_name is null we default to "master"
                                instance_name=prev_instance_name or "master",
                                stream=prev_stream_ordering,
                            )
                            if (prev_stream_ordering is not None)
                            else None
                        ),
                        prev_membership=prev_membership,
                        prev_sender=prev_sender,
                    )

                    membership_changes.append(membership_change)

            return membership_changes

        membership_changes = await self.db_pool.runInteraction(
            "get_current_state_delta_membership_changes_for_user", f
        )

        room_ids_to_exclude: AbstractSet[str] = set()
        if excluded_room_ids is not None:
            room_ids_to_exclude = set(excluded_room_ids)

        return [
            membership_change
            for membership_change in membership_changes
            if membership_change.room_id not in room_ids_to_exclude
        ]

    @cancellable
    async def get_membership_changes_for_user(
        self,
        user_id: str,
        from_key: RoomStreamToken,
        to_key: RoomStreamToken,
        excluded_rooms: Optional[List[str]] = None,
    ) -> List[EventBase]:
        """Fetch membership events for a given user.

        All such events whose stream ordering `s` lies in the range
        `from_key < s <= to_key` are returned. Events are ordered by ascending stream
        order.
        """
        # Start by ruling out cases where a DB query is not necessary.
        if from_key == to_key:
            return []

        if from_key:
            has_changed = self._membership_stream_cache.has_entity_changed(
                user_id, int(from_key.stream)
            )
            if not has_changed:
                return []

        def f(txn: LoggingTransaction) -> List[_EventDictReturn]:
            # To handle tokens with a non-empty instance_map we fetch more
            # results than necessary and then filter down
            min_from_id = from_key.stream
            max_to_id = to_key.get_max_stream_pos()

            args: List[Any] = [user_id, min_from_id, max_to_id]

            ignore_room_clause = ""
            if excluded_rooms is not None and len(excluded_rooms) > 0:
                ignore_room_clause, ignore_room_args = make_in_list_sql_clause(
                    txn.database_engine, "e.room_id", excluded_rooms, negative=True
                )
                ignore_room_clause = f"AND {ignore_room_clause}"
                args += ignore_room_args

            sql = """
                SELECT m.event_id, instance_name, topological_ordering, stream_ordering
                FROM events AS e, room_memberships AS m
                WHERE e.event_id = m.event_id
                    AND m.user_id = ?
                    AND e.stream_ordering > ? AND e.stream_ordering <= ?
                    %s
                ORDER BY e.stream_ordering ASC
            """ % (
                ignore_room_clause,
            )

            txn.execute(sql, args)

            rows = [
                _EventDictReturn(event_id, None, stream_ordering)
                for event_id, instance_name, topological_ordering, stream_ordering in txn
                if _filter_results(
                    from_key,
                    to_key,
                    instance_name,
                    topological_ordering,
                    stream_ordering,
                )
            ]

            return rows

        rows = await self.db_pool.runInteraction("get_membership_changes_for_user", f)

        ret = await self.get_events_as_list(
            [r.event_id for r in rows], get_prev_content=True
        )

        return ret

    async def get_recent_events_for_room(
        self, room_id: str, limit: int, end_token: RoomStreamToken
    ) -> Tuple[List[EventBase], RoomStreamToken]:
        """Get the most recent events in the room in topological ordering.

        Args:
            room_id
            limit
            end_token: The stream token representing now.

        Returns:
            A list of events and a token pointing to the start of the returned
            events. The events returned are in ascending topological order.
        """

        rows, token = await self.get_recent_event_ids_for_room(
            room_id, limit, end_token
        )

        events = await self.get_events_as_list(
            [r.event_id for r in rows], get_prev_content=True
        )

        return events, token

    async def get_recent_event_ids_for_room(
        self, room_id: str, limit: int, end_token: RoomStreamToken
    ) -> Tuple[List[_EventDictReturn], RoomStreamToken]:
        """Get the most recent events in the room in topological ordering.

        Args:
            room_id
            limit
            end_token: The stream token representing now.

        Returns:
            A list of _EventDictReturn and a token pointing to the start of the
            returned events. The events returned are in ascending order.
        """
        # Allow a zero limit here, and no-op.
        if limit == 0:
            return [], end_token

        rows, token = await self.db_pool.runInteraction(
            "get_recent_event_ids_for_room",
            self._paginate_room_events_txn,
            room_id,
            from_token=end_token,
            limit=limit,
        )

        # We want to return the results in ascending order.
        rows.reverse()

        return rows, token

    async def get_room_event_before_stream_ordering(
        self, room_id: str, stream_ordering: int
    ) -> Optional[Tuple[int, int, str]]:
        """Gets details of the first event in a room at or before a stream ordering

        Args:
            room_id:
            stream_ordering:

        Returns:
            A tuple of (stream ordering, topological ordering, event_id)
        """

        def _f(txn: LoggingTransaction) -> Optional[Tuple[int, int, str]]:
            sql = """
                SELECT stream_ordering, topological_ordering, event_id
                FROM events
                LEFT JOIN rejections USING (event_id)
                WHERE room_id = ?
                    AND stream_ordering <= ?
                    AND NOT outlier
                    AND rejections.event_id IS NULL
                ORDER BY stream_ordering DESC
                LIMIT 1
            """
            txn.execute(sql, (room_id, stream_ordering))
            return cast(Optional[Tuple[int, int, str]], txn.fetchone())

        return await self.db_pool.runInteraction(
            "get_room_event_before_stream_ordering", _f
        )

    async def get_last_event_id_in_room_before_stream_ordering(
        self,
        room_id: str,
        end_token: RoomStreamToken,
    ) -> Optional[str]:
        """Returns the ID of the last event in a room at or before a stream ordering

        Args:
            room_id
            end_token: The token used to stream from

        Returns:
            The ID of the most recent event, or None if there are no events in the room
            before this stream ordering.
        """
        last_event_result = (
            await self.get_last_event_pos_in_room_before_stream_ordering(
                room_id, end_token
            )
        )

        if last_event_result:
            return last_event_result[0]

        return None

    @cachedList(
<<<<<<< HEAD
        cached_method_name="get_rough_stream_ordering_for_room",
        list_name="room_ids",
    )
    async def rough_get_last_pos(
        self, room_ids: StrSequence
    ) -> Mapping[str, Optional[int]]:
        def rough_get_last_pos_txn(
            txn: LoggingTransaction,
            batch: StrSequence,
        ) -> Mapping[str, Optional[int]]:
            clause, args = make_in_list_sql_clause(
                self.database_engine, "room_id", batch
            )
            sql = f"""
                SELECT room_id, last_stream_ordering
                FROM sliding_sync_room_metadata
                WHERE {clause}
            """

            txn.execute(sql, args)

            return {room_id: stream_ordering for room_id, stream_ordering in txn}

        results = {}
        for batch in batch_iter(room_ids, 100):
            results.update(
                await self.db_pool.runInteraction(
                    "rough_get_last_pos", rough_get_last_pos_txn, batch
                )
            )

        return results

    @cached(max_entries=10000)
    async def get_rough_stream_ordering_for_room(
        self,
        room_id: str,
    ) -> Optional[int]:
        def get_rough_stream_ordering_for_room_txn(
            txn: LoggingTransaction,
        ) -> Optional[int]:
            sql = """
                SELECT last_stream_ordering
                FROM sliding_sync_room_metadata
                WHERE room_id = ?
            """

            txn.execute(sql, (room_id,))

            row = txn.fetchone()
            if row:
                return row[0]
            return None

        return await self.db_pool.runInteraction(
            "get_rough_stream_ordering_for_room", get_rough_stream_ordering_for_room_txn
        )
=======
        cached_method_name="get_max_stream_ordering_in_room",
        list_name="room_ids",
    )
    async def get_max_stream_ordering_in_rooms(
        self, room_ids: StrCollection
    ) -> Mapping[str, Optional[PersistedEventPosition]]:
        """Get the positions for the latest event in a room.

        A batched version of `get_max_stream_ordering_in_room`.
        """
        rows = await self.db_pool.simple_select_many_batch(
            table="sliding_sync_room_metadata",
            column="room_id",
            iterable=room_ids,
            retcols=("room_id", "instance_name", "last_stream_ordering"),
            desc="get_max_stream_ordering_in_rooms",
        )

        return {
            room_id: PersistedEventPosition(instance_name, stream)
            for room_id, instance_name, stream in rows
        }

    @cached(max_entries=10000)
    async def get_max_stream_ordering_in_room(
        self,
        room_id: str,
    ) -> Optional[PersistedEventPosition]:
        """Get the position for the latest event in a room.

        Note: this may be after the current token for the room stream on this
        process (e.g. due to replication lag)
        """
        row = await self.db_pool.simple_select_one(
            table="sliding_sync_room_metadata",
            retcols=("instance_name", "last_stream_ordering"),
            keyvalues={"room_id": room_id},
            allow_none=True,
            desc="get_max_stream_ordering_in_room",
        )
        if not row:
            return None

        return PersistedEventPosition(instance_name=row[0], stream=row[1])
>>>>>>> 003cb460

    async def get_last_event_pos_in_room_before_stream_ordering(
        self,
        room_id: str,
        end_token: RoomStreamToken,
        event_types: Optional[Collection[str]] = None,
    ) -> Optional[Tuple[str, PersistedEventPosition]]:
        """
        Returns the ID and event position of the last event in a room at or before a
        stream ordering.

        Args:
            room_id
            end_token: The token used to stream from
            event_types: Optional allowlist of event types to filter by

        Returns:
            The ID of the most recent event and it's position, or None if there are no
            events in the room before this stream ordering.
        """

        def get_last_event_pos_in_room_before_stream_ordering_txn(
            txn: LoggingTransaction,
        ) -> Optional[Tuple[str, PersistedEventPosition]]:
            # We're looking for the closest event at or before the token. We need to
            # handle the fact that the stream token can be a vector clock (with an
            # `instance_map`) and events can be persisted on different instances
            # (sharded event persisters). The first subquery handles the events that
            # would be within the vector clock and gets all rows between the minimum and
            # maximum stream ordering in the token which need to be filtered against the
            # `instance_map`. The second subquery handles the "before" case and finds
            # the first row before the token. We then filter out any results past the
            # token's vector clock and return the first row that matches.
            min_stream = end_token.stream
            max_stream = end_token.get_max_stream_pos()

            event_type_clause = ""
            event_type_args: List[str] = []
            if event_types is not None and len(event_types) > 0:
                event_type_clause, event_type_args = make_in_list_sql_clause(
                    txn.database_engine, "type", event_types
                )
                event_type_clause = f"AND {event_type_clause}"

            # We use `UNION ALL` because we don't need any of the deduplication logic
            # (`UNION` is really a `UNION` + `DISTINCT`). `UNION ALL` does preserve the
            # ordering of the operand queries but there is no actual guarantee that it
            # has this behavior in all scenarios so we need the extra `ORDER BY` at the
            # bottom.
            sql = """
                SELECT * FROM (
                    SELECT instance_name, stream_ordering, topological_ordering, event_id
                    FROM events
                    LEFT JOIN rejections USING (event_id)
                    WHERE room_id = ?
                        %s
                        AND ? < stream_ordering AND stream_ordering <= ?
                        AND NOT outlier
                        AND rejections.event_id IS NULL
                    ORDER BY stream_ordering DESC
                ) AS a
                UNION ALL
                SELECT * FROM (
                    SELECT instance_name, stream_ordering, topological_ordering, event_id
                    FROM events
                    LEFT JOIN rejections USING (event_id)
                    WHERE room_id = ?
                        %s
                        AND stream_ordering <= ?
                        AND NOT outlier
                        AND rejections.event_id IS NULL
                    ORDER BY stream_ordering DESC
                    LIMIT 1
                ) AS b
                ORDER BY stream_ordering DESC
            """ % (
                event_type_clause,
                event_type_clause,
            )
            txn.execute(
                sql,
                [room_id]
                + event_type_args
                + [min_stream, max_stream, room_id]
                + event_type_args
                + [min_stream],
            )

            for instance_name, stream_ordering, topological_ordering, event_id in txn:
                if _filter_results(
                    lower_token=None,
                    upper_token=end_token,
                    instance_name=instance_name,
                    topological_ordering=topological_ordering,
                    stream_ordering=stream_ordering,
                ):
                    return event_id, PersistedEventPosition(
                        # If instance_name is null we default to "master"
                        instance_name or "master",
                        stream_ordering,
                    )

            return None

        return await self.db_pool.runInteraction(
            "get_last_event_pos_in_room_before_stream_ordering",
            get_last_event_pos_in_room_before_stream_ordering_txn,
        )

    async def get_current_room_stream_token_for_room_id(
        self, room_id: str
    ) -> RoomStreamToken:
        """Returns the current position of the rooms stream (historic token)."""
        stream_ordering = self.get_room_max_stream_ordering()
        topo = await self.db_pool.runInteraction(
            "_get_max_topological_txn", self._get_max_topological_txn, room_id
        )
        return RoomStreamToken(topological=topo, stream=stream_ordering)

    @overload
    def get_stream_id_for_event_txn(
        self,
        txn: LoggingTransaction,
        event_id: str,
        allow_none: Literal[False] = False,
    ) -> int: ...

    @overload
    def get_stream_id_for_event_txn(
        self,
        txn: LoggingTransaction,
        event_id: str,
        allow_none: bool = False,
    ) -> Optional[int]: ...

    def get_stream_id_for_event_txn(
        self,
        txn: LoggingTransaction,
        event_id: str,
        allow_none: bool = False,
    ) -> Optional[int]:
        # Type ignore: we pass keyvalues a Dict[str, str]; the function wants
        # Dict[str, Any]. I think mypy is unhappy because Dict is invariant?
        return self.db_pool.simple_select_one_onecol_txn(  # type: ignore[call-overload]
            txn=txn,
            table="events",
            keyvalues={"event_id": event_id},
            retcol="stream_ordering",
            allow_none=allow_none,
        )

    async def get_position_for_event(self, event_id: str) -> PersistedEventPosition:
        """Get the persisted position for an event"""
        row = await self.db_pool.simple_select_one(
            table="events",
            keyvalues={"event_id": event_id},
            retcols=("stream_ordering", "instance_name"),
            desc="get_position_for_event",
        )

        return PersistedEventPosition(row[1] or "master", row[0])

    async def get_topological_token_for_event(self, event_id: str) -> RoomStreamToken:
        """The stream token for an event
        Args:
            event_id: The id of the event to look up a stream token for.
        Raises:
            StoreError if the event wasn't in the database.
        Returns:
            A `RoomStreamToken` topological token.
        """
        row = await self.db_pool.simple_select_one(
            table="events",
            keyvalues={"event_id": event_id},
            retcols=("stream_ordering", "topological_ordering"),
            desc="get_topological_token_for_event",
        )
        return RoomStreamToken(topological=row[1], stream=row[0])

    async def get_current_topological_token(self, room_id: str, stream_key: int) -> int:
        """Gets the topological token in a room after or at the given stream
        ordering.

        Args:
            room_id
            stream_key
        """
        if isinstance(self.database_engine, PostgresEngine):
            min_function = "LEAST"
        elif isinstance(self.database_engine, Sqlite3Engine):
            min_function = "MIN"
        else:
            raise RuntimeError(f"Unknown database engine {self.database_engine}")

        # This query used to be
        #    SELECT COALESCE(MIN(topological_ordering), 0) FROM events
        #    WHERE room_id = ? and events.stream_ordering >= {stream_key}
        # which returns 0 if the stream_key is newer than any event in
        # the room. That's not wrong, but it seems to interact oddly with backfill,
        # requiring a second call to /messages to actually backfill from a remote
        # homeserver.
        #
        # Instead, rollback the stream ordering to that after the most recent event in
        # this room.
        sql = f"""
            WITH fallback(max_stream_ordering) AS (
                SELECT MAX(stream_ordering)
                FROM events
                WHERE room_id = ?
            )
            SELECT COALESCE(MIN(topological_ordering), 0) FROM events
            WHERE
                room_id = ?
                AND events.stream_ordering >= {min_function}(
                    ?,
                    (SELECT max_stream_ordering FROM fallback)
                )
        """

        row = await self.db_pool.execute(
            "get_current_topological_token", sql, room_id, room_id, stream_key
        )
        return row[0][0] if row else 0

    def _get_max_topological_txn(self, txn: LoggingTransaction, room_id: str) -> int:
        txn.execute(
            "SELECT MAX(topological_ordering) FROM events WHERE room_id = ?",
            (room_id,),
        )

        rows = txn.fetchall()
        # An aggregate function like MAX() will always return one row per group
        # so we can safely rely on the lookup here. For example, when a we
        # lookup a `room_id` which does not exist, `rows` will look like
        # `[(None,)]`
        return rows[0][0] if rows[0][0] is not None else 0

    async def get_events_around(
        self,
        room_id: str,
        event_id: str,
        before_limit: int,
        after_limit: int,
        event_filter: Optional[Filter] = None,
    ) -> _EventsAround:
        """Retrieve events and pagination tokens around a given event in a
        room.
        """

        results = await self.db_pool.runInteraction(
            "get_events_around",
            self._get_events_around_txn,
            room_id,
            event_id,
            before_limit,
            after_limit,
            event_filter,
        )

        events_before = await self.get_events_as_list(
            list(results["before"]["event_ids"]), get_prev_content=True
        )

        events_after = await self.get_events_as_list(
            list(results["after"]["event_ids"]), get_prev_content=True
        )

        return _EventsAround(
            events_before=events_before,
            events_after=events_after,
            start=results["before"]["token"],
            end=results["after"]["token"],
        )

    def _get_events_around_txn(
        self,
        txn: LoggingTransaction,
        room_id: str,
        event_id: str,
        before_limit: int,
        after_limit: int,
        event_filter: Optional[Filter],
    ) -> dict:
        """Retrieves event_ids and pagination tokens around a given event in a
        room.

        Args:
            room_id
            event_id
            before_limit
            after_limit
            event_filter

        Returns:
            dict
        """

        stream_ordering, topological_ordering = cast(
            Tuple[int, int],
            self.db_pool.simple_select_one_txn(
                txn,
                "events",
                keyvalues={"event_id": event_id, "room_id": room_id},
                retcols=["stream_ordering", "topological_ordering"],
            ),
        )

        # Paginating backwards includes the event at the token, but paginating
        # forward doesn't.
        before_token = RoomStreamToken(
            topological=topological_ordering - 1, stream=stream_ordering
        )

        after_token = RoomStreamToken(
            topological=topological_ordering, stream=stream_ordering
        )

        rows, start_token = self._paginate_room_events_txn(
            txn,
            room_id,
            before_token,
            direction=Direction.BACKWARDS,
            limit=before_limit,
            event_filter=event_filter,
        )
        events_before = [r.event_id for r in rows]

        rows, end_token = self._paginate_room_events_txn(
            txn,
            room_id,
            after_token,
            direction=Direction.FORWARDS,
            limit=after_limit,
            event_filter=event_filter,
        )
        events_after = [r.event_id for r in rows]

        return {
            "before": {"event_ids": events_before, "token": start_token},
            "after": {"event_ids": events_after, "token": end_token},
        }

    async def get_all_new_event_ids_stream(
        self,
        from_id: int,
        current_id: int,
        limit: int,
    ) -> Tuple[int, Dict[str, Optional[int]]]:
        """Get all new events

        Returns all event ids with from_id < stream_ordering <= current_id.

        Args:
            from_id:  the stream_ordering of the last event we processed
            current_id:  the stream_ordering of the most recently processed event
            limit: the maximum number of events to return

        Returns:
            A tuple of (next_id, event_to_received_ts), where `next_id`
            is the next value to pass as `from_id` (it will either be the
            stream_ordering of the last returned event, or, if fewer than `limit`
            events were found, the `current_id`). The `event_to_received_ts` is
            a dictionary mapping event ID to the event `received_ts`, sorted by ascending
            stream_ordering.
        """

        def get_all_new_event_ids_stream_txn(
            txn: LoggingTransaction,
        ) -> Tuple[int, Dict[str, Optional[int]]]:
            sql = (
                "SELECT e.stream_ordering, e.event_id, e.received_ts"
                " FROM events AS e"
                " WHERE"
                " ? < e.stream_ordering AND e.stream_ordering <= ?"
                " ORDER BY e.stream_ordering ASC"
                " LIMIT ?"
            )

            txn.execute(sql, (from_id, current_id, limit))
            rows = txn.fetchall()

            upper_bound = current_id
            if len(rows) == limit:
                upper_bound = rows[-1][0]

            event_to_received_ts: Dict[str, Optional[int]] = {
                row[1]: row[2] for row in rows
            }
            return upper_bound, event_to_received_ts

        upper_bound, event_to_received_ts = await self.db_pool.runInteraction(
            "get_all_new_event_ids_stream", get_all_new_event_ids_stream_txn
        )

        return upper_bound, event_to_received_ts

    async def get_federation_out_pos(self, typ: str) -> int:
        if self._need_to_reset_federation_stream_positions:
            await self.db_pool.runInteraction(
                "_reset_federation_positions_txn", self._reset_federation_positions_txn
            )
            self._need_to_reset_federation_stream_positions = False

        return await self.db_pool.simple_select_one_onecol(
            table="federation_stream_position",
            retcol="stream_id",
            keyvalues={"type": typ, "instance_name": self._instance_name},
            desc="get_federation_out_pos",
        )

    async def update_federation_out_pos(self, typ: str, stream_id: int) -> None:
        if self._need_to_reset_federation_stream_positions:
            await self.db_pool.runInteraction(
                "_reset_federation_positions_txn", self._reset_federation_positions_txn
            )
            self._need_to_reset_federation_stream_positions = False

        await self.db_pool.simple_update_one(
            table="federation_stream_position",
            keyvalues={"type": typ, "instance_name": self._instance_name},
            updatevalues={"stream_id": stream_id},
            desc="update_federation_out_pos",
        )

    def _reset_federation_positions_txn(self, txn: LoggingTransaction) -> None:
        """Fiddles with the `federation_stream_position` table to make it match
        the configured federation sender instances during start up.
        """

        # The federation sender instances may have changed, so we need to
        # massage the `federation_stream_position` table to have a row per type
        # per instance sending federation. If there is a mismatch we update the
        # table with the correct rows using the *minimum* stream ID seen. This
        # may result in resending of events/EDUs to remote servers, but that is
        # preferable to dropping them.

        if not self._send_federation:
            return

        # Pull out the configured instances. If we don't have a shard config then
        # we assume that we're the only instance sending.
        configured_instances = self._federation_shard_config.instances
        if not configured_instances:
            configured_instances = [self._instance_name]
        elif self._instance_name not in configured_instances:
            return

        instances_in_table = self.db_pool.simple_select_onecol_txn(
            txn,
            table="federation_stream_position",
            keyvalues={},
            retcol="instance_name",
        )

        if set(instances_in_table) == set(configured_instances):
            # Nothing to do
            return

        sql = """
            SELECT type, MIN(stream_id) FROM federation_stream_position
            GROUP BY type
        """
        txn.execute(sql)
        min_positions = dict(
            cast(Iterable[Tuple[str, int]], txn)
        )  # Map from type -> min position

        # Ensure we do actually have some values here
        assert set(min_positions) == {"federation", "events"}

        sql = """
            DELETE FROM federation_stream_position
            WHERE NOT (%s)
        """
        clause, args = make_in_list_sql_clause(
            txn.database_engine, "instance_name", configured_instances
        )
        txn.execute(sql % (clause,), args)

        for typ, stream_id in min_positions.items():
            self.db_pool.simple_upsert_txn(
                txn,
                table="federation_stream_position",
                keyvalues={"type": typ, "instance_name": self._instance_name},
                values={"stream_id": stream_id},
            )

    def has_room_changed_since(self, room_id: str, stream_id: int) -> bool:
        return self._events_stream_cache.has_entity_changed(room_id, stream_id)

    def _paginate_room_events_txn(
        self,
        txn: LoggingTransaction,
        room_id: str,
        from_token: RoomStreamToken,
        to_token: Optional[RoomStreamToken] = None,
        direction: Direction = Direction.BACKWARDS,
        limit: int = -1,
        event_filter: Optional[Filter] = None,
    ) -> Tuple[List[_EventDictReturn], RoomStreamToken]:
        """Returns list of events before or after a given token.

        Args:
            txn
            room_id
            from_token: The token used to stream from
            to_token: A token which if given limits the results to only those before
            direction: Indicates whether we are paginating forwards or backwards
                from `from_key`.
            limit: The maximum number of events to return.
            event_filter: If provided filters the events to
                those that match the filter.

        Returns:
            A list of _EventDictReturn and a token that points to the end of the
            result set. If no events are returned then the end of the stream has
            been reached (i.e. there are no events between `from_token` and
            `to_token`), or `limit` is zero.
        """

        args: List[Any] = [room_id]

        order, from_bound, to_bound = generate_pagination_bounds(
            direction, from_token, to_token
        )

        bounds = generate_pagination_where_clause(
            direction=direction,
            column_names=("event.topological_ordering", "event.stream_ordering"),
            from_token=from_bound,
            to_token=to_bound,
            engine=self.database_engine,
        )

        filter_clause, filter_args = filter_to_clause(event_filter)

        if filter_clause:
            bounds += " AND " + filter_clause
            args.extend(filter_args)

        # We fetch more events as we'll filter the result set
        args.append(int(limit) * 2)

        select_keywords = "SELECT"
        join_clause = ""
        # Using DISTINCT in this SELECT query is quite expensive, because it
        # requires the engine to sort on the entire (not limited) result set,
        # i.e. the entire events table. Only use it in scenarios that could result
        # in the same event ID occurring multiple times in the results.
        needs_distinct = False
        if event_filter and event_filter.labels:
            # If we're not filtering on a label, then joining on event_labels will
            # return as many row for a single event as the number of labels it has. To
            # avoid this, only join if we're filtering on at least one label.
            join_clause += """
                LEFT JOIN event_labels
                USING (event_id, room_id, topological_ordering)
            """
            if len(event_filter.labels) > 1:
                # Multiple labels could cause the same event to appear multiple times.
                needs_distinct = True

        # If there is a relation_senders and relation_types filter join to the
        # relations table to get events related to the current event.
        if event_filter and (
            event_filter.related_by_senders or event_filter.related_by_rel_types
        ):
            # Filtering by relations could cause the same event to appear multiple
            # times (since there's no limit on the number of relations to an event).
            needs_distinct = True
            join_clause += """
                LEFT JOIN event_relations AS relation ON (event.event_id = relation.relates_to_id)
            """
            if event_filter.related_by_senders:
                join_clause += """
                    LEFT JOIN events AS related_event ON (relation.event_id = related_event.event_id)
                """

        # If there is a not_rel_types filter join to the relations table to get
        # the event's relation information.
        if event_filter and (event_filter.rel_types or event_filter.not_rel_types):
            join_clause += """
                LEFT JOIN event_relations AS event_relation USING (event_id)
            """

        if needs_distinct:
            select_keywords += " DISTINCT"

        sql = """
            %(select_keywords)s
                event.event_id, event.instance_name,
                event.topological_ordering, event.stream_ordering
            FROM events AS event
            %(join_clause)s
            WHERE event.outlier = FALSE AND event.room_id = ? AND %(bounds)s
            ORDER BY event.topological_ordering %(order)s,
            event.stream_ordering %(order)s LIMIT ?
        """ % {
            "select_keywords": select_keywords,
            "join_clause": join_clause,
            "bounds": bounds,
            "order": order,
        }

        txn.execute(sql, args)

        # Filter the result set.
        rows = [
            _EventDictReturn(event_id, topological_ordering, stream_ordering)
            for event_id, instance_name, topological_ordering, stream_ordering in txn
            if _filter_results(
                lower_token=(
                    to_token if direction == Direction.BACKWARDS else from_token
                ),
                upper_token=(
                    from_token if direction == Direction.BACKWARDS else to_token
                ),
                instance_name=instance_name,
                topological_ordering=topological_ordering,
                stream_ordering=stream_ordering,
            )
        ][:limit]

        if rows:
            assert rows[-1].topological_ordering is not None
            next_token = generate_next_token(
                direction, rows[-1].topological_ordering, rows[-1].stream_ordering
            )
        else:
            # TODO (erikj): We should work out what to do here instead.
            next_token = to_token if to_token else from_token

        return rows, next_token

    @trace
    async def paginate_room_events(
        self,
        room_id: str,
        from_key: RoomStreamToken,
        to_key: Optional[RoomStreamToken] = None,
        direction: Direction = Direction.BACKWARDS,
        limit: int = -1,
        event_filter: Optional[Filter] = None,
    ) -> Tuple[List[EventBase], RoomStreamToken]:
        """Returns list of events before or after a given token.

        When Direction.FORWARDS: from_key < x <= to_key
        When Direction.BACKWARDS: from_key >= x > to_key

        Args:
            room_id
            from_key: The token used to stream from
            to_key: A token which if given limits the results to only those before
            direction: Indicates whether we are paginating forwards or backwards
                from `from_key`.
            limit: The maximum number of events to return.
            event_filter: If provided filters the events to those that match the filter.

        Returns:
            The results as a list of events and a token that points to the end
            of the result set. If no events are returned then the end of the
            stream has been reached (i.e. there are no events between `from_key`
            and `to_key`).
        """

        # We can bail early if we're looking forwards, and our `to_key` is already
        # before our `from_key`.
        if (
            direction == Direction.FORWARDS
            and to_key is not None
            and to_key.is_before_or_eq(from_key)
        ):
            # Token selection matches what we do in `_paginate_room_events_txn` if there
            # are no rows
            return [], to_key if to_key else from_key
        # Or vice-versa, if we're looking backwards and our `from_key` is already before
        # our `to_key`.
        elif (
            direction == Direction.BACKWARDS
            and to_key is not None
            and from_key.is_before_or_eq(to_key)
        ):
            # Token selection matches what we do in `_paginate_room_events_txn` if there
            # are no rows
            return [], to_key if to_key else from_key

        rows, token = await self.db_pool.runInteraction(
            "paginate_room_events",
            self._paginate_room_events_txn,
            room_id,
            from_key,
            to_key,
            direction,
            limit,
            event_filter,
        )

        events = await self.get_events_as_list(
            [r.event_id for r in rows], get_prev_content=True
        )

        return events, token

    @cached()
    async def get_id_for_instance(self, instance_name: str) -> int:
        """Get a unique, immutable ID that corresponds to the given Synapse worker instance."""

        def _get_id_for_instance_txn(txn: LoggingTransaction) -> int:
            instance_id = self.db_pool.simple_select_one_onecol_txn(
                txn,
                table="instance_map",
                keyvalues={"instance_name": instance_name},
                retcol="instance_id",
                allow_none=True,
            )
            if instance_id is not None:
                return instance_id

            # If we don't have an entry upsert one.
            #
            # We could do this before the first check, and rely on the cache for
            # efficiency, but each UPSERT causes the next ID to increment which
            # can quickly bloat the size of the generated IDs for new instances.
            self.db_pool.simple_upsert_txn(
                txn,
                table="instance_map",
                keyvalues={"instance_name": instance_name},
                values={},
            )

            return self.db_pool.simple_select_one_onecol_txn(
                txn,
                table="instance_map",
                keyvalues={"instance_name": instance_name},
                retcol="instance_id",
            )

        return await self.db_pool.runInteraction(
            "get_id_for_instance", _get_id_for_instance_txn
        )

    @cached()
    async def get_name_from_instance_id(self, instance_id: int) -> str:
        """Get the instance name from an ID previously returned by
        `get_id_for_instance`.
        """

        return await self.db_pool.simple_select_one_onecol(
            table="instance_map",
            keyvalues={"instance_id": instance_id},
            retcol="instance_name",
            desc="get_name_from_instance_id",
        )

    async def get_timeline_gaps(
        self,
        room_id: str,
        from_token: Optional[RoomStreamToken],
        to_token: RoomStreamToken,
    ) -> Optional[RoomStreamToken]:
        """Check if there is a gap, and return a token that marks the position
        of the gap in the stream.
        """

        sql = """
            SELECT instance_name, stream_ordering
            FROM timeline_gaps
            WHERE room_id = ? AND ? < stream_ordering AND stream_ordering <= ?
            ORDER BY stream_ordering
        """

        rows = await self.db_pool.execute(
            "get_timeline_gaps",
            sql,
            room_id,
            from_token.stream if from_token else 0,
            to_token.get_max_stream_pos(),
        )

        if not rows:
            return None

        positions = [
            PersistedEventPosition(instance_name, stream_ordering)
            for instance_name, stream_ordering in rows
        ]
        if from_token:
            positions = [p for p in positions if p.persisted_after(from_token)]

        positions = [p for p in positions if not p.persisted_after(to_token)]

        if positions:
            # We return a stream token that ensures the event *at* the position
            # of the gap is included (as the gap is *before* the persisted
            # event).
            last_position = positions[-1]
            return RoomStreamToken(stream=last_position.stream - 1)

        return None

    async def _sliding_sync_room_metadata_bg_update(
        self, progress: JsonDict, batch_size: int
    ) -> int:
        """Background update to fill out 'sliding_sync_room_metadata' table"""
        previous_room = progress.get("previous_room", "")

        def _sliding_sync_room_metadata_bg_update_txn(txn: LoggingTransaction) -> int:
<<<<<<< HEAD
            sql = """
                SELECT room_id, MAX(stream_ordering) FROM events
                WHERE stream_ordering IS NOT NULL
                    AND room_id IN (
                        SELECT room_id FROM rooms
                        WHERE room_id > ?
                        ORDER BY room_id ASC
                        LIMIT ?
                    )
                GROUP BY room_id
            """
=======
            # Both these queries are just getting the most recent
            # instance_name/stream ordering for the next N rooms.
            if isinstance(self.database_engine, PostgresEngine):
                sql = """
                    SELECT room_id, instance_name, stream_ordering FROM rooms AS r,
                    LATERAL (
                        SELECT instance_name, stream_ordering
                        FROM events WHERE events.room_id = r.room_id
                        ORDER BY stream_ordering DESC
                        LIMIT 1
                    ) e
                    WHERE r.room_id > ?
                    ORDER BY r.room_id ASC
                    LIMIT ?
                """
            else:
                sql = """
                    SELECT
                        room_id,
                        (
                            SELECT instance_name
                            FROM events WHERE events.room_id = r.room_id
                            ORDER BY stream_ordering DESC
                            LIMIT 1
                        ),
                        (
                            SELECT stream_ordering
                            FROM events WHERE events.room_id = r.room_id
                            ORDER BY stream_ordering DESC
                            LIMIT 1
                        )
                    FROM rooms AS r
                    WHERE r.room_id > ?
                    ORDER BY r.room_id ASC
                    LIMIT ?
                """

>>>>>>> 003cb460
            txn.execute(sql, (previous_room, batch_size))
            rows = txn.fetchall()
            if not rows:
                return 0

            self.db_pool.simple_upsert_many_txn(
                txn,
                table="sliding_sync_room_metadata",
                key_names=("room_id",),
<<<<<<< HEAD
                key_values=[(room_id,) for room_id, _ in rows],
                value_names=("last_stream_ordering",),
                value_values=[(stream,) for _, stream in rows],
=======
                key_values=[(room_id,) for room_id, _, _ in rows],
                value_names=("last_stream_ordering",),
                value_values=[
                    (
                        instance_name or "master",
                        stream,
                    )
                    for _, instance_name, stream in rows
                ],
>>>>>>> 003cb460
            )

            self.db_pool.updates._background_update_progress_txn(
                txn, "sliding_sync_room_metadata", {"previous_room": rows[-1][0]}
            )

            return len(rows)

        rows = await self.db_pool.runInteraction(
            "_sliding_sync_room_metadata_bg_update",
            _sliding_sync_room_metadata_bg_update_txn,
        )

        if rows == 0:
            await self.db_pool.updates._end_background_update(
                "sliding_sync_room_metadata"
            )

        return rows<|MERGE_RESOLUTION|>--- conflicted
+++ resolved
@@ -79,16 +79,12 @@
 from synapse.storage.databases.main.events_worker import EventsWorkerStore
 from synapse.storage.engines import BaseDatabaseEngine, PostgresEngine, Sqlite3Engine
 from synapse.storage.util.id_generators import MultiWriterIdGenerator
-<<<<<<< HEAD
-from synapse.types import JsonDict, PersistedEventPosition, RoomStreamToken, StrSequence
-=======
 from synapse.types import (
     JsonDict,
     PersistedEventPosition,
     RoomStreamToken,
     StrCollection,
 )
->>>>>>> 003cb460
 from synapse.util.caches.descriptors import cached, cachedList
 from synapse.util.caches.stream_change_cache import StreamChangeCache
 from synapse.util.cancellation import cancellable
@@ -1201,65 +1197,6 @@
         return None
 
     @cachedList(
-<<<<<<< HEAD
-        cached_method_name="get_rough_stream_ordering_for_room",
-        list_name="room_ids",
-    )
-    async def rough_get_last_pos(
-        self, room_ids: StrSequence
-    ) -> Mapping[str, Optional[int]]:
-        def rough_get_last_pos_txn(
-            txn: LoggingTransaction,
-            batch: StrSequence,
-        ) -> Mapping[str, Optional[int]]:
-            clause, args = make_in_list_sql_clause(
-                self.database_engine, "room_id", batch
-            )
-            sql = f"""
-                SELECT room_id, last_stream_ordering
-                FROM sliding_sync_room_metadata
-                WHERE {clause}
-            """
-
-            txn.execute(sql, args)
-
-            return {room_id: stream_ordering for room_id, stream_ordering in txn}
-
-        results = {}
-        for batch in batch_iter(room_ids, 100):
-            results.update(
-                await self.db_pool.runInteraction(
-                    "rough_get_last_pos", rough_get_last_pos_txn, batch
-                )
-            )
-
-        return results
-
-    @cached(max_entries=10000)
-    async def get_rough_stream_ordering_for_room(
-        self,
-        room_id: str,
-    ) -> Optional[int]:
-        def get_rough_stream_ordering_for_room_txn(
-            txn: LoggingTransaction,
-        ) -> Optional[int]:
-            sql = """
-                SELECT last_stream_ordering
-                FROM sliding_sync_room_metadata
-                WHERE room_id = ?
-            """
-
-            txn.execute(sql, (room_id,))
-
-            row = txn.fetchone()
-            if row:
-                return row[0]
-            return None
-
-        return await self.db_pool.runInteraction(
-            "get_rough_stream_ordering_for_room", get_rough_stream_ordering_for_room_txn
-        )
-=======
         cached_method_name="get_max_stream_ordering_in_room",
         list_name="room_ids",
     )
@@ -1304,7 +1241,6 @@
             return None
 
         return PersistedEventPosition(instance_name=row[0], stream=row[1])
->>>>>>> 003cb460
 
     async def get_last_event_pos_in_room_before_stream_ordering(
         self,
@@ -2112,19 +2048,6 @@
         previous_room = progress.get("previous_room", "")
 
         def _sliding_sync_room_metadata_bg_update_txn(txn: LoggingTransaction) -> int:
-<<<<<<< HEAD
-            sql = """
-                SELECT room_id, MAX(stream_ordering) FROM events
-                WHERE stream_ordering IS NOT NULL
-                    AND room_id IN (
-                        SELECT room_id FROM rooms
-                        WHERE room_id > ?
-                        ORDER BY room_id ASC
-                        LIMIT ?
-                    )
-                GROUP BY room_id
-            """
-=======
             # Both these queries are just getting the most recent
             # instance_name/stream ordering for the next N rooms.
             if isinstance(self.database_engine, PostgresEngine):
@@ -2162,7 +2085,6 @@
                     LIMIT ?
                 """
 
->>>>>>> 003cb460
             txn.execute(sql, (previous_room, batch_size))
             rows = txn.fetchall()
             if not rows:
@@ -2172,11 +2094,6 @@
                 txn,
                 table="sliding_sync_room_metadata",
                 key_names=("room_id",),
-<<<<<<< HEAD
-                key_values=[(room_id,) for room_id, _ in rows],
-                value_names=("last_stream_ordering",),
-                value_values=[(stream,) for _, stream in rows],
-=======
                 key_values=[(room_id,) for room_id, _, _ in rows],
                 value_names=("last_stream_ordering",),
                 value_values=[
@@ -2186,7 +2103,6 @@
                     )
                     for _, instance_name, stream in rows
                 ],
->>>>>>> 003cb460
             )
 
             self.db_pool.updates._background_update_progress_txn(
