#
# This file is licensed under the Affero General Public License (AGPL) version 3.
#
# Copyright 2014-2016 OpenMarket Ltd
# Copyright (C) 2023 New Vector, Ltd
#
# This program is free software: you can redistribute it and/or modify
# it under the terms of the GNU Affero General Public License as
# published by the Free Software Foundation, either version 3 of the
# License, or (at your option) any later version.
#
# See the GNU Affero General Public License for more details:
# <https://www.gnu.org/licenses/agpl-3.0.html>.
#
# Originally licensed under the Apache License, Version 2.0:
# <http://www.apache.org/licenses/LICENSE-2.0>.
#
# [This file includes modifications made by New Vector Limited]
#
#
import logging
from typing import (
    TYPE_CHECKING,
    AbstractSet,
    Collection,
    Dict,
    FrozenSet,
    Iterable,
    List,
    Mapping,
    Optional,
    Sequence,
    Set,
    Tuple,
    Union,
    cast,
)

import attr

from synapse.api.constants import EventTypes, Membership
from synapse.metrics import LaterGauge
from synapse.metrics.background_process_metrics import wrap_as_background_process
from synapse.storage._base import SQLBaseStore, db_to_json, make_in_list_sql_clause
from synapse.storage.database import (
    DatabasePool,
    LoggingDatabaseConnection,
    LoggingTransaction,
)
from synapse.storage.databases.main.cache import CacheInvalidationWorkerStore
from synapse.storage.databases.main.events_worker import EventsWorkerStore
from synapse.storage.engines import Sqlite3Engine
from synapse.storage.roommember import (
    GetRoomsForUserWithStreamOrdering,
    MemberSummary,
    ProfileInfo,
    RoomsForUser,
)
from synapse.types import (
    JsonDict,
    PersistedEventPosition,
    StateMap,
    StrCollection,
    get_domain_from_id,
)
from synapse.util.caches.descriptors import _CacheContext, cached, cachedList
from synapse.util.iterutils import batch_iter
from synapse.util.metrics import Measure

if TYPE_CHECKING:
    from synapse.server import HomeServer

logger = logging.getLogger(__name__)


_MEMBERSHIP_PROFILE_UPDATE_NAME = "room_membership_profile_update"
_CURRENT_STATE_MEMBERSHIP_UPDATE_NAME = "current_state_events_membership"


@attr.s(frozen=True, slots=True, auto_attribs=True)
class EventIdMembership:
    """Returned by `get_membership_from_event_ids`"""

    user_id: str
    membership: str


class RoomMemberWorkerStore(EventsWorkerStore, CacheInvalidationWorkerStore):
    def __init__(
        self,
        database: DatabasePool,
        db_conn: LoggingDatabaseConnection,
        hs: "HomeServer",
    ):
        super().__init__(database, db_conn, hs)

        self._server_notices_mxid = hs.config.servernotices.server_notices_mxid

        if (
            self.hs.config.worker.run_background_tasks
            and self.hs.config.metrics.metrics_flags.known_servers
        ):
            self._known_servers_count = 1
            self.hs.get_clock().looping_call(
                self._count_known_servers,
                60 * 1000,
            )
            self.hs.get_clock().call_later(
                1,
                self._count_known_servers,
            )
            LaterGauge(
                "synapse_federation_known_servers",
                "",
                [],
                lambda: self._known_servers_count,
            )

    @wrap_as_background_process("_count_known_servers")
    async def _count_known_servers(self) -> int:
        """
        Count the servers that this server knows about.

        The statistic is stored on the class for the
        `synapse_federation_known_servers` LaterGauge to collect.
        """

        def _transact(txn: LoggingTransaction) -> int:
            if isinstance(self.database_engine, Sqlite3Engine):
                query = """
                    SELECT COUNT(DISTINCT substr(out.user_id, pos+1))
                    FROM (
                        SELECT rm.user_id as user_id, instr(rm.user_id, ':')
                            AS pos FROM room_memberships as rm
                        INNER JOIN current_state_events as c ON rm.event_id = c.event_id
                        WHERE c.type = 'm.room.member'
                    ) as out
                """
            else:
                query = """
                    SELECT COUNT(DISTINCT split_part(state_key, ':', 2))
                    FROM current_state_events
                    WHERE type = 'm.room.member' AND membership = 'join';
                """
            txn.execute(query)
            return list(txn)[0][0]

        count = await self.db_pool.runInteraction("get_known_servers", _transact)

        # We always know about ourselves, even if we have nothing in
        # room_memberships (for example, the server is new).
        self._known_servers_count = max([count, 1])
        return self._known_servers_count

    @cached(max_entries=100000, iterable=True)
    async def get_users_in_room(self, room_id: str) -> Sequence[str]:
        """Returns a list of users in the room.

        Will return inaccurate results for rooms with partial state, since the state for
        the forward extremities of those rooms will exclude most members. We may also
        calculate room state incorrectly for such rooms and believe that a member is or
        is not in the room when the opposite is true.

        Note: If you only care about users in the room local to the homeserver, use
        `get_local_users_in_room(...)` instead which will be more performant.
        """
        return await self.db_pool.simple_select_onecol(
            table="current_state_events",
            keyvalues={
                "type": EventTypes.Member,
                "room_id": room_id,
                "membership": Membership.JOIN,
            },
            retcol="state_key",
            desc="get_users_in_room",
        )

    def get_users_in_room_txn(self, txn: LoggingTransaction, room_id: str) -> List[str]:
        """Returns a list of users in the room."""

        return self.db_pool.simple_select_onecol_txn(
            txn,
            table="current_state_events",
            keyvalues={
                "type": EventTypes.Member,
                "room_id": room_id,
                "membership": Membership.JOIN,
            },
            retcol="state_key",
        )

    @cached()
    def get_user_in_room_with_profile(self, room_id: str, user_id: str) -> ProfileInfo:
        raise NotImplementedError()

    @cachedList(
        cached_method_name="get_user_in_room_with_profile", list_name="user_ids"
    )
    async def get_subset_users_in_room_with_profiles(
        self, room_id: str, user_ids: Collection[str]
    ) -> Mapping[str, ProfileInfo]:
        """Get a mapping from user ID to profile information for a list of users
        in a given room.

        The profile information comes directly from this room's `m.room.member`
        events, and so may be specific to this room rather than part of a user's
        global profile. To avoid privacy leaks, the profile data should only be
        revealed to users who are already in this room.

        Args:
            room_id: The ID of the room to retrieve the users of.
            user_ids: a list of users in the room to run the query for

        Returns:
                A mapping from user ID to ProfileInfo.
        """

        def _get_subset_users_in_room_with_profiles(
            txn: LoggingTransaction,
        ) -> Dict[str, ProfileInfo]:
            clause, ids = make_in_list_sql_clause(
                self.database_engine, "c.state_key", user_ids
            )

            sql = """
                SELECT state_key, display_name, avatar_url FROM room_memberships as m
                INNER JOIN current_state_events as c
                ON m.event_id = c.event_id
                AND m.room_id = c.room_id
                AND m.user_id = c.state_key
                WHERE c.type = 'm.room.member' AND c.room_id = ? AND m.membership = ? AND %s
            """ % (
                clause,
            )
            txn.execute(sql, (room_id, Membership.JOIN, *ids))

            return {r[0]: ProfileInfo(display_name=r[1], avatar_url=r[2]) for r in txn}

        return await self.db_pool.runInteraction(
            "get_subset_users_in_room_with_profiles",
            _get_subset_users_in_room_with_profiles,
        )

    @cached(max_entries=100000, iterable=True)
    async def get_users_in_room_with_profiles(
        self, room_id: str
    ) -> Mapping[str, ProfileInfo]:
        """Get a mapping from user ID to profile information for all users in a given room.

        The profile information comes directly from this room's `m.room.member`
        events, and so may be specific to this room rather than part of a user's
        global profile. To avoid privacy leaks, the profile data should only be
        revealed to users who are already in this room.

        Args:
            room_id: The ID of the room to retrieve the users of.

        Returns:
            A mapping from user ID to ProfileInfo.

        Preconditions:
          - There is full state available for the room (it is not partial-stated).
        """

        def _get_users_in_room_with_profiles(
            txn: LoggingTransaction,
        ) -> Dict[str, ProfileInfo]:
            sql = """
                SELECT state_key, display_name, avatar_url FROM room_memberships as m
                INNER JOIN current_state_events as c
                ON m.event_id = c.event_id
                AND m.room_id = c.room_id
                AND m.user_id = c.state_key
                WHERE c.type = 'm.room.member' AND c.room_id = ? AND m.membership = ?
            """
            txn.execute(sql, (room_id, Membership.JOIN))

            return {r[0]: ProfileInfo(display_name=r[1], avatar_url=r[2]) for r in txn}

        return await self.db_pool.runInteraction(
            "get_users_in_room_with_profiles",
            _get_users_in_room_with_profiles,
        )

    @cached(max_entries=100000)  # type: ignore[synapse-@cached-mutable]
    async def get_room_summary(self, room_id: str) -> Mapping[str, MemberSummary]:
        """Get the details of a room roughly suitable for use by the room
        summary extension to /sync. Useful when lazy loading room members.
        Args:
            room_id: The room ID to query
        Returns:
            dict of membership states, pointing to a MemberSummary named tuple.
        """

        def _get_room_summary_txn(
            txn: LoggingTransaction,
        ) -> Dict[str, MemberSummary]:
            # first get counts.
            # We do this all in one transaction to keep the cache small.
            # FIXME: get rid of this when we have room_stats

            # Note, rejected events will have a null membership field, so
            # we we manually filter them out.
            sql = """
                SELECT count(*), membership FROM current_state_events
                WHERE type = 'm.room.member' AND room_id = ?
                    AND membership IS NOT NULL
                GROUP BY membership
            """

            txn.execute(sql, (room_id,))
            res: Dict[str, MemberSummary] = {}
            for count, membership in txn:
                res.setdefault(membership, MemberSummary([], count))

            # we order by membership and then fairly arbitrarily by event_id so
            # heroes are consistent
            # Note, rejected events will have a null membership field, so
            # we we manually filter them out.
            sql = """
                SELECT state_key, membership, event_id
                FROM current_state_events
                WHERE type = 'm.room.member' AND room_id = ?
                    AND membership IS NOT NULL
                ORDER BY
                    CASE membership WHEN ? THEN 1 WHEN ? THEN 2 ELSE 3 END ASC,
                    event_id ASC
                LIMIT ?
            """

            # 6 is 5 (number of heroes) plus 1, in case one of them is the calling user.
            txn.execute(sql, (room_id, Membership.JOIN, Membership.INVITE, 6))
            for user_id, membership, event_id in txn:
                summary = res[membership]
                # we will always have a summary for this membership type at this
                # point given the summary currently contains the counts.
                members = summary.members
                members.append((user_id, event_id))

            return res

        return await self.db_pool.runInteraction(
            "get_room_summary", _get_room_summary_txn
        )

    @cached()
    async def get_number_joined_users_in_room(self, room_id: str) -> int:
        return await self.db_pool.simple_select_one_onecol(
            table="current_state_events",
            keyvalues={"room_id": room_id, "membership": Membership.JOIN},
            retcol="COUNT(*)",
            desc="get_number_joined_users_in_room",
        )

    @cached()
    async def get_invited_rooms_for_local_user(
        self, user_id: str
    ) -> Sequence[RoomsForUser]:
        """Get all the rooms the *local* user is invited to.

        Args:
            user_id: The user ID.

        Returns:
            A list of RoomsForUser.
        """

        return await self.get_rooms_for_local_user_where_membership_is(
            user_id, [Membership.INVITE]
        )

    async def get_knocked_at_rooms_for_local_user(
        self, user_id: str
    ) -> Sequence[RoomsForUser]:
        """Get all the rooms the *local* user has knocked at.

        Args:
            user_id: The user ID.

        Returns:
            A list of RoomsForUser.
        """

        return await self.get_rooms_for_local_user_where_membership_is(
            user_id, [Membership.KNOCK]
        )

    async def get_invite_for_local_user_in_room(
        self, user_id: str, room_id: str
    ) -> Optional[RoomsForUser]:
        """Gets the invite for the given *local* user and room.

        Args:
            user_id: The user ID to find the invite of.
            room_id: The room to user was invited to.

        Returns:
            Either a RoomsForUser or None if no invite was found.
        """
        invites = await self.get_invited_rooms_for_local_user(user_id)
        for invite in invites:
            if invite.room_id == room_id:
                return invite
        return None

    async def get_rooms_for_local_user_where_membership_is(
        self,
        user_id: str,
        membership_list: Collection[str],
        excluded_rooms: StrCollection = (),
    ) -> List[RoomsForUser]:
        """Get all the rooms for this *local* user where the membership for this user
        matches one in the membership list.

        Filters out forgotten rooms.

        Args:
            user_id: The user ID.
            membership_list: A list of synapse.api.constants.Membership
                values which the user must be in.
            excluded_rooms: A list of rooms to ignore.

        Returns:
            The RoomsForUser that the user matches the membership types.
        """
        if not membership_list:
            return []

        rooms = await self.db_pool.runInteraction(
            "get_rooms_for_local_user_where_membership_is",
            self._get_rooms_for_local_user_where_membership_is_txn,
            user_id,
            membership_list,
        )

        # Now we filter out forgotten and excluded rooms
        rooms_to_exclude: AbstractSet[str] = set()

        # Users can't forget joined/invited rooms, so we skip the check for such look ups.
        if any(m not in (Membership.JOIN, Membership.INVITE) for m in membership_list):
            rooms_to_exclude = await self.get_forgotten_rooms_for_user(user_id)

        if excluded_rooms is not None:
            # Take a copy to avoid mutating the in-cache set
            rooms_to_exclude = set(rooms_to_exclude)
            rooms_to_exclude.update(excluded_rooms)

        return [room for room in rooms if room.room_id not in rooms_to_exclude]

    def _get_rooms_for_local_user_where_membership_is_txn(
        self,
        txn: LoggingTransaction,
        user_id: str,
        membership_list: List[str],
    ) -> List[RoomsForUser]:
        """Get all the rooms for this *local* user where the membership for this user
        matches one in the membership list.

        Args:
            user_id: The user ID.
            membership_list: A list of synapse.api.constants.Membership
                    values which the user must be in.

        Returns:
            The RoomsForUser that the user matches the membership types.
        """
        # Paranoia check.
        if not self.hs.is_mine_id(user_id):
            raise Exception(
                "Cannot call 'get_rooms_for_local_user_where_membership_is' on non-local user %r"
                % (user_id,),
            )

        clause, args = make_in_list_sql_clause(
            self.database_engine, "c.membership", membership_list
        )

        sql = """
            SELECT room_id, e.sender, c.membership, event_id, e.instance_name, e.stream_ordering, r.room_version
            FROM local_current_membership AS c
            INNER JOIN events AS e USING (room_id, event_id)
            INNER JOIN rooms AS r USING (room_id)
            WHERE
                user_id = ?
                AND %s
        """ % (
            clause,
        )

        txn.execute(sql, (user_id, *args))
        results = [
            RoomsForUser(
<<<<<<< HEAD
                room_id,
                sender,
                membership,
                event_id,
                PersistedEventPosition(instance_name, stream_ordering),
                room_version,
=======
                room_id=room_id,
                sender=sender,
                membership=membership,
                event_id=event_id,
                event_pos=PersistedEventPosition(instance_name, stream_ordering),
                room_version_id=room_version,
>>>>>>> 7d8f0ef3
            )
            for room_id, sender, membership, event_id, instance_name, stream_ordering, room_version in txn
        ]

        return results

    @cached(iterable=True)
    async def get_local_users_in_room(self, room_id: str) -> Sequence[str]:
        """
        Retrieves a list of the current roommembers who are local to the server.
        """
        return await self.db_pool.simple_select_onecol(
            table="local_current_membership",
            keyvalues={"room_id": room_id, "membership": Membership.JOIN},
            retcol="user_id",
            desc="get_local_users_in_room",
        )

    async def get_local_users_related_to_room(
        self, room_id: str
    ) -> List[Tuple[str, str]]:
        """
        Retrieves a list of the current roommembers who are local to the server and their membership status.
        """
        return cast(
            List[Tuple[str, str]],
            await self.db_pool.simple_select_list(
                table="local_current_membership",
                keyvalues={"room_id": room_id},
                retcols=("user_id", "membership"),
                desc="get_local_users_in_room",
            ),
        )

    async def check_local_user_in_room(self, user_id: str, room_id: str) -> bool:
        """
        Check whether a given local user is currently joined to the given room.

        Returns:
            A boolean indicating whether the user is currently joined to the room

        Raises:
            Exeption when called with a non-local user to this homeserver
        """
        if not self.hs.is_mine_id(user_id):
            raise Exception(
                "Cannot call 'check_local_user_in_room' on "
                "non-local user %s" % (user_id,),
            )

        (
            membership,
            member_event_id,
        ) = await self.get_local_current_membership_for_user_in_room(
            user_id=user_id,
            room_id=room_id,
        )

        return membership == Membership.JOIN

    async def is_server_notice_room(self, room_id: str) -> bool:
        """
        Determines whether the given room is a 'Server Notices' room, used for
        sending server notices to a user.

        This is determined by seeing whether the server notices user is present
        in the room.
        """
        if self._server_notices_mxid is None:
            return False
        is_server_notices_room = await self.check_local_user_in_room(
            user_id=self._server_notices_mxid, room_id=room_id
        )
        return is_server_notices_room

    async def get_local_current_membership_for_user_in_room(
        self, user_id: str, room_id: str
    ) -> Tuple[Optional[str], Optional[str]]:
        """Retrieve the current local membership state and event ID for a user in a room.

        Args:
            user_id: The ID of the user.
            room_id: The ID of the room.

        Returns:
            A tuple of (membership_type, event_id). Both will be None if a
                room_id/user_id pair is not found.
        """
        # Paranoia check.
        if not self.hs.is_mine_id(user_id):
            raise Exception(
                "Cannot call 'get_local_current_membership_for_user_in_room' on "
                "non-local user %s" % (user_id,),
            )

        results = cast(
            Optional[Tuple[str, str]],
            await self.db_pool.simple_select_one(
                "local_current_membership",
                {"room_id": room_id, "user_id": user_id},
                ("membership", "event_id"),
                allow_none=True,
                desc="get_local_current_membership_for_user_in_room",
            ),
        )
        if not results:
            return None, None

        return results

    @cached(max_entries=500000, iterable=True)
    async def get_rooms_for_user_with_stream_ordering(
        self, user_id: str
    ) -> FrozenSet[GetRoomsForUserWithStreamOrdering]:
        """Returns a set of room_ids the user is currently joined to.

        If a remote user only returns rooms this server is currently
        participating in.

        Args:
            user_id

        Returns:
            Returns the rooms the user is in currently, along with the stream
            ordering of the most recent join for that user and room, along with
            the room version of the room.
        """
        return await self.db_pool.runInteraction(
            "get_rooms_for_user_with_stream_ordering",
            self._get_rooms_for_user_with_stream_ordering_txn,
            user_id,
        )

    def _get_rooms_for_user_with_stream_ordering_txn(
        self, txn: LoggingTransaction, user_id: str
    ) -> FrozenSet[GetRoomsForUserWithStreamOrdering]:
        # We use `current_state_events` here and not `local_current_membership`
        # as a) this gets called with remote users and b) this only gets called
        # for rooms the server is participating in.
        sql = """
            SELECT room_id, e.instance_name, e.stream_ordering
            FROM current_state_events AS c
            INNER JOIN events AS e USING (room_id, event_id)
            WHERE
                c.type = 'm.room.member'
                AND c.state_key = ?
                AND c.membership = ?
        """

        txn.execute(sql, (user_id, Membership.JOIN))
        return frozenset(
            GetRoomsForUserWithStreamOrdering(
                room_id, PersistedEventPosition(instance, stream_id)
            )
            for room_id, instance, stream_id in txn
        )

    async def get_users_server_still_shares_room_with(
        self, user_ids: Collection[str]
    ) -> Set[str]:
        """Given a list of users return the set that the server still share a
        room with.
        """

        if not user_ids:
            return set()

        return await self.db_pool.runInteraction(
            "get_users_server_still_shares_room_with",
            self.get_users_server_still_shares_room_with_txn,
            user_ids,
        )

    def get_users_server_still_shares_room_with_txn(
        self,
        txn: LoggingTransaction,
        user_ids: Collection[str],
    ) -> Set[str]:
        if not user_ids:
            return set()

        sql = """
            SELECT state_key FROM current_state_events
            WHERE
                type = 'm.room.member'
                AND membership = 'join'
                AND %s
            GROUP BY state_key
        """

        clause, args = make_in_list_sql_clause(
            self.database_engine, "state_key", user_ids
        )

        txn.execute(sql % (clause,), args)

        return {row[0] for row in txn}

    @cached(max_entries=500000, iterable=True)
    async def get_rooms_for_user(self, user_id: str) -> FrozenSet[str]:
        """Returns a set of room_ids the user is currently joined to.

        If a remote user only returns rooms this server is currently
        participating in.
        """
        rooms = self.get_rooms_for_user_with_stream_ordering.cache.get_immediate(
            (user_id,),
            None,
            update_metrics=False,
        )
        if rooms:
            return frozenset(r.room_id for r in rooms)

        room_ids = await self.db_pool.simple_select_onecol(
            table="current_state_events",
            keyvalues={
                "type": EventTypes.Member,
                "membership": Membership.JOIN,
                "state_key": user_id,
            },
            retcol="room_id",
            desc="get_rooms_for_user",
        )

        return frozenset(room_ids)

    @cachedList(
        cached_method_name="get_rooms_for_user",
        list_name="user_ids",
    )
    async def _get_rooms_for_users(
        self, user_ids: Collection[str]
    ) -> Mapping[str, FrozenSet[str]]:
        """A batched version of `get_rooms_for_user`.

        Returns:
            Map from user_id to set of rooms that is currently in.
        """

        rows = cast(
            List[Tuple[str, str]],
            await self.db_pool.simple_select_many_batch(
                table="current_state_events",
                column="state_key",
                iterable=user_ids,
                retcols=(
                    "state_key",
                    "room_id",
                ),
                keyvalues={
                    "type": EventTypes.Member,
                    "membership": Membership.JOIN,
                },
                desc="get_rooms_for_users",
            ),
        )

        user_rooms: Dict[str, Set[str]] = {user_id: set() for user_id in user_ids}

        for state_key, room_id in rows:
            user_rooms[state_key].add(room_id)

        return {key: frozenset(rooms) for key, rooms in user_rooms.items()}

    async def get_rooms_for_users(
        self, user_ids: Collection[str]
    ) -> Dict[str, FrozenSet[str]]:
        """A batched wrapper around `_get_rooms_for_users`, to prevent locking
        other calls to `get_rooms_for_user` for large user lists.
        """
        all_user_rooms: Dict[str, FrozenSet[str]] = {}

        # 250 users is pretty arbitrary but the data can be quite large if users
        # are in many rooms.
        for batch_user_ids in batch_iter(user_ids, 250):
            all_user_rooms.update(await self._get_rooms_for_users(batch_user_ids))

        return all_user_rooms

    @cached(max_entries=10000)
    async def does_pair_of_users_share_a_room(
        self, user_id: str, other_user_id: str
    ) -> bool:
        raise NotImplementedError()

    @cachedList(
        cached_method_name="does_pair_of_users_share_a_room", list_name="other_user_ids"
    )
    async def _do_users_share_a_room(
        self, user_id: str, other_user_ids: Collection[str]
    ) -> Mapping[str, Optional[bool]]:
        """Return mapping from user ID to whether they share a room with the
        given user.

        Note: `None` and `False` are equivalent and mean they don't share a
        room.
        """

        def do_users_share_a_room_txn(
            txn: LoggingTransaction, user_ids: Collection[str]
        ) -> Dict[str, bool]:
            clause, args = make_in_list_sql_clause(
                self.database_engine, "state_key", user_ids
            )

            # This query works by fetching both the list of rooms for the target
            # user and the set of other users, and then checking if there is any
            # overlap.
            sql = f"""
                SELECT DISTINCT b.state_key
                FROM (
                    SELECT room_id FROM current_state_events
                    WHERE type = 'm.room.member' AND membership = 'join' AND state_key = ?
                ) AS a
                INNER JOIN (
                    SELECT room_id, state_key FROM current_state_events
                    WHERE type = 'm.room.member' AND membership = 'join' AND {clause}
                ) AS b using (room_id)
            """

            txn.execute(sql, (user_id, *args))
            return {u: True for u, in txn}

        to_return = {}
        for batch_user_ids in batch_iter(other_user_ids, 1000):
            res = await self.db_pool.runInteraction(
                "do_users_share_a_room", do_users_share_a_room_txn, batch_user_ids
            )
            to_return.update(res)

        return to_return

    async def do_users_share_a_room(
        self, user_id: str, other_user_ids: Collection[str]
    ) -> Set[str]:
        """Return the set of users who share a room with the first users"""

        user_dict = await self._do_users_share_a_room(user_id, other_user_ids)

        return {u for u, share_room in user_dict.items() if share_room}

    async def get_users_who_share_room_with_user(self, user_id: str) -> Set[str]:
        """Returns the set of users who share a room with `user_id`"""
        room_ids = await self.get_rooms_for_user(user_id)

        user_who_share_room: Set[str] = set()
        for room_id in room_ids:
            user_ids = await self.get_users_in_room(room_id)
            user_who_share_room.update(user_ids)

        return user_who_share_room

    @cached(cache_context=True, iterable=True)
    async def get_mutual_rooms_between_users(
        self, user_ids: FrozenSet[str], cache_context: _CacheContext
    ) -> FrozenSet[str]:
        """
        Returns the set of rooms that all users in `user_ids` share.

        Args:
            user_ids: A frozen set of all users to investigate and return
              overlapping joined rooms for.
            cache_context
        """
        shared_room_ids: Optional[FrozenSet[str]] = None
        for user_id in user_ids:
            room_ids = await self.get_rooms_for_user(
                user_id, on_invalidate=cache_context.invalidate
            )
            if shared_room_ids is not None:
                shared_room_ids &= room_ids
            else:
                shared_room_ids = room_ids

        return shared_room_ids or frozenset()

    async def get_joined_user_ids_from_state(
        self, room_id: str, state: StateMap[str]
    ) -> Set[str]:
        """
        For a given set of state IDs, get a set of user IDs in the room.

        This method checks the local event cache, before calling
        `_get_user_ids_from_membership_event_ids` for any uncached events.
        """

        with Measure(self._clock, "get_joined_user_ids_from_state"):
            users_in_room = set()
            member_event_ids = [
                e_id for key, e_id in state.items() if key[0] == EventTypes.Member
            ]

            # We check if we have any of the member event ids in the event cache
            # before we ask the DB

            # We don't update the event cache hit ratio as it completely throws off
            # the hit ratio counts. After all, we don't populate the cache if we
            # miss it here
            event_map = self._get_events_from_local_cache(
                member_event_ids, update_metrics=False
            )

            missing_member_event_ids = []
            for event_id in member_event_ids:
                ev_entry = event_map.get(event_id)
                if ev_entry and not ev_entry.event.rejected_reason:
                    if ev_entry.event.membership == Membership.JOIN:
                        users_in_room.add(ev_entry.event.state_key)
                else:
                    missing_member_event_ids.append(event_id)

            if missing_member_event_ids:
                event_to_memberships = (
                    await self._get_user_ids_from_membership_event_ids(
                        missing_member_event_ids
                    )
                )
                users_in_room.update(
                    user_id for user_id in event_to_memberships.values() if user_id
                )

            return users_in_room

    @cached(
        max_entries=10000,
        # This name matches the old function that has been replaced - the cache name
        # is kept here to maintain backwards compatibility.
        name="_get_joined_profile_from_event_id",
    )
    def _get_user_id_from_membership_event_id(
        self, event_id: str
    ) -> Optional[Tuple[str, ProfileInfo]]:
        raise NotImplementedError()

    @cachedList(
        cached_method_name="_get_user_id_from_membership_event_id",
        list_name="event_ids",
    )
    async def _get_user_ids_from_membership_event_ids(
        self, event_ids: Iterable[str]
    ) -> Mapping[str, Optional[str]]:
        """For given set of member event_ids check if they point to a join
        event.

        Args:
            event_ids: The member event IDs to lookup

        Returns:
            Map from event ID to `user_id`, or None if event is not a join.
        """

        rows = cast(
            List[Tuple[str, str]],
            await self.db_pool.simple_select_many_batch(
                table="room_memberships",
                column="event_id",
                iterable=event_ids,
                retcols=("event_id", "user_id"),
                keyvalues={"membership": Membership.JOIN},
                batch_size=1000,
                desc="_get_user_ids_from_membership_event_ids",
            ),
        )

        return dict(rows)

    @cached(max_entries=10000)
    async def is_host_joined(self, room_id: str, host: str) -> bool:
        return await self._check_host_room_membership(room_id, host, Membership.JOIN)

    @cached(max_entries=10000)
    async def is_host_invited(self, room_id: str, host: str) -> bool:
        return await self._check_host_room_membership(room_id, host, Membership.INVITE)

    async def _check_host_room_membership(
        self, room_id: str, host: str, membership: str
    ) -> bool:
        if "%" in host or "_" in host:
            raise Exception("Invalid host name")

        sql = """
            SELECT state_key FROM current_state_events
            WHERE membership = ?
                AND type = 'm.room.member'
                AND room_id = ?
                AND state_key LIKE ?
            LIMIT 1
        """

        # We do need to be careful to ensure that host doesn't have any wild cards
        # in it, but we checked above for known ones and we'll check below that
        # the returned user actually has the correct domain.
        like_clause = "%:" + host

        rows = await self.db_pool.execute(
            "is_host_joined", sql, membership, room_id, like_clause
        )

        if not rows:
            return False

        user_id = rows[0][0]
        if get_domain_from_id(user_id) != host:
            # This can only happen if the host name has something funky in it
            raise Exception("Invalid host name")

        return True

    @cached(iterable=True, max_entries=10000)
    async def get_current_hosts_in_room(self, room_id: str) -> AbstractSet[str]:
        """Get current hosts in room based on current state."""

        # First we check if we already have `get_users_in_room` in the cache, as
        # we can just calculate result from that
        users = self.get_users_in_room.cache.get_immediate(
            (room_id,), None, update_metrics=False
        )
        if users is not None:
            return {get_domain_from_id(u) for u in users}

        if isinstance(self.database_engine, Sqlite3Engine):
            # If we're using SQLite then let's just always use
            # `get_users_in_room` rather than funky SQL.
            users = await self.get_users_in_room(room_id)
            return {get_domain_from_id(u) for u in users}

        # For PostgreSQL we can use a regex to pull out the domains from the
        # joined users in `current_state_events` via regex.

        def get_current_hosts_in_room_txn(txn: LoggingTransaction) -> Set[str]:
            sql = """
                SELECT DISTINCT substring(state_key FROM '@[^:]*:(.*)$')
                FROM current_state_events
                WHERE
                    type = 'm.room.member'
                    AND membership = 'join'
                    AND room_id = ?
            """
            txn.execute(sql, (room_id,))
            return {d for d, in txn}

        return await self.db_pool.runInteraction(
            "get_current_hosts_in_room", get_current_hosts_in_room_txn
        )

    @cached(iterable=True, max_entries=10000)
    async def get_current_hosts_in_room_ordered(self, room_id: str) -> Tuple[str, ...]:
        """
        Get current hosts in room based on current state.

        The heuristic of sorting by servers who have been in the room the
        longest is good because they're most likely to have anything we ask
        about.

        For SQLite the returned list is not ordered, as SQLite doesn't support
        the appropriate SQL.

        Uses `m.room.member`s in the room state at the current forward
        extremities to determine which hosts are in the room.

        Will return inaccurate results for rooms with partial state, since the
        state for the forward extremities of those rooms will exclude most
        members. We may also calculate room state incorrectly for such rooms and
        believe that a host is or is not in the room when the opposite is true.

        Returns:
            Returns a list of servers sorted by longest in the room first. (aka.
            sorted by join with the lowest depth first).
        """

        if isinstance(self.database_engine, Sqlite3Engine):
            # If we're using SQLite then let's just always use
            # `get_users_in_room` rather than funky SQL.

            domains = await self.get_current_hosts_in_room(room_id)
            return tuple(domains)

        # For PostgreSQL we can use a regex to pull out the domains from the
        # joined users in `current_state_events` via regex.

        def get_current_hosts_in_room_ordered_txn(
            txn: LoggingTransaction,
        ) -> Tuple[str, ...]:
            # Returns a list of servers currently joined in the room sorted by
            # longest in the room first (aka. with the lowest depth). The
            # heuristic of sorting by servers who have been in the room the
            # longest is good because they're most likely to have anything we
            # ask about.
            sql = """
                SELECT
                    /* Match the domain part of the MXID */
                    substring(c.state_key FROM '@[^:]*:(.*)$') as server_domain
                FROM current_state_events c
                /* Get the depth of the event from the events table */
                INNER JOIN events AS e USING (event_id)
                WHERE
                    /* Find any join state events in the room */
                    c.type = 'm.room.member'
                    AND c.membership = 'join'
                    AND c.room_id = ?
                /* Group all state events from the same domain into their own buckets (groups) */
                GROUP BY server_domain
                /* Sorted by lowest depth first */
                ORDER BY min(e.depth) ASC;
            """
            txn.execute(sql, (room_id,))
            # `server_domain` will be `NULL` for malformed MXIDs with no colons.
            return tuple(d for d, in txn if d is not None)

        return await self.db_pool.runInteraction(
            "get_current_hosts_in_room_ordered", get_current_hosts_in_room_ordered_txn
        )

    async def _get_approximate_current_memberships_in_room(
        self, room_id: str
    ) -> Mapping[str, Optional[str]]:
        """Build a map from event id to membership, for all events in the current state.

        The event ids of non-memberships events (e.g. `m.room.power_levels`) are present
        in the result, mapped to values of `None`.

        The result is approximate for partially-joined rooms. It is fully accurate
        for fully-joined rooms.
        """

        rows = cast(
            List[Tuple[str, Optional[str]]],
            await self.db_pool.simple_select_list(
                "current_state_events",
                keyvalues={"room_id": room_id},
                retcols=("event_id", "membership"),
                desc="has_completed_background_updates",
            ),
        )
        return dict(rows)

    # TODO This returns a mutable object, which is generally confusing when using a cache.
    @cached(max_entries=10000)  # type: ignore[synapse-@cached-mutable]
    def _get_joined_hosts_cache(self, room_id: str) -> "_JoinedHostsCache":
        return _JoinedHostsCache()

    @cached(num_args=2)
    async def did_forget(self, user_id: str, room_id: str) -> bool:
        """Returns whether user_id has elected to discard history for room_id.

        Returns False if they have since re-joined."""

        def f(txn: LoggingTransaction) -> int:
            sql = (
                "SELECT"
                "  COUNT(*)"
                " FROM"
                "  room_memberships"
                " WHERE"
                "  user_id = ?"
                " AND"
                "  room_id = ?"
                " AND"
                "  forgotten = 0"
            )
            txn.execute(sql, (user_id, room_id))
            rows = txn.fetchall()
            return rows[0][0]

        count = await self.db_pool.runInteraction("did_forget_membership", f)
        return count == 0

    @cached()
    async def get_forgotten_rooms_for_user(self, user_id: str) -> AbstractSet[str]:
        """Gets all rooms the user has forgotten.

        Args:
            user_id: The user ID to query the rooms of.

        Returns:
            The forgotten rooms.
        """

        def _get_forgotten_rooms_for_user_txn(txn: LoggingTransaction) -> Set[str]:
            # This is a slightly convoluted query that first looks up all rooms
            # that the user has forgotten in the past, then rechecks that list
            # to see if any have subsequently been updated. This is done so that
            # we can use a partial index on `forgotten = 1` on the assumption
            # that few users will actually forget many rooms.
            #
            # Note that a room is considered "forgotten" if *all* membership
            # events for that user and room have the forgotten field set (as
            # when a user forgets a room we update all rows for that user and
            # room, not just the current one).
            sql = """
                SELECT room_id, (
                    SELECT count(*) FROM room_memberships
                    WHERE room_id = m.room_id AND user_id = m.user_id AND forgotten = 0
                ) AS count
                FROM room_memberships AS m
                WHERE user_id = ? AND forgotten = 1
                GROUP BY room_id, user_id;
            """
            txn.execute(sql, (user_id,))
            return {row[0] for row in txn if row[1] == 0}

        return await self.db_pool.runInteraction(
            "get_forgotten_rooms_for_user", _get_forgotten_rooms_for_user_txn
        )

    async def is_locally_forgotten_room(self, room_id: str) -> bool:
        """Returns whether all local users have forgotten this room_id.

        Args:
            room_id: The room ID to query.

        Returns:
            Whether the room is forgotten.
        """

        sql = """
            SELECT count(*) > 0 FROM local_current_membership
            INNER JOIN room_memberships USING (room_id, event_id)
            WHERE
                room_id = ?
                AND forgotten = 0;
        """

        rows = await self.db_pool.execute("is_forgotten_room", sql, room_id)

        # `count(*)` returns always an integer
        # If any rows still exist it means someone has not forgotten this room yet
        return not rows[0][0]

    async def get_rooms_user_has_been_in(self, user_id: str) -> Set[str]:
        """Get all rooms that the user has ever been in.

        Args:
            user_id: The user ID to get the rooms of.

        Returns:
            Set of room IDs.
        """

        room_ids = await self.db_pool.simple_select_onecol(
            table="room_memberships",
            keyvalues={"membership": Membership.JOIN, "user_id": user_id},
            retcol="room_id",
            desc="get_rooms_user_has_been_in",
        )

        return set(room_ids)

    async def get_membership_event_ids_for_user(
        self, user_id: str, room_id: str
    ) -> Set[str]:
        """Get all event_ids for the given user and room.

        Args:
            user_id: The user ID to get the event IDs for.
            room_id: The room ID to look up events for.

        Returns:
            Set of event IDs
        """

        event_ids = await self.db_pool.simple_select_onecol(
            table="room_memberships",
            keyvalues={"user_id": user_id, "room_id": room_id},
            retcol="event_id",
            desc="get_membership_event_ids_for_user",
        )

        return set(event_ids)

    @cached(max_entries=5000)
    async def _get_membership_from_event_id(
        self, member_event_id: str
    ) -> Optional[EventIdMembership]:
        raise NotImplementedError()

    @cachedList(
        cached_method_name="_get_membership_from_event_id", list_name="member_event_ids"
    )
    async def get_membership_from_event_ids(
        self, member_event_ids: Iterable[str]
    ) -> Mapping[str, Optional[EventIdMembership]]:
        """Get user_id and membership of a set of event IDs.

        Returns:
            Mapping from event ID to `EventIdMembership` if the event is a
            membership event, otherwise the value is None.
        """

        rows = cast(
            List[Tuple[str, str, str]],
            await self.db_pool.simple_select_many_batch(
                table="room_memberships",
                column="event_id",
                iterable=member_event_ids,
                retcols=("user_id", "membership", "event_id"),
                keyvalues={},
                batch_size=500,
                desc="get_membership_from_event_ids",
            ),
        )

        return {
            event_id: EventIdMembership(membership=membership, user_id=user_id)
            for user_id, membership, event_id in rows
        }

    async def is_local_host_in_room_ignoring_users(
        self, room_id: str, ignore_users: Collection[str]
    ) -> bool:
        """Check if there are any local users, excluding those in the given
        list, in the room.
        """

        clause, args = make_in_list_sql_clause(
            self.database_engine, "user_id", ignore_users
        )

        sql = """
            SELECT 1 FROM local_current_membership
            WHERE
                room_id = ? AND membership = ?
                AND NOT (%s)
                LIMIT 1
        """ % (
            clause,
        )

        def _is_local_host_in_room_ignoring_users_txn(
            txn: LoggingTransaction,
        ) -> bool:
            txn.execute(sql, (room_id, Membership.JOIN, *args))

            return bool(txn.fetchone())

        return await self.db_pool.runInteraction(
            "is_local_host_in_room_ignoring_users",
            _is_local_host_in_room_ignoring_users_txn,
        )

    async def forget(self, user_id: str, room_id: str) -> None:
        """Indicate that user_id wishes to discard history for room_id."""

        def f(txn: LoggingTransaction) -> None:
            self.db_pool.simple_update_txn(
                txn,
                table="room_memberships",
                keyvalues={"user_id": user_id, "room_id": room_id},
                updatevalues={"forgotten": 1},
            )

            self._invalidate_cache_and_stream(txn, self.did_forget, (user_id, room_id))
            self._invalidate_cache_and_stream(
                txn, self.get_forgotten_rooms_for_user, (user_id,)
            )

        await self.db_pool.runInteraction("forget_membership", f)

    async def get_room_forgetter_stream_pos(self) -> int:
        """Get the stream position of the background process to forget rooms when left
        by users.
        """
        return await self.db_pool.simple_select_one_onecol(
            table="room_forgetter_stream_pos",
            keyvalues={},
            retcol="stream_id",
            desc="room_forgetter_stream_pos",
        )

    async def update_room_forgetter_stream_pos(self, stream_id: int) -> None:
        """Update the stream position of the background process to forget rooms when
        left by users.

        Must only be used by the worker running the background process.
        """
        assert self.hs.config.worker.run_background_tasks

        await self.db_pool.simple_update_one(
            table="room_forgetter_stream_pos",
            keyvalues={},
            updatevalues={"stream_id": stream_id},
            desc="room_forgetter_stream_pos",
        )


class RoomMemberBackgroundUpdateStore(SQLBaseStore):
    def __init__(
        self,
        database: DatabasePool,
        db_conn: LoggingDatabaseConnection,
        hs: "HomeServer",
    ):
        super().__init__(database, db_conn, hs)
        self.db_pool.updates.register_background_update_handler(
            _MEMBERSHIP_PROFILE_UPDATE_NAME, self._background_add_membership_profile
        )
        self.db_pool.updates.register_background_update_handler(
            _CURRENT_STATE_MEMBERSHIP_UPDATE_NAME,
            self._background_current_state_membership,
        )
        self.db_pool.updates.register_background_index_update(
            "room_membership_forgotten_idx",
            index_name="room_memberships_user_room_forgotten",
            table="room_memberships",
            columns=["user_id", "room_id"],
            where_clause="forgotten = 1",
        )
        self.db_pool.updates.register_background_index_update(
            "room_membership_user_room_index",
            index_name="room_membership_user_room_idx",
            table="room_memberships",
            columns=["user_id", "room_id"],
        )

    async def _background_add_membership_profile(
        self, progress: JsonDict, batch_size: int
    ) -> int:
        target_min_stream_id = progress.get(
            "target_min_stream_id_inclusive", self._min_stream_order_on_start  # type: ignore[attr-defined]
        )
        max_stream_id = progress.get(
            "max_stream_id_exclusive", self._stream_order_on_start + 1  # type: ignore[attr-defined]
        )

        def add_membership_profile_txn(txn: LoggingTransaction) -> int:
            sql = """
                SELECT stream_ordering, event_id, events.room_id, event_json.json
                FROM events
                INNER JOIN event_json USING (event_id)
                WHERE ? <= stream_ordering AND stream_ordering < ?
                AND type = 'm.room.member'
                ORDER BY stream_ordering DESC
                LIMIT ?
            """

            txn.execute(sql, (target_min_stream_id, max_stream_id, batch_size))

            rows = txn.fetchall()
            if not rows:
                return 0

            min_stream_id = rows[-1][0]

            to_update = []
            for _, event_id, room_id, json in rows:
                try:
                    event_json = db_to_json(json)
                    content = event_json["content"]
                except Exception:
                    continue

                display_name = content.get("displayname", None)
                avatar_url = content.get("avatar_url", None)

                if display_name or avatar_url:
                    to_update.append((display_name, avatar_url, event_id, room_id))

            to_update_sql = """
                UPDATE room_memberships SET display_name = ?, avatar_url = ?
                WHERE event_id = ? AND room_id = ?
            """
            txn.execute_batch(to_update_sql, to_update)

            progress = {
                "target_min_stream_id_inclusive": target_min_stream_id,
                "max_stream_id_exclusive": min_stream_id,
            }

            self.db_pool.updates._background_update_progress_txn(
                txn, _MEMBERSHIP_PROFILE_UPDATE_NAME, progress
            )

            return len(rows)

        result = await self.db_pool.runInteraction(
            _MEMBERSHIP_PROFILE_UPDATE_NAME, add_membership_profile_txn
        )

        if not result:
            await self.db_pool.updates._end_background_update(
                _MEMBERSHIP_PROFILE_UPDATE_NAME
            )

        return result

    async def _background_current_state_membership(
        self, progress: JsonDict, batch_size: int
    ) -> int:
        """Update the new membership column on current_state_events.

        This works by iterating over all rooms in alphebetical order.
        """

        def _background_current_state_membership_txn(
            txn: LoggingTransaction, last_processed_room: str
        ) -> Tuple[int, bool]:
            processed = 0
            while processed < batch_size:
                txn.execute(
                    """
                        SELECT MIN(room_id) FROM current_state_events WHERE room_id > ?
                    """,
                    (last_processed_room,),
                )
                row = txn.fetchone()
                if not row or not row[0]:
                    return processed, True

                (next_room,) = row

                sql = """
                    UPDATE current_state_events
                    SET membership = (
                        SELECT membership FROM room_memberships
                        WHERE event_id = current_state_events.event_id
                    )
                    WHERE room_id = ?
                """
                txn.execute(sql, (next_room,))
                processed += txn.rowcount

                last_processed_room = next_room

            self.db_pool.updates._background_update_progress_txn(
                txn,
                _CURRENT_STATE_MEMBERSHIP_UPDATE_NAME,
                {"last_processed_room": last_processed_room},
            )

            return processed, False

        # If we haven't got a last processed room then just use the empty
        # string, which will compare before all room IDs correctly.
        last_processed_room = progress.get("last_processed_room", "")

        row_count, finished = await self.db_pool.runInteraction(
            "_background_current_state_membership_update",
            _background_current_state_membership_txn,
            last_processed_room,
        )

        if finished:
            await self.db_pool.updates._end_background_update(
                _CURRENT_STATE_MEMBERSHIP_UPDATE_NAME
            )

        return row_count


class RoomMemberStore(
    RoomMemberWorkerStore,
    RoomMemberBackgroundUpdateStore,
    CacheInvalidationWorkerStore,
):
    def __init__(
        self,
        database: DatabasePool,
        db_conn: LoggingDatabaseConnection,
        hs: "HomeServer",
    ):
        super().__init__(database, db_conn, hs)


def extract_heroes_from_room_summary(
    details: Mapping[str, MemberSummary], me: str
) -> List[str]:
    """Determine the users that represent a room, from the perspective of the `me` user.

    The rules which say which users we select are specified in the "Room Summary"
    section of
    https://spec.matrix.org/v1.4/client-server-api/#get_matrixclientv3sync

    Returns a list (possibly empty) of heroes' mxids.
    """
    empty_ms = MemberSummary([], 0)

    joined_user_ids = [
        r[0] for r in details.get(Membership.JOIN, empty_ms).members if r[0] != me
    ]
    invited_user_ids = [
        r[0] for r in details.get(Membership.INVITE, empty_ms).members if r[0] != me
    ]
    gone_user_ids = [
        r[0] for r in details.get(Membership.LEAVE, empty_ms).members if r[0] != me
    ] + [r[0] for r in details.get(Membership.BAN, empty_ms).members if r[0] != me]

    # FIXME: order by stream ordering rather than as returned by SQL
    if joined_user_ids or invited_user_ids:
        return sorted(joined_user_ids + invited_user_ids)[0:5]
    else:
        return sorted(gone_user_ids)[0:5]


@attr.s(slots=True, auto_attribs=True)
class _JoinedHostsCache:
    """The cached data used by the `_get_joined_hosts_cache`."""

    # Dict of host to the set of their users in the room at the state group.
    hosts_to_joined_users: Dict[str, Set[str]] = attr.Factory(dict)

    # The state group `hosts_to_joined_users` is derived from. Will be an object
    # if the instance is newly created or if the state is not based on a state
    # group. (An object is used as a sentinel value to ensure that it never is
    # equal to anything else).
    state_group: Union[object, int] = attr.Factory(object)

    def __len__(self) -> int:
        return sum(len(v) for v in self.hosts_to_joined_users.values())<|MERGE_RESOLUTION|>--- conflicted
+++ resolved
@@ -490,21 +490,12 @@
         txn.execute(sql, (user_id, *args))
         results = [
             RoomsForUser(
-<<<<<<< HEAD
-                room_id,
-                sender,
-                membership,
-                event_id,
-                PersistedEventPosition(instance_name, stream_ordering),
-                room_version,
-=======
                 room_id=room_id,
                 sender=sender,
                 membership=membership,
                 event_id=event_id,
                 event_pos=PersistedEventPosition(instance_name, stream_ordering),
                 room_version_id=room_version,
->>>>>>> 7d8f0ef3
             )
             for room_id, sender, membership, event_id, instance_name, stream_ordering, room_version in txn
         ]
