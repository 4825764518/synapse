# Copyright 2014-2016 OpenMarket Ltd
# Copyright 2018 New Vector Ltd
#
# Licensed under the Apache License, Version 2.0 (the "License");
# you may not use this file except in compliance with the License.
# You may obtain a copy of the License at
#
#     http://www.apache.org/licenses/LICENSE-2.0
#
# Unless required by applicable law or agreed to in writing, software
# distributed under the License is distributed on an "AS IS" BASIS,
# WITHOUT WARRANTIES OR CONDITIONS OF ANY KIND, either express or implied.
# See the License for the specific language governing permissions and
# limitations under the License.
import logging
from typing import (
    TYPE_CHECKING,
    Collection,
    Dict,
    FrozenSet,
    Iterable,
    List,
    Optional,
    Set,
    Tuple,
    Union,
)

import attr

from synapse.api.constants import EventTypes, Membership
from synapse.events import EventBase
from synapse.events.snapshot import EventContext
from synapse.metrics import LaterGauge
from synapse.metrics.background_process_metrics import (
    run_as_background_process,
    wrap_as_background_process,
)
from synapse.storage._base import SQLBaseStore, db_to_json, make_in_list_sql_clause
from synapse.storage.database import DatabasePool
from synapse.storage.databases.main.events_worker import EventsWorkerStore
from synapse.storage.engines import Sqlite3Engine
from synapse.storage.roommember import (
    GetRoomsForUserWithStreamOrdering,
    MemberSummary,
    ProfileInfo,
    RoomsForUser,
)
from synapse.types import PersistedEventPosition, StateMap, get_domain_from_id
from synapse.util.async_helpers import Linearizer
from synapse.util.caches import intern_string
from synapse.util.caches.descriptors import _CacheContext, cached, cachedList
from synapse.util.metrics import Measure

if TYPE_CHECKING:
    from synapse.state import _StateCacheEntry

logger = logging.getLogger(__name__)


_MEMBERSHIP_PROFILE_UPDATE_NAME = "room_membership_profile_update"
_CURRENT_STATE_MEMBERSHIP_UPDATE_NAME = "current_state_events_membership"


class RoomMemberWorkerStore(EventsWorkerStore):
    def __init__(self, database: DatabasePool, db_conn, hs):
        super().__init__(database, db_conn, hs)

        # Used by `_get_joined_hosts` to ensure only one thing mutates the cache
        # at a time. Keyed by room_id.
        self._joined_host_linearizer = Linearizer("_JoinedHostsCache")

        # Is the current_state_events.membership up to date? Or is the
        # background update still running?
        self._current_state_events_membership_up_to_date = False

        txn = db_conn.cursor(
            txn_name="_check_safe_current_state_events_membership_updated"
        )
        self._check_safe_current_state_events_membership_updated_txn(txn)
        txn.close()

        if (
            self.hs.config.run_background_tasks
            and self.hs.config.metrics_flags.known_servers
        ):
            self._known_servers_count = 1
            self.hs.get_clock().looping_call(
                self._count_known_servers,
                60 * 1000,
            )
            self.hs.get_clock().call_later(
                1,
                self._count_known_servers,
            )
            LaterGauge(
                "synapse_federation_known_servers",
                "",
                [],
                lambda: self._known_servers_count,
            )

    @wrap_as_background_process("_count_known_servers")
    async def _count_known_servers(self):
        """
        Count the servers that this server knows about.

        The statistic is stored on the class for the
        `synapse_federation_known_servers` LaterGauge to collect.
        """

        def _transact(txn):
            if isinstance(self.database_engine, Sqlite3Engine):
                query = """
                    SELECT COUNT(DISTINCT substr(out.user_id, pos+1))
                    FROM (
                        SELECT rm.user_id as user_id, instr(rm.user_id, ':')
                            AS pos FROM room_memberships as rm
                        INNER JOIN current_state_events as c ON rm.event_id = c.event_id
                        WHERE c.type = 'm.room.member'
                    ) as out
                """
            else:
                query = """
                    SELECT COUNT(DISTINCT split_part(state_key, ':', 2))
                    FROM current_state_events
                    WHERE type = 'm.room.member' AND membership = 'join';
                """
            txn.execute(query)
            return list(txn)[0][0]

        count = await self.db_pool.runInteraction("get_known_servers", _transact)

        # We always know about ourselves, even if we have nothing in
        # room_memberships (for example, the server is new).
        self._known_servers_count = max([count, 1])
        return self._known_servers_count

    def _check_safe_current_state_events_membership_updated_txn(self, txn):
        """Checks if it is safe to assume the new current_state_events
        membership column is up to date
        """

        pending_update = self.db_pool.simple_select_one_txn(
            txn,
            table="background_updates",
            keyvalues={"update_name": _CURRENT_STATE_MEMBERSHIP_UPDATE_NAME},
            retcols=["update_name"],
            allow_none=True,
        )

        self._current_state_events_membership_up_to_date = not pending_update

        # If the update is still running, reschedule to run.
        if pending_update:
            self._clock.call_later(
                15.0,
                run_as_background_process,
                "_check_safe_current_state_events_membership_updated",
                self.db_pool.runInteraction,
                "_check_safe_current_state_events_membership_updated",
                self._check_safe_current_state_events_membership_updated_txn,
            )

    @cached(max_entries=100000, iterable=True)
    async def get_users_in_room(self, room_id: str) -> List[str]:
        return await self.db_pool.runInteraction(
            "get_users_in_room", self.get_users_in_room_txn, room_id
        )

    def get_users_in_room_txn(self, txn, room_id: str) -> List[str]:
        # If we can assume current_state_events.membership is up to date
        # then we can avoid a join, which is a Very Good Thing given how
        # frequently this function gets called.
        if self._current_state_events_membership_up_to_date:
            sql = """
                SELECT state_key FROM current_state_events
                WHERE type = 'm.room.member' AND room_id = ? AND membership = ?
            """
        else:
            sql = """
                SELECT state_key FROM room_memberships as m
                INNER JOIN current_state_events as c
                ON m.event_id = c.event_id
                AND m.room_id = c.room_id
                AND m.user_id = c.state_key
                WHERE c.type = 'm.room.member' AND c.room_id = ? AND m.membership = ?
            """

        txn.execute(sql, (room_id, Membership.JOIN))
        return [r[0] for r in txn]

    @cached(max_entries=100000, iterable=True)
    async def get_users_in_room_with_profiles(
        self, room_id: str
    ) -> Dict[str, ProfileInfo]:
        """Get a mapping from user ID to profile information for all users in a given room.

        Args:
            room_id: The ID of the room to retrieve the users of.

        Returns:
            A mapping from user ID to ProfileInfo.
        """

        def _get_users_in_room_with_profiles(txn) -> Dict[str, ProfileInfo]:
            sql = """
                SELECT state_key, display_name, avatar_url FROM room_memberships as m
                INNER JOIN current_state_events as c
                ON m.event_id = c.event_id
                AND m.room_id = c.room_id
                AND m.user_id = c.state_key
                WHERE c.type = 'm.room.member' AND c.room_id = ? AND m.membership = ?
            """
            txn.execute(sql, (room_id, Membership.JOIN))

            return {r[0]: ProfileInfo(display_name=r[1], avatar_url=r[2]) for r in txn}

        return await self.db_pool.runInteraction(
            "get_users_in_room_with_profiles",
            _get_users_in_room_with_profiles,
        )

    @cached(max_entries=100000)
    async def get_room_summary(self, room_id: str) -> Dict[str, MemberSummary]:
        """Get the details of a room roughly suitable for use by the room
        summary extension to /sync. Useful when lazy loading room members.
        Args:
            room_id: The room ID to query
        Returns:
            dict of membership states, pointing to a MemberSummary named tuple.
        """

        def _get_room_summary_txn(txn):
            # first get counts.
            # We do this all in one transaction to keep the cache small.
            # FIXME: get rid of this when we have room_stats

            # If we can assume current_state_events.membership is up to date
            # then we can avoid a join, which is a Very Good Thing given how
            # frequently this function gets called.
            if self._current_state_events_membership_up_to_date:
                # Note, rejected events will have a null membership field, so
                # we we manually filter them out.
                sql = """
                    SELECT count(*), membership FROM current_state_events
                    WHERE type = 'm.room.member' AND room_id = ?
                        AND membership IS NOT NULL
                    GROUP BY membership
                """
            else:
                sql = """
                    SELECT count(*), m.membership FROM room_memberships as m
                    INNER JOIN current_state_events as c
                    ON m.event_id = c.event_id
                    AND m.room_id = c.room_id
                    AND m.user_id = c.state_key
                    WHERE c.type = 'm.room.member' AND c.room_id = ?
                    GROUP BY m.membership
                """

            txn.execute(sql, (room_id,))
            res = {}
            for count, membership in txn:
                summary = res.setdefault(membership, MemberSummary([], count))

            # we order by membership and then fairly arbitrarily by event_id so
            # heroes are consistent
            if self._current_state_events_membership_up_to_date:
                # Note, rejected events will have a null membership field, so
                # we we manually filter them out.
                sql = """
                    SELECT state_key, membership, event_id
                    FROM current_state_events
                    WHERE type = 'm.room.member' AND room_id = ?
                        AND membership IS NOT NULL
                    ORDER BY
                        CASE membership WHEN ? THEN 1 WHEN ? THEN 2 ELSE 3 END ASC,
                        event_id ASC
                    LIMIT ?
                """
            else:
                sql = """
                    SELECT c.state_key, m.membership, c.event_id
                    FROM room_memberships as m
                    INNER JOIN current_state_events as c USING (room_id, event_id)
                    WHERE c.type = 'm.room.member' AND c.room_id = ?
                    ORDER BY
                        CASE m.membership WHEN ? THEN 1 WHEN ? THEN 2 ELSE 3 END ASC,
                        c.event_id ASC
                    LIMIT ?
                """

            # 6 is 5 (number of heroes) plus 1, in case one of them is the calling user.
            txn.execute(sql, (room_id, Membership.JOIN, Membership.INVITE, 6))
            for user_id, membership, event_id in txn:
                summary = res[membership]
                # we will always have a summary for this membership type at this
                # point given the summary currently contains the counts.
                members = summary.members
                members.append((user_id, event_id))

            return res

        return await self.db_pool.runInteraction(
            "get_room_summary", _get_room_summary_txn
        )

    @cached()
    async def get_invited_rooms_for_local_user(self, user_id: str) -> RoomsForUser:
        """Get all the rooms the *local* user is invited to.

        Args:
            user_id: The user ID.

        Returns:
            A list of RoomsForUser.
        """

        return await self.get_rooms_for_local_user_where_membership_is(
            user_id, [Membership.INVITE]
        )

    async def get_invite_for_local_user_in_room(
        self, user_id: str, room_id: str
    ) -> Optional[RoomsForUser]:
        """Gets the invite for the given *local* user and room.

        Args:
            user_id: The user ID to find the invite of.
            room_id: The room to user was invited to.

        Returns:
            Either a RoomsForUser or None if no invite was found.
        """
        invites = await self.get_invited_rooms_for_local_user(user_id)
        for invite in invites:
            if invite.room_id == room_id:
                return invite
        return None

    async def get_rooms_for_local_user_where_membership_is(
        self, user_id: str, membership_list: Collection[str]
    ) -> List[RoomsForUser]:
        """Get all the rooms for this *local* user where the membership for this user
        matches one in the membership list.

        Filters out forgotten rooms.

        Args:
            user_id: The user ID.
            membership_list: A list of synapse.api.constants.Membership
                values which the user must be in.

        Returns:
            The RoomsForUser that the user matches the membership types.
        """
        if not membership_list:
            return []

        rooms = await self.db_pool.runInteraction(
            "get_rooms_for_local_user_where_membership_is",
            self._get_rooms_for_local_user_where_membership_is_txn,
            user_id,
            membership_list,
        )

        # Now we filter out forgotten rooms
        forgotten_rooms = await self.get_forgotten_rooms_for_user(user_id)
        return [room for room in rooms if room.room_id not in forgotten_rooms]

    def _get_rooms_for_local_user_where_membership_is_txn(
        self, txn, user_id: str, membership_list: List[str]
    ) -> List[RoomsForUser]:
        # Paranoia check.
        if not self.hs.is_mine_id(user_id):
            raise Exception(
                "Cannot call 'get_rooms_for_local_user_where_membership_is' on non-local user %r"
                % (user_id,),
            )

        clause, args = make_in_list_sql_clause(
            self.database_engine, "c.membership", membership_list
        )

        sql = """
            SELECT room_id, e.sender, c.membership, event_id, e.stream_ordering
            FROM local_current_membership AS c
            INNER JOIN events AS e USING (room_id, event_id)
            WHERE
                user_id = ?
                AND %s
        """ % (
            clause,
        )

        txn.execute(sql, (user_id, *args))
        results = [RoomsForUser(**r) for r in self.db_pool.cursor_to_dict(txn)]

        return results

    async def get_local_current_membership_for_user_in_room(
        self, user_id: str, room_id: str
    ) -> Tuple[Optional[str], Optional[str]]:
        """Retrieve the current local membership state and event ID for a user in a room.

        Args:
            user_id: The ID of the user.
            room_id: The ID of the room.

        Returns:
            A tuple of (membership_type, event_id). Both will be None if a
                room_id/user_id pair is not found.
        """
        # Paranoia check.
        if not self.hs.is_mine_id(user_id):
            raise Exception(
                "Cannot call 'get_local_current_membership_for_user_in_room' on "
                "non-local user %s" % (user_id,),
            )

        results_dict = await self.db_pool.simple_select_one(
            "local_current_membership",
            {"room_id": room_id, "user_id": user_id},
            ("membership", "event_id"),
            allow_none=True,
            desc="get_local_current_membership_for_user_in_room",
        )
        if not results_dict:
            return None, None

        return results_dict.get("membership"), results_dict.get("event_id")

    @cached(max_entries=500000, iterable=True)
    async def get_rooms_for_user_with_stream_ordering(
        self, user_id: str
    ) -> FrozenSet[GetRoomsForUserWithStreamOrdering]:
        """Returns a set of room_ids the user is currently joined to.

        If a remote user only returns rooms this server is currently
        participating in.

        Args:
            user_id

        Returns:
            Returns the rooms the user is in currently, along with the stream
            ordering of the most recent join for that user and room.
        """
        return await self.db_pool.runInteraction(
            "get_rooms_for_user_with_stream_ordering",
            self._get_rooms_for_user_with_stream_ordering_txn,
            user_id,
        )

    def _get_rooms_for_user_with_stream_ordering_txn(
        self, txn, user_id: str
    ) -> FrozenSet[GetRoomsForUserWithStreamOrdering]:
        # We use `current_state_events` here and not `local_current_membership`
        # as a) this gets called with remote users and b) this only gets called
        # for rooms the server is participating in.
        if self._current_state_events_membership_up_to_date:
            sql = """
                SELECT room_id, e.instance_name, e.stream_ordering
                FROM current_state_events AS c
                INNER JOIN events AS e USING (room_id, event_id)
                WHERE
                    c.type = 'm.room.member'
                    AND state_key = ?
                    AND c.membership = ?
            """
        else:
            sql = """
                SELECT room_id, e.instance_name, e.stream_ordering
                FROM current_state_events AS c
                INNER JOIN room_memberships AS m USING (room_id, event_id)
                INNER JOIN events AS e USING (room_id, event_id)
                WHERE
                    c.type = 'm.room.member'
                    AND state_key = ?
                    AND m.membership = ?
            """

        txn.execute(sql, (user_id, Membership.JOIN))
        return frozenset(
            GetRoomsForUserWithStreamOrdering(
                room_id, PersistedEventPosition(instance, stream_id)
            )
            for room_id, instance, stream_id in txn
        )

    async def get_users_server_still_shares_room_with(
        self, user_ids: Collection[str]
    ) -> Set[str]:
        """Given a list of users return the set that the server still share a
        room with.
        """

        if not user_ids:
            return set()

        def _get_users_server_still_shares_room_with_txn(txn):
            sql = """
                SELECT state_key FROM current_state_events
                WHERE
                    type = 'm.room.member'
                    AND membership = 'join'
                    AND %s
                GROUP BY state_key
            """

            clause, args = make_in_list_sql_clause(
                self.database_engine, "state_key", user_ids
            )

            txn.execute(sql % (clause,), args)

            return {row[0] for row in txn}

        return await self.db_pool.runInteraction(
            "get_users_server_still_shares_room_with",
            _get_users_server_still_shares_room_with_txn,
        )

    async def get_rooms_for_user(self, user_id: str, on_invalidate=None):
        """Returns a set of room_ids the user is currently joined to.

        If a remote user only returns rooms this server is currently
        participating in.
        """
        rooms = await self.get_rooms_for_user_with_stream_ordering(
            user_id, on_invalidate=on_invalidate
        )
        return frozenset(r.room_id for r in rooms)

    @cached(max_entries=500000, cache_context=True, iterable=True)
    async def get_users_who_share_room_with_user(
        self, user_id: str, cache_context: _CacheContext
    ) -> Set[str]:
        """Returns the set of users who share a room with `user_id`"""
        room_ids = await self.get_rooms_for_user(
            user_id, on_invalidate=cache_context.invalidate
        )

        user_who_share_room = set()
        for room_id in room_ids:
            user_ids = await self.get_users_in_room(
                room_id, on_invalidate=cache_context.invalidate
            )
            user_who_share_room.update(user_ids)

        return user_who_share_room

    async def get_joined_users_from_context(
        self, event: EventBase, context: EventContext
    ):
        state_group = context.state_group
        if not state_group:
            # If state_group is None it means it has yet to be assigned a
            # state group, i.e. we need to make sure that calls with a state_group
            # of None don't hit previous cached calls with a None state_group.
            # To do this we set the state_group to a new object as object() != object()
            state_group = object()

        current_state_ids = await context.get_current_state_ids()
        return await self._get_joined_users_from_context(
            event.room_id, state_group, current_state_ids, event=event, context=context
        )

    async def get_joined_users_from_state(self, room_id, state_entry):
        state_group = state_entry.state_group
        if not state_group:
            # If state_group is None it means it has yet to be assigned a
            # state group, i.e. we need to make sure that calls with a state_group
            # of None don't hit previous cached calls with a None state_group.
            # To do this we set the state_group to a new object as object() != object()
            state_group = object()

        with Measure(self._clock, "get_joined_users_from_state"):
            return await self._get_joined_users_from_context(
                room_id, state_group, state_entry.state, context=state_entry
            )

    @cached(num_args=2, cache_context=True, iterable=True, max_entries=100000)
    async def _get_joined_users_from_context(
        self,
        room_id,
        state_group,
        current_state_ids,
        cache_context,
        event=None,
        context=None,
    ):
        # We don't use `state_group`, it's there so that we can cache based
        # on it. However, it's important that it's never None, since two current_states
        # with a state_group of None are likely to be different.
        assert state_group is not None

        users_in_room = {}
        member_event_ids = [
            e_id
            for key, e_id in current_state_ids.items()
            if key[0] == EventTypes.Member
        ]

        if context is not None:
            # If we have a context with a delta from a previous state group,
            # check if we also have the result from the previous group in cache.
            # If we do then we can reuse that result and simply update it with
            # any membership changes in `delta_ids`
            if context.prev_group and context.delta_ids:
                prev_res = self._get_joined_users_from_context.cache.get_immediate(
                    (room_id, context.prev_group), None
                )
                if prev_res and isinstance(prev_res, dict):
                    users_in_room = dict(prev_res)
                    member_event_ids = [
                        e_id
                        for key, e_id in context.delta_ids.items()
                        if key[0] == EventTypes.Member
                    ]
                    for etype, state_key in context.delta_ids:
                        if etype == EventTypes.Member:
                            users_in_room.pop(state_key, None)

        # We check if we have any of the member event ids in the event cache
        # before we ask the DB

        # We don't update the event cache hit ratio as it completely throws off
        # the hit ratio counts. After all, we don't populate the cache if we
        # miss it here
<<<<<<< HEAD
        event_map = await self._get_events_from_cache(
            member_event_ids, allow_rejected=False, update_metrics=False
        )
=======
        event_map = self._get_events_from_cache(member_event_ids, update_metrics=False)
>>>>>>> 691593bf

        missing_member_event_ids = []
        for event_id in member_event_ids:
            ev_entry = event_map.get(event_id)
            if ev_entry and not ev_entry.event.rejected_reason:
                if ev_entry.event.membership == Membership.JOIN:
                    users_in_room[ev_entry.event.state_key] = ProfileInfo(
                        display_name=ev_entry.event.content.get("displayname", None),
                        avatar_url=ev_entry.event.content.get("avatar_url", None),
                    )
            else:
                missing_member_event_ids.append(event_id)

        if missing_member_event_ids:
            event_to_memberships = await self._get_joined_profiles_from_event_ids(
                missing_member_event_ids
            )
            users_in_room.update(row for row in event_to_memberships.values() if row)

        if event is not None and event.type == EventTypes.Member:
            if event.membership == Membership.JOIN:
                if event.event_id in member_event_ids:
                    users_in_room[event.state_key] = ProfileInfo(
                        display_name=event.content.get("displayname", None),
                        avatar_url=event.content.get("avatar_url", None),
                    )

        return users_in_room

    @cached(max_entries=10000)
    def _get_joined_profile_from_event_id(self, event_id):
        raise NotImplementedError()

    @cachedList(
        cached_method_name="_get_joined_profile_from_event_id",
        list_name="event_ids",
    )
    async def _get_joined_profiles_from_event_ids(self, event_ids: Iterable[str]):
        """For given set of member event_ids check if they point to a join
        event and if so return the associated user and profile info.

        Args:
            event_ids: The member event IDs to lookup

        Returns:
            dict[str, Tuple[str, ProfileInfo]|None]: Map from event ID
            to `user_id` and ProfileInfo (or None if not join event).
        """

        rows = await self.db_pool.simple_select_many_batch(
            table="room_memberships",
            column="event_id",
            iterable=event_ids,
            retcols=("user_id", "display_name", "avatar_url", "event_id"),
            keyvalues={"membership": Membership.JOIN},
            batch_size=500,
            desc="_get_membership_from_event_ids",
        )

        return {
            row["event_id"]: (
                row["user_id"],
                ProfileInfo(
                    avatar_url=row["avatar_url"], display_name=row["display_name"]
                ),
            )
            for row in rows
        }

    @cached(max_entries=10000)
    async def is_host_joined(self, room_id: str, host: str) -> bool:
        return await self._check_host_room_membership(room_id, host, Membership.JOIN)

    @cached(max_entries=10000)
    async def is_host_invited(self, room_id: str, host: str) -> bool:
        return await self._check_host_room_membership(room_id, host, Membership.INVITE)

    async def _check_host_room_membership(
        self, room_id: str, host: str, membership: str
    ) -> bool:
        if "%" in host or "_" in host:
            raise Exception("Invalid host name")

        sql = """
            SELECT state_key FROM current_state_events AS c
            INNER JOIN room_memberships AS m USING (event_id)
            WHERE m.membership = ?
                AND type = 'm.room.member'
                AND c.room_id = ?
                AND state_key LIKE ?
            LIMIT 1
        """

        # We do need to be careful to ensure that host doesn't have any wild cards
        # in it, but we checked above for known ones and we'll check below that
        # the returned user actually has the correct domain.
        like_clause = "%:" + host

        rows = await self.db_pool.execute(
            "is_host_joined", None, sql, membership, room_id, like_clause
        )

        if not rows:
            return False

        user_id = rows[0][0]
        if get_domain_from_id(user_id) != host:
            # This can only happen if the host name has something funky in it
            raise Exception("Invalid host name")

        return True

    async def get_joined_hosts(self, room_id: str, state_entry):
        state_group = state_entry.state_group
        if not state_group:
            # If state_group is None it means it has yet to be assigned a
            # state group, i.e. we need to make sure that calls with a state_group
            # of None don't hit previous cached calls with a None state_group.
            # To do this we set the state_group to a new object as object() != object()
            state_group = object()

        with Measure(self._clock, "get_joined_hosts"):
            return await self._get_joined_hosts(
                room_id, state_group, state_entry.state, state_entry=state_entry
            )

    @cached(num_args=2, max_entries=10000, iterable=True)
    async def _get_joined_hosts(
        self,
        room_id: str,
        state_group: int,
        current_state_ids: StateMap[str],
        state_entry: "_StateCacheEntry",
    ) -> FrozenSet[str]:
        # We don't use `state_group`, its there so that we can cache based on
        # it. However, its important that its never None, since two
        # current_state's with a state_group of None are likely to be different.
        #
        # The `state_group` must match the `state_entry.state_group` (if not None).
        assert state_group is not None
        assert state_entry.state_group is None or state_entry.state_group == state_group

        # We use a secondary cache of previous work to allow us to build up the
        # joined hosts for the given state group based on previous state groups.
        #
        # We cache one object per room containing the results of the last state
        # group we got joined hosts for. The idea is that generally
        # `get_joined_hosts` is called with the "current" state group for the
        # room, and so consecutive calls will be for consecutive state groups
        # which point to the previous state group.
        cache = await self._get_joined_hosts_cache(room_id)

        # If the state group in the cache matches, we already have the data we need.
        if state_entry.state_group == cache.state_group:
            return frozenset(cache.hosts_to_joined_users)

        # Since we'll mutate the cache we need to lock.
        with (await self._joined_host_linearizer.queue(room_id)):
            if state_entry.state_group == cache.state_group:
                # Same state group, so nothing to do. We've already checked for
                # this above, but the cache may have changed while waiting on
                # the lock.
                pass
            elif state_entry.prev_group == cache.state_group:
                # The cached work is for the previous state group, so we work out
                # the delta.
                for (typ, state_key), event_id in state_entry.delta_ids.items():
                    if typ != EventTypes.Member:
                        continue

                    host = intern_string(get_domain_from_id(state_key))
                    user_id = state_key
                    known_joins = cache.hosts_to_joined_users.setdefault(host, set())

                    event = await self.get_event(event_id)
                    if event.membership == Membership.JOIN:
                        known_joins.add(user_id)
                    else:
                        known_joins.discard(user_id)

                        if not known_joins:
                            cache.hosts_to_joined_users.pop(host, None)
            else:
                # The cache doesn't match the state group or prev state group,
                # so we calculate the result from first principles.
                joined_users = await self.get_joined_users_from_state(
                    room_id, state_entry
                )

                cache.hosts_to_joined_users = {}
                for user_id in joined_users:
                    host = intern_string(get_domain_from_id(user_id))
                    cache.hosts_to_joined_users.setdefault(host, set()).add(user_id)

            if state_entry.state_group:
                cache.state_group = state_entry.state_group
            else:
                cache.state_group = object()

        return frozenset(cache.hosts_to_joined_users)

    @cached(max_entries=10000)
    def _get_joined_hosts_cache(self, room_id: str) -> "_JoinedHostsCache":
        return _JoinedHostsCache()

    @cached(num_args=2)
    async def did_forget(self, user_id: str, room_id: str) -> bool:
        """Returns whether user_id has elected to discard history for room_id.

        Returns False if they have since re-joined."""

        def f(txn):
            sql = (
                "SELECT"
                "  COUNT(*)"
                " FROM"
                "  room_memberships"
                " WHERE"
                "  user_id = ?"
                " AND"
                "  room_id = ?"
                " AND"
                "  forgotten = 0"
            )
            txn.execute(sql, (user_id, room_id))
            rows = txn.fetchall()
            return rows[0][0]

        count = await self.db_pool.runInteraction("did_forget_membership", f)
        return count == 0

    @cached()
    async def get_forgotten_rooms_for_user(self, user_id: str) -> Set[str]:
        """Gets all rooms the user has forgotten.

        Args:
            user_id: The user ID to query the rooms of.

        Returns:
            The forgotten rooms.
        """

        def _get_forgotten_rooms_for_user_txn(txn):
            # This is a slightly convoluted query that first looks up all rooms
            # that the user has forgotten in the past, then rechecks that list
            # to see if any have subsequently been updated. This is done so that
            # we can use a partial index on `forgotten = 1` on the assumption
            # that few users will actually forget many rooms.
            #
            # Note that a room is considered "forgotten" if *all* membership
            # events for that user and room have the forgotten field set (as
            # when a user forgets a room we update all rows for that user and
            # room, not just the current one).
            sql = """
                SELECT room_id, (
                    SELECT count(*) FROM room_memberships
                    WHERE room_id = m.room_id AND user_id = m.user_id AND forgotten = 0
                ) AS count
                FROM room_memberships AS m
                WHERE user_id = ? AND forgotten = 1
                GROUP BY room_id, user_id;
            """
            txn.execute(sql, (user_id,))
            return {row[0] for row in txn if row[1] == 0}

        return await self.db_pool.runInteraction(
            "get_forgotten_rooms_for_user", _get_forgotten_rooms_for_user_txn
        )

    async def get_rooms_user_has_been_in(self, user_id: str) -> Set[str]:
        """Get all rooms that the user has ever been in.

        Args:
            user_id: The user ID to get the rooms of.

        Returns:
            Set of room IDs.
        """

        room_ids = await self.db_pool.simple_select_onecol(
            table="room_memberships",
            keyvalues={"membership": Membership.JOIN, "user_id": user_id},
            retcol="room_id",
            desc="get_rooms_user_has_been_in",
        )

        return set(room_ids)

    async def get_membership_from_event_ids(
        self, member_event_ids: Iterable[str]
    ) -> List[dict]:
        """Get user_id and membership of a set of event IDs."""

        return await self.db_pool.simple_select_many_batch(
            table="room_memberships",
            column="event_id",
            iterable=member_event_ids,
            retcols=("user_id", "membership", "event_id"),
            keyvalues={},
            batch_size=500,
            desc="get_membership_from_event_ids",
        )

    async def is_local_host_in_room_ignoring_users(
        self, room_id: str, ignore_users: Collection[str]
    ) -> bool:
        """Check if there are any local users, excluding those in the given
        list, in the room.
        """

        clause, args = make_in_list_sql_clause(
            self.database_engine, "user_id", ignore_users
        )

        sql = """
            SELECT 1 FROM local_current_membership
            WHERE
                room_id = ? AND membership = ?
                AND NOT (%s)
                LIMIT 1
        """ % (
            clause,
        )

        def _is_local_host_in_room_ignoring_users_txn(txn):
            txn.execute(sql, (room_id, Membership.JOIN, *args))

            return bool(txn.fetchone())

        return await self.db_pool.runInteraction(
            "is_local_host_in_room_ignoring_users",
            _is_local_host_in_room_ignoring_users_txn,
        )


class RoomMemberBackgroundUpdateStore(SQLBaseStore):
    def __init__(self, database: DatabasePool, db_conn, hs):
        super().__init__(database, db_conn, hs)
        self.db_pool.updates.register_background_update_handler(
            _MEMBERSHIP_PROFILE_UPDATE_NAME, self._background_add_membership_profile
        )
        self.db_pool.updates.register_background_update_handler(
            _CURRENT_STATE_MEMBERSHIP_UPDATE_NAME,
            self._background_current_state_membership,
        )
        self.db_pool.updates.register_background_index_update(
            "room_membership_forgotten_idx",
            index_name="room_memberships_user_room_forgotten",
            table="room_memberships",
            columns=["user_id", "room_id"],
            where_clause="forgotten = 1",
        )

    async def _background_add_membership_profile(self, progress, batch_size):
        target_min_stream_id = progress.get(
            "target_min_stream_id_inclusive", self._min_stream_order_on_start
        )
        max_stream_id = progress.get(
            "max_stream_id_exclusive", self._stream_order_on_start + 1
        )

        def add_membership_profile_txn(txn):
            sql = """
                SELECT stream_ordering, event_id, events.room_id, event_json.json
                FROM events
                INNER JOIN event_json USING (event_id)
                INNER JOIN room_memberships USING (event_id)
                WHERE ? <= stream_ordering AND stream_ordering < ?
                AND type = 'm.room.member'
                ORDER BY stream_ordering DESC
                LIMIT ?
            """

            txn.execute(sql, (target_min_stream_id, max_stream_id, batch_size))

            rows = self.db_pool.cursor_to_dict(txn)
            if not rows:
                return 0

            min_stream_id = rows[-1]["stream_ordering"]

            to_update = []
            for row in rows:
                event_id = row["event_id"]
                room_id = row["room_id"]
                try:
                    event_json = db_to_json(row["json"])
                    content = event_json["content"]
                except Exception:
                    continue

                display_name = content.get("displayname", None)
                avatar_url = content.get("avatar_url", None)

                if display_name or avatar_url:
                    to_update.append((display_name, avatar_url, event_id, room_id))

            to_update_sql = """
                UPDATE room_memberships SET display_name = ?, avatar_url = ?
                WHERE event_id = ? AND room_id = ?
            """
            txn.execute_batch(to_update_sql, to_update)

            progress = {
                "target_min_stream_id_inclusive": target_min_stream_id,
                "max_stream_id_exclusive": min_stream_id,
            }

            self.db_pool.updates._background_update_progress_txn(
                txn, _MEMBERSHIP_PROFILE_UPDATE_NAME, progress
            )

            return len(rows)

        result = await self.db_pool.runInteraction(
            _MEMBERSHIP_PROFILE_UPDATE_NAME, add_membership_profile_txn
        )

        if not result:
            await self.db_pool.updates._end_background_update(
                _MEMBERSHIP_PROFILE_UPDATE_NAME
            )

        return result

    async def _background_current_state_membership(self, progress, batch_size):
        """Update the new membership column on current_state_events.

        This works by iterating over all rooms in alphebetical order.
        """

        def _background_current_state_membership_txn(txn, last_processed_room):
            processed = 0
            while processed < batch_size:
                txn.execute(
                    """
                        SELECT MIN(room_id) FROM current_state_events WHERE room_id > ?
                    """,
                    (last_processed_room,),
                )
                row = txn.fetchone()
                if not row or not row[0]:
                    return processed, True

                (next_room,) = row

                sql = """
                    UPDATE current_state_events
                    SET membership = (
                        SELECT membership FROM room_memberships
                        WHERE event_id = current_state_events.event_id
                    )
                    WHERE room_id = ?
                """
                txn.execute(sql, (next_room,))
                processed += txn.rowcount

                last_processed_room = next_room

            self.db_pool.updates._background_update_progress_txn(
                txn,
                _CURRENT_STATE_MEMBERSHIP_UPDATE_NAME,
                {"last_processed_room": last_processed_room},
            )

            return processed, False

        # If we haven't got a last processed room then just use the empty
        # string, which will compare before all room IDs correctly.
        last_processed_room = progress.get("last_processed_room", "")

        row_count, finished = await self.db_pool.runInteraction(
            "_background_current_state_membership_update",
            _background_current_state_membership_txn,
            last_processed_room,
        )

        if finished:
            await self.db_pool.updates._end_background_update(
                _CURRENT_STATE_MEMBERSHIP_UPDATE_NAME
            )

        return row_count


class RoomMemberStore(RoomMemberWorkerStore, RoomMemberBackgroundUpdateStore):
    def __init__(self, database: DatabasePool, db_conn, hs):
        super().__init__(database, db_conn, hs)

    async def forget(self, user_id: str, room_id: str) -> None:
        """Indicate that user_id wishes to discard history for room_id."""

        def f(txn):
            sql = (
                "UPDATE"
                "  room_memberships"
                " SET"
                "  forgotten = 1"
                " WHERE"
                "  user_id = ?"
                " AND"
                "  room_id = ?"
            )
            txn.execute(sql, (user_id, room_id))

            self._invalidate_cache_and_stream(txn, self.did_forget, (user_id, room_id))
            self._invalidate_cache_and_stream(
                txn, self.get_forgotten_rooms_for_user, (user_id,)
            )

        await self.db_pool.runInteraction("forget_membership", f)


@attr.s(slots=True)
class _JoinedHostsCache:
    """The cached data used by the `_get_joined_hosts_cache`."""

    # Dict of host to the set of their users in the room at the state group.
    hosts_to_joined_users = attr.ib(type=Dict[str, Set[str]], factory=dict)

    # The state group `hosts_to_joined_users` is derived from. Will be an object
    # if the instance is newly created or if the state is not based on a state
    # group. (An object is used as a sentinel value to ensure that it never is
    # equal to anything else).
    state_group = attr.ib(type=Union[object, int], factory=object)

    def __len__(self):
        return sum(len(v) for v in self.hosts_to_joined_users.values())<|MERGE_RESOLUTION|>--- conflicted
+++ resolved
@@ -629,13 +629,7 @@
         # We don't update the event cache hit ratio as it completely throws off
         # the hit ratio counts. After all, we don't populate the cache if we
         # miss it here
-<<<<<<< HEAD
-        event_map = await self._get_events_from_cache(
-            member_event_ids, allow_rejected=False, update_metrics=False
-        )
-=======
-        event_map = self._get_events_from_cache(member_event_ids, update_metrics=False)
->>>>>>> 691593bf
+        event_map = await self._get_events_from_cache(member_event_ids, update_metrics=False)
 
         missing_member_event_ids = []
         for event_id in member_event_ids:
