--- conflicted
+++ resolved
@@ -402,11 +402,7 @@
 
     @staticmethod
     def _get_catch_up_room_event_ids_txn(
-<<<<<<< HEAD
-        txn, destination: str, last_successful_stream_ordering: int,
-=======
         txn: LoggingTransaction, destination: str, last_successful_stream_ordering: int,
->>>>>>> 4325be1a
     ) -> List[str]:
         q = """
                 SELECT event_id FROM destination_rooms
@@ -420,9 +416,6 @@
             q, (destination, last_successful_stream_ordering),
         )
         event_ids = [row[0] for row in txn]
-<<<<<<< HEAD
-        return event_ids
-=======
         return event_ids
 
     async def get_catch_up_outstanding_destinations(
@@ -480,5 +473,4 @@
         )
 
         destinations = [row[0] for row in txn]
-        return destinations
->>>>>>> 4325be1a
+        return destinations