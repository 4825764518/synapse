#
# This file is licensed under the Affero General Public License (AGPL) version 3.
#
# Copyright 2019 The Matrix.org Foundation C.I.C.
# Copyright 2014-2016 OpenMarket Ltd
# Copyright (C) 2023 New Vector, Ltd
#
# This program is free software: you can redistribute it and/or modify
# it under the terms of the GNU Affero General Public License as
# published by the Free Software Foundation, either version 3 of the
# License, or (at your option) any later version.
#
# See the GNU Affero General Public License for more details:
# <https://www.gnu.org/licenses/agpl-3.0.html>.
#
# Originally licensed under the Apache License, Version 2.0:
# <http://www.apache.org/licenses/LICENSE-2.0>.
#
# [This file includes modifications made by New Vector Limited]
#
#
import logging
from abc import ABCMeta
from typing import TYPE_CHECKING, Any, Collection, Dict, Iterable, Optional, Union

from synapse.storage.database import make_in_list_sql_clause  # noqa: F401; noqa: F401
from synapse.storage.database import DatabasePool, LoggingDatabaseConnection
from synapse.types import get_domain_from_id
from synapse.util import json_decoder
from synapse.util.caches.descriptors import CachedFunction

if TYPE_CHECKING:
    from synapse.server import HomeServer

logger = logging.getLogger(__name__)


# some of our subclasses have abstract methods, so we use the ABCMeta metaclass.
class SQLBaseStore(metaclass=ABCMeta):
    """Base class for data stores that holds helper functions.

    Note that multiple instances of this class will exist as there will be one
    per data store (and not one per physical database).
    """

    db_pool: DatabasePool

    def __init__(
        self,
        database: DatabasePool,
        db_conn: LoggingDatabaseConnection,
        hs: "HomeServer",
    ):
        self.hs = hs
        self._clock = hs.get_clock()
        self.database_engine = database.engine
        self.db_pool = database

        self.external_cached_functions: Dict[str, CachedFunction] = {}

    def process_replication_rows(  # noqa: B027 (no-op by design)
        self,
        stream_name: str,
        instance_name: str,
        token: int,
        rows: Iterable[Any],
    ) -> None:
        """
        Used by storage classes to invalidate caches based on incoming replication data. These
        must not update any ID generators, use `process_replication_position`.
        """

    def process_replication_position(  # noqa: B027 (no-op by design)
        self,
        stream_name: str,
        instance_name: str,
        token: int,
    ) -> None:
        """
        Used by storage classes to advance ID generators based on incoming replication data. This
        is called after process_replication_rows such that caches are invalidated before any token
        positions advance.
        """

    def _invalidate_state_caches(
        self, room_id: str, members_changed: Collection[str]
    ) -> None:
        """Invalidates caches that are based on the current state, but does
        not stream invalidations down replication.

        Args:
            room_id: Room where state changed
            members_changed: The user_ids of members that have changed
        """

        # XXX: If you add something to this function make sure you add it to
        # `_invalidate_state_caches_all` as well.

        # If there were any membership changes, purge the appropriate caches.
        for host in {get_domain_from_id(u) for u in members_changed}:
            self._attempt_to_invalidate_cache("is_host_joined", (room_id, host))
            self._attempt_to_invalidate_cache("is_host_invited", (room_id, host))
        if members_changed:
            self._attempt_to_invalidate_cache("get_users_in_room", (room_id,))
            self._attempt_to_invalidate_cache("get_current_hosts_in_room", (room_id,))
            self._attempt_to_invalidate_cache(
                "get_users_in_room_with_profiles", (room_id,)
            )
            self._attempt_to_invalidate_cache(
                "get_number_joined_users_in_room", (room_id,)
            )
            self._attempt_to_invalidate_cache("get_local_users_in_room", (room_id,))

            # There's no easy way of invalidating this cache for just the users
            # that have changed, so we just clear the entire thing.
            self._attempt_to_invalidate_cache("does_pair_of_users_share_a_room", None)

        for user_id in members_changed:
            self._attempt_to_invalidate_cache(
                "get_user_in_room_with_profile", (room_id, user_id)
            )
            self._attempt_to_invalidate_cache("get_rooms_for_user", (user_id,))
            self._attempt_to_invalidate_cache(
<<<<<<< HEAD
                "get_rooms_for_local_user_where_membership_is", (user_id,)
=======
                "_get_rooms_for_local_user_where_membership_is_inner", (user_id,)
>>>>>>> a5218490
            )

        # Purge other caches based on room state.
        self._attempt_to_invalidate_cache("get_room_summary", (room_id,))
        self._attempt_to_invalidate_cache("get_partial_current_state_ids", (room_id,))

    def _invalidate_state_caches_all(self, room_id: str) -> None:
        """Invalidates caches that are based on the current state, but does
        not stream invalidations down replication.

        Same as `_invalidate_state_caches`, except that works when we don't know
        which memberships have changed.

        Args:
            room_id: Room where state changed
        """
        self._attempt_to_invalidate_cache("get_partial_current_state_ids", (room_id,))
        self._attempt_to_invalidate_cache("get_users_in_room", (room_id,))
        self._attempt_to_invalidate_cache("is_host_invited", None)
        self._attempt_to_invalidate_cache("is_host_joined", None)
        self._attempt_to_invalidate_cache("get_current_hosts_in_room", (room_id,))
        self._attempt_to_invalidate_cache("get_users_in_room_with_profiles", (room_id,))
        self._attempt_to_invalidate_cache("get_number_joined_users_in_room", (room_id,))
        self._attempt_to_invalidate_cache("get_local_users_in_room", (room_id,))
        self._attempt_to_invalidate_cache("does_pair_of_users_share_a_room", None)
        self._attempt_to_invalidate_cache("get_user_in_room_with_profile", None)
        self._attempt_to_invalidate_cache("get_rooms_for_user", None)
        self._attempt_to_invalidate_cache(
            "_get_rooms_for_local_user_where_membership_is_inner", None
        )
        self._attempt_to_invalidate_cache("get_room_summary", (room_id,))

    def _attempt_to_invalidate_cache(
        self, cache_name: str, key: Optional[Collection[Any]]
    ) -> bool:
        """Attempts to invalidate the cache of the given name, ignoring if the
        cache doesn't exist. Mainly used for invalidating caches on workers,
        where they may not have the cache.

        Note that this function does not invalidate any remote caches, only the
        local in-memory ones. Any remote invalidation must be performed before
        calling this.

        Args:
            cache_name
            key: Entry to invalidate. If None then invalidates the entire
                cache.
        """

        try:
            cache = getattr(self, cache_name)
        except AttributeError:
            # Check if an externally defined module cache has been registered
            cache = self.external_cached_functions.get(cache_name)
            if not cache:
                # We probably haven't pulled in the cache in this worker,
                # which is fine.
                return False

        if key is None:
            cache.invalidate_all()
        else:
            # Prefer any local-only invalidation method. Invalidating any non-local
            # cache must be be done before this.
            invalidate_method = getattr(cache, "invalidate_local", cache.invalidate)
            invalidate_method(tuple(key))

        return True

    def register_external_cached_function(
        self, cache_name: str, func: CachedFunction
    ) -> None:
        self.external_cached_functions[cache_name] = func


def db_to_json(db_content: Union[memoryview, bytes, bytearray, str]) -> Any:
    """
    Take some data from a database row and return a JSON-decoded object.

    Args:
        db_content: The JSON-encoded contents from the database.

    Returns:
        The object decoded from JSON.
    """
    # psycopg2 on Python 3 returns memoryview objects, which we need to
    # cast to bytes to decode
    if isinstance(db_content, memoryview):
        db_content = db_content.tobytes()

    # Decode it to a Unicode string before feeding it to the JSON decoder, since
    # it only supports handling strings
    if isinstance(db_content, (bytes, bytearray)):
        db_content = db_content.decode("utf8")

    try:
        return json_decoder.decode(db_content)
    except Exception:
        logging.warning("Tried to decode '%r' as JSON and failed", db_content)
        raise<|MERGE_RESOLUTION|>--- conflicted
+++ resolved
@@ -121,11 +121,7 @@
             )
             self._attempt_to_invalidate_cache("get_rooms_for_user", (user_id,))
             self._attempt_to_invalidate_cache(
-<<<<<<< HEAD
-                "get_rooms_for_local_user_where_membership_is", (user_id,)
-=======
                 "_get_rooms_for_local_user_where_membership_is_inner", (user_id,)
->>>>>>> a5218490
             )
 
         # Purge other caches based on room state.
