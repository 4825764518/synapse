# -*- coding: utf-8 -*-
# Copyright 2014-2016 OpenMarket Ltd
#
# Licensed under the Apache License, Version 2.0 (the "License");
# you may not use this file except in compliance with the License.
# You may obtain a copy of the License at
#
#     http://www.apache.org/licenses/LICENSE-2.0
#
# Unless required by applicable law or agreed to in writing, software
# distributed under the License is distributed on an "AS IS" BASIS,
# WITHOUT WARRANTIES OR CONDITIONS OF ANY KIND, either express or implied.
# See the License for the specific language governing permissions and
# limitations under the License.

from ._base import SQLBaseStore
from synapse.util.caches.descriptors import cachedInlineCallbacks
from twisted.internet import defer

import logging
import simplejson as json

logger = logging.getLogger(__name__)


class PushRuleStore(SQLBaseStore):
    @cachedInlineCallbacks()
    def get_push_rules_for_user(self, user_name):
        rows = yield self._simple_select_list(
            table="push_rules",
            keyvalues={
                "user_name": user_name,
            },
            retcols=(
                "user_name", "rule_id", "priority_class", "priority",
                "conditions", "actions",
            ),
            desc="get_push_rules_enabled_for_user",
        )

        rows.sort(
            key=lambda row: (-int(row["priority_class"]), -int(row["priority"]))
        )

        defer.returnValue(rows)

    @cachedInlineCallbacks()
    def get_push_rules_enabled_for_user(self, user_name):
        results = yield self._simple_select_list(
            table="push_rules_enable",
            keyvalues={
                'user_name': user_name
            },
            retcols=(
                "user_name", "rule_id", "enabled",
            ),
            desc="get_push_rules_enabled_for_user",
        )
        defer.returnValue({
            r['rule_id']: False if r['enabled'] == 0 else True for r in results
        })

    @defer.inlineCallbacks
    def bulk_get_push_rules(self, user_ids):
        if not user_ids:
            defer.returnValue({})

        batch_size = 100

        def f(txn, user_ids_to_fetch):
            sql = (
<<<<<<< HEAD
                "SELECT"
                "  pr.user_name, pr.rule_id, priority_class, priority,"
                "  conditions, actions"
                " FROM push_rules AS pr"
                " LEFT JOIN push_rules_enable AS pre"
                " ON pr.user_name = pre.user_name AND pr.rule_id = pre.rule_id"
                " WHERE pr.user_name"
=======
                "SELECT pr.*"
                " FROM push_rules as pr "
                " LEFT JOIN push_rules_enable as pre "
                " ON pr.user_name = pre.user_name and pr.rule_id = pre.rule_id "
                " WHERE pr.user_name "
>>>>>>> 8740e4e9
                " IN (" + ",".join("?" for _ in user_ids_to_fetch) + ")"
                " AND (pre.enabled IS NULL OR pre.enabled = 1)"
                " ORDER BY pr.user_name, pr.priority_class DESC, pr.priority DESC"
            )
            txn.execute(sql, user_ids_to_fetch)
            return self.cursor_to_dict(txn)

        results = {}

        chunks = [user_ids[i:i+batch_size] for i in xrange(0, len(user_ids), batch_size)]
        for batch_user_ids in chunks:
            rows = yield self.runInteraction(
                "bulk_get_push_rules", f, batch_user_ids
            )

<<<<<<< HEAD
            cols = (
                "user_name", "rule_id", "priority_class", "priority",
                "conditions", "actions",
            )

            for row in rows:
                rawdict = dict(zip(cols, rows))
                results.setdefault(rawdict["user_name"], []).append(rawdict)

=======
            for row in rows:
                results.setdefault(row['user_name'], []).append(row)
>>>>>>> 8740e4e9
        defer.returnValue(results)

    @defer.inlineCallbacks
    def add_push_rule(self, before, after, **kwargs):
        vals = kwargs
        if 'conditions' in vals:
            vals['conditions'] = json.dumps(vals['conditions'])
        if 'actions' in vals:
            vals['actions'] = json.dumps(vals['actions'])

        # we could check the rest of the keys are valid column names
        # but sqlite will do that anyway so I think it's just pointless.
        vals.pop("id", None)

        if before or after:
            ret = yield self.runInteraction(
                "_add_push_rule_relative_txn",
                self._add_push_rule_relative_txn,
                before=before,
                after=after,
                **vals
            )
            defer.returnValue(ret)
        else:
            ret = yield self.runInteraction(
                "_add_push_rule_highest_priority_txn",
                self._add_push_rule_highest_priority_txn,
                **vals
            )
            defer.returnValue(ret)

    def _add_push_rule_relative_txn(self, txn, user_name, **kwargs):
        after = kwargs.pop("after", None)
        relative_to_rule = kwargs.pop("before", after)

        res = self._simple_select_one_txn(
            txn,
            table="push_rules",
            keyvalues={
                "user_name": user_name,
                "rule_id": relative_to_rule,
            },
            retcols=["priority_class", "priority"],
            allow_none=True,
        )

        if not res:
            raise RuleNotFoundException(
                "before/after rule not found: %s" % (relative_to_rule,)
            )

        priority_class = res["priority_class"]
        base_rule_priority = res["priority"]

        if 'priority_class' in kwargs and kwargs['priority_class'] != priority_class:
            raise InconsistentRuleException(
                "Given priority class does not match class of relative rule"
            )

        new_rule = kwargs
        new_rule.pop("before", None)
        new_rule.pop("after", None)
        new_rule['priority_class'] = priority_class
        new_rule['user_name'] = user_name
        new_rule['id'] = self._push_rule_id_gen.get_next_txn(txn)

        # check if the priority before/after is free
        new_rule_priority = base_rule_priority
        if after:
            new_rule_priority -= 1
        else:
            new_rule_priority += 1

        new_rule['priority'] = new_rule_priority

        sql = (
            "SELECT COUNT(*) FROM push_rules"
            " WHERE user_name = ? AND priority_class = ? AND priority = ?"
        )
        txn.execute(sql, (user_name, priority_class, new_rule_priority))
        res = txn.fetchall()
        num_conflicting = res[0][0]

        # if there are conflicting rules, bump everything
        if num_conflicting:
            sql = "UPDATE push_rules SET priority = priority "
            if after:
                sql += "-1"
            else:
                sql += "+1"
            sql += " WHERE user_name = ? AND priority_class = ? AND priority "
            if after:
                sql += "<= ?"
            else:
                sql += ">= ?"

            txn.execute(sql, (user_name, priority_class, new_rule_priority))

        txn.call_after(
            self.get_push_rules_for_user.invalidate, (user_name,)
        )

        txn.call_after(
            self.get_push_rules_enabled_for_user.invalidate, (user_name,)
        )

        self._simple_insert_txn(
            txn,
            table="push_rules",
            values=new_rule,
        )

    def _add_push_rule_highest_priority_txn(self, txn, user_name,
                                            priority_class, **kwargs):
        # find the highest priority rule in that class
        sql = (
            "SELECT COUNT(*), MAX(priority) FROM push_rules"
            " WHERE user_name = ? and priority_class = ?"
        )
        txn.execute(sql, (user_name, priority_class))
        res = txn.fetchall()
        (how_many, highest_prio) = res[0]

        new_prio = 0
        if how_many > 0:
            new_prio = highest_prio + 1

        # and insert the new rule
        new_rule = kwargs
        new_rule['id'] = self._push_rule_id_gen.get_next_txn(txn)
        new_rule['user_name'] = user_name
        new_rule['priority_class'] = priority_class
        new_rule['priority'] = new_prio

        txn.call_after(
            self.get_push_rules_for_user.invalidate, (user_name,)
        )
        txn.call_after(
            self.get_push_rules_enabled_for_user.invalidate, (user_name,)
        )

        self._simple_insert_txn(
            txn,
            table="push_rules",
            values=new_rule,
        )

    @defer.inlineCallbacks
    def delete_push_rule(self, user_name, rule_id):
        """
        Delete a push rule. Args specify the row to be deleted and can be
        any of the columns in the push_rule table, but below are the
        standard ones

        Args:
            user_name (str): The matrix ID of the push rule owner
            rule_id (str): The rule_id of the rule to be deleted
        """
        yield self._simple_delete_one(
            "push_rules",
            {'user_name': user_name, 'rule_id': rule_id},
            desc="delete_push_rule",
        )

        self.get_push_rules_for_user.invalidate((user_name,))
        self.get_push_rules_enabled_for_user.invalidate((user_name,))

    @defer.inlineCallbacks
    def set_push_rule_enabled(self, user_name, rule_id, enabled):
        ret = yield self.runInteraction(
            "_set_push_rule_enabled_txn",
            self._set_push_rule_enabled_txn,
            user_name, rule_id, enabled
        )
        defer.returnValue(ret)

    def _set_push_rule_enabled_txn(self, txn, user_name, rule_id, enabled):
        new_id = self._push_rules_enable_id_gen.get_next_txn(txn)
        self._simple_upsert_txn(
            txn,
            "push_rules_enable",
            {'user_name': user_name, 'rule_id': rule_id},
            {'enabled': 1 if enabled else 0},
            {'id': new_id},
        )
        txn.call_after(
            self.get_push_rules_for_user.invalidate, (user_name,)
        )
        txn.call_after(
            self.get_push_rules_enabled_for_user.invalidate, (user_name,)
        )


class RuleNotFoundException(Exception):
    pass


class InconsistentRuleException(Exception):
    pass<|MERGE_RESOLUTION|>--- conflicted
+++ resolved
@@ -69,21 +69,11 @@
 
         def f(txn, user_ids_to_fetch):
             sql = (
-<<<<<<< HEAD
-                "SELECT"
-                "  pr.user_name, pr.rule_id, priority_class, priority,"
-                "  conditions, actions"
+                "SELECT pr.*"
                 " FROM push_rules AS pr"
                 " LEFT JOIN push_rules_enable AS pre"
                 " ON pr.user_name = pre.user_name AND pr.rule_id = pre.rule_id"
                 " WHERE pr.user_name"
-=======
-                "SELECT pr.*"
-                " FROM push_rules as pr "
-                " LEFT JOIN push_rules_enable as pre "
-                " ON pr.user_name = pre.user_name and pr.rule_id = pre.rule_id "
-                " WHERE pr.user_name "
->>>>>>> 8740e4e9
                 " IN (" + ",".join("?" for _ in user_ids_to_fetch) + ")"
                 " AND (pre.enabled IS NULL OR pre.enabled = 1)"
                 " ORDER BY pr.user_name, pr.priority_class DESC, pr.priority DESC"
@@ -99,20 +89,8 @@
                 "bulk_get_push_rules", f, batch_user_ids
             )
 
-<<<<<<< HEAD
-            cols = (
-                "user_name", "rule_id", "priority_class", "priority",
-                "conditions", "actions",
-            )
-
-            for row in rows:
-                rawdict = dict(zip(cols, rows))
-                results.setdefault(rawdict["user_name"], []).append(rawdict)
-
-=======
             for row in rows:
                 results.setdefault(row['user_name'], []).append(row)
->>>>>>> 8740e4e9
         defer.returnValue(results)
 
     @defer.inlineCallbacks
