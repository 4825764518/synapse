# -*- coding: utf-8 -*-
# Copyright 2014, 2015 OpenMarket Ltd
#
# Licensed under the Apache License, Version 2.0 (the "License");
# you may not use this file except in compliance with the License.
# You may obtain a copy of the License at
#
#     http://www.apache.org/licenses/LICENSE-2.0
#
# Unless required by applicable law or agreed to in writing, software
# distributed under the License is distributed on an "AS IS" BASIS,
# WITHOUT WARRANTIES OR CONDITIONS OF ANY KIND, either express or implied.
# See the License for the specific language governing permissions and
# limitations under the License.

"""This module contains classes for authenticating the user."""

from twisted.internet import defer

from synapse.api.constants import EventTypes, Membership, JoinRules
from synapse.api.errors import AuthError, Codes, SynapseError
from synapse.util.logutils import log_function
from synapse.types import UserID, ClientInfo

import logging

logger = logging.getLogger(__name__)


AuthEventTypes = (
    EventTypes.Create, EventTypes.Member, EventTypes.PowerLevels,
    EventTypes.JoinRules, EventTypes.RoomHistoryVisibility,
)


class Auth(object):

    def __init__(self, hs):
        self.hs = hs
        self.store = hs.get_datastore()
        self.state = hs.get_state_handler()
        self.TOKEN_NOT_FOUND_HTTP_STATUS = 401

    def check(self, event, auth_events):
        """ Checks if this event is correctly authed.

        Returns:
            True if the auth checks pass.
        """
        try:
            if not hasattr(event, "room_id"):
                raise AuthError(500, "Event has no room_id: %s" % event)
            if auth_events is None:
                # Oh, we don't know what the state of the room was, so we
                # are trusting that this is allowed (at least for now)
                logger.warn("Trusting event: %s", event.event_id)
                return True

            if event.type == EventTypes.Create:
                # FIXME
                return True

            # FIXME: Temp hack
            if event.type == EventTypes.Aliases:
                return True

            logger.debug(
                "Auth events: %s",
                [a.event_id for a in auth_events.values()]
            )

            if event.type == EventTypes.Member:
                allowed = self.is_membership_change_allowed(
                    event, auth_events
                )
                if allowed:
                    logger.debug("Allowing! %s", event)
                else:
                    logger.debug("Denying! %s", event)
                return allowed

            self.check_event_sender_in_room(event, auth_events)
            self._can_send_event(event, auth_events)

            if event.type == EventTypes.PowerLevels:
                self._check_power_levels(event, auth_events)

            if event.type == EventTypes.Redaction:
                self._check_redaction(event, auth_events)

            logger.debug("Allowing! %s", event)
        except AuthError as e:
            logger.info(
                "Event auth check failed on event %s with msg: %s",
                event, e.msg
            )
            logger.info("Denying! %s", event)
            raise

    @defer.inlineCallbacks
    def check_joined_room(self, room_id, user_id, current_state=None):
        if current_state:
            member = current_state.get(
                (EventTypes.Member, user_id),
                None
            )
        else:
            member = yield self.state.get_current_state(
                room_id=room_id,
                event_type=EventTypes.Member,
                state_key=user_id
            )

        self._check_joined_room(member, user_id, room_id)
        defer.returnValue(member)

    @defer.inlineCallbacks
    def check_host_in_room(self, room_id, host):
        curr_state = yield self.state.get_current_state(room_id)

        for event in curr_state.values():
            if event.type == EventTypes.Member:
                try:
                    if UserID.from_string(event.state_key).domain != host:
                        continue
                except:
                    logger.warn("state_key not user_id: %s", event.state_key)
                    continue

                if event.content["membership"] == Membership.JOIN:
                    defer.returnValue(True)

        defer.returnValue(False)

    def check_event_sender_in_room(self, event, auth_events):
        key = (EventTypes.Member, event.user_id, )
        member_event = auth_events.get(key)

        return self._check_joined_room(
            member_event,
            event.user_id,
            event.room_id
        )

    def _check_joined_room(self, member, user_id, room_id):
        if not member or member.membership != Membership.JOIN:
            raise AuthError(403, "User %s not in room %s (%s)" % (
                user_id, room_id, repr(member)
            ))

    @log_function
    def is_membership_change_allowed(self, event, auth_events):
        membership = event.content["membership"]

        # Check if this is the room creator joining:
        if len(event.prev_events) == 1 and Membership.JOIN == membership:
            # Get room creation event:
            key = (EventTypes.Create, "", )
            create = auth_events.get(key)
            if create and event.prev_events[0][0] == create.event_id:
                if create.content["creator"] == event.state_key:
                    return True

        target_user_id = event.state_key

        # get info about the caller
        key = (EventTypes.Member, event.user_id, )
        caller = auth_events.get(key)

        caller_in_room = caller and caller.membership == Membership.JOIN
        caller_invited = caller and caller.membership == Membership.INVITE

        # get info about the target
        key = (EventTypes.Member, target_user_id, )
        target = auth_events.get(key)

        target_in_room = target and target.membership == Membership.JOIN
        target_banned = target and target.membership == Membership.BAN

        key = (EventTypes.JoinRules, "", )
        join_rule_event = auth_events.get(key)
        if join_rule_event:
            join_rule = join_rule_event.content.get(
                "join_rule", JoinRules.INVITE
            )
        else:
            join_rule = JoinRules.INVITE

        user_level = self._get_user_power_level(event.user_id, auth_events)
        target_level = self._get_user_power_level(
            target_user_id, auth_events
        )

        # FIXME (erikj): What should we do here as the default?
        ban_level = self._get_named_level(auth_events, "ban", 50)

        logger.debug(
            "is_membership_change_allowed: %s",
            {
                "caller_in_room": caller_in_room,
                "caller_invited": caller_invited,
                "target_banned": target_banned,
                "target_in_room": target_in_room,
                "membership": membership,
                "join_rule": join_rule,
                "target_user_id": target_user_id,
                "event.user_id": event.user_id,
            }
        )

        if Membership.JOIN != membership:
            # JOIN is the only action you can perform if you're not in the room
            if not caller_in_room:  # caller isn't joined
                raise AuthError(
                    403,
                    "%s not in room %s." % (event.user_id, event.room_id,)
                )

        if Membership.INVITE == membership:
            # TODO (erikj): We should probably handle this more intelligently
            # PRIVATE join rules.

            # Invites are valid iff caller is in the room and target isn't.
            if target_banned:
                raise AuthError(
                    403, "%s is banned from the room" % (target_user_id,)
                )
            elif target_in_room:  # the target is already in the room.
                raise AuthError(403, "%s is already in the room." %
                                     target_user_id)
            else:
                invite_level = self._get_named_level(auth_events, "invite", 0)

                if user_level < invite_level:
                    raise AuthError(
                        403, "You cannot invite user %s." % target_user_id
                    )
        elif Membership.JOIN == membership:
            # Joins are valid iff caller == target and they were:
            # invited: They are accepting the invitation
            # joined: It's a NOOP
            if event.user_id != target_user_id:
                raise AuthError(403, "Cannot force another user to join.")
            elif target_banned:
                raise AuthError(403, "You are banned from this room")
            elif join_rule == JoinRules.PUBLIC:
                pass
            elif join_rule == JoinRules.INVITE:
                if not caller_in_room and not caller_invited:
                    raise AuthError(403, "You are not invited to this room.")
            else:
                # TODO (erikj): may_join list
                # TODO (erikj): private rooms
                raise AuthError(403, "You are not allowed to join this room")
        elif Membership.LEAVE == membership:
            # TODO (erikj): Implement kicks.
            if target_banned and user_level < ban_level:
                raise AuthError(
                    403, "You cannot unban user &s." % (target_user_id,)
                )
            elif target_user_id != event.user_id:
                kick_level = self._get_named_level(auth_events, "kick", 50)

                if user_level < kick_level or user_level <= target_level:
                    raise AuthError(
                        403, "You cannot kick user %s." % target_user_id
                    )
        elif Membership.BAN == membership:
            if user_level < ban_level or user_level <= target_level:
                raise AuthError(403, "You don't have permission to ban")
        else:
            raise AuthError(500, "Unknown membership %s" % membership)

        return True

    def _get_power_level_event(self, auth_events):
        key = (EventTypes.PowerLevels, "", )
        return auth_events.get(key)

    def _get_user_power_level(self, user_id, auth_events):
        power_level_event = self._get_power_level_event(auth_events)

        if power_level_event:
            level = power_level_event.content.get("users", {}).get(user_id)
            if not level:
                level = power_level_event.content.get("users_default", 0)

            if level is None:
                return 0
            else:
                return int(level)
        else:
            key = (EventTypes.Create, "", )
            create_event = auth_events.get(key)
            if (create_event is not None and
                    create_event.content["creator"] == user_id):
                return 100
            else:
                return 0

    def _get_named_level(self, auth_events, name, default):
        power_level_event = self._get_power_level_event(auth_events)

        if not power_level_event:
            return default

        level = power_level_event.content.get(name, None)
        if level is not None:
            return int(level)
        else:
            return default

    @defer.inlineCallbacks
    def get_user_by_req(self, request):
        """ Get a registered user's ID.

        Args:
            request - An HTTP request with an access_token query parameter.
        Returns:
            tuple : of UserID and device string:
                User ID object of the user making the request
                Client ID object of the client instance the user is using
        Raises:
            AuthError if no user by that token exists or the token is invalid.
        """
        # Can optionally look elsewhere in the request (e.g. headers)
        try:
            access_token = request.args["access_token"][0]

            # Check for application service tokens with a user_id override
            try:
                app_service = yield self.store.get_app_service_by_token(
                    access_token
                )
                if not app_service:
                    raise KeyError

                user_id = app_service.sender
                if "user_id" in request.args:
                    user_id = request.args["user_id"][0]
                    if not app_service.is_interested_in_user(user_id):
                        raise AuthError(
                            403,
                            "Application service cannot masquerade as this user."
                        )

                if not user_id:
                    raise KeyError

                defer.returnValue(
                    (UserID.from_string(user_id), ClientInfo("", ""))
                )
                return
            except KeyError:
                pass  # normal users won't have this query parameter set

            user_info = yield self.get_user_by_token(access_token)
            user = user_info["user"]
            device_id = user_info["device_id"]
            token_id = user_info["token_id"]

            ip_addr = self.hs.get_ip_from_request(request)
            user_agent = request.requestHeaders.getRawHeaders(
                "User-Agent",
                default=[""]
            )[0]
            if user and access_token and ip_addr:
                self.store.insert_client_ip(
                    user=user,
                    access_token=access_token,
                    device_id=user_info["device_id"],
                    ip=ip_addr,
                    user_agent=user_agent
                )

            request.authenticated_entity = user.to_string()

            defer.returnValue((user, ClientInfo(device_id, token_id)))
        except KeyError:
            raise AuthError(
                self.TOKEN_NOT_FOUND_HTTP_STATUS, "Missing access token.",
                errcode=Codes.MISSING_TOKEN
            )

    @defer.inlineCallbacks
    def get_user_by_token(self, token):
        """ Get a registered user's ID.

        Args:
            token (str): The access token to get the user by.
        Returns:
            dict : dict that includes the user, device_id, and whether the
                user is a server admin.
        Raises:
            AuthError if no user by that token exists or the token is invalid.
        """
        ret = yield self.store.get_user_by_token(token)
        if not ret:
            raise AuthError(
                self.TOKEN_NOT_FOUND_HTTP_STATUS, "Unrecognised access token.",
                errcode=Codes.UNKNOWN_TOKEN
            )
        user_info = {
            "admin": bool(ret.get("admin", False)),
            "device_id": ret.get("device_id"),
            "user": UserID.from_string(ret.get("name")),
            "token_id": ret.get("token_id", None),
        }

        defer.returnValue(user_info)

    @defer.inlineCallbacks
    def get_appservice_by_req(self, request):
        try:
            token = request.args["access_token"][0]
            service = yield self.store.get_app_service_by_token(token)
            if not service:
                raise AuthError(
                    self.TOKEN_NOT_FOUND_HTTP_STATUS,
                    "Unrecognised access token.",
                    errcode=Codes.UNKNOWN_TOKEN
                )
            defer.returnValue(service)
        except KeyError:
            raise AuthError(
                self.TOKEN_NOT_FOUND_HTTP_STATUS, "Missing access token."
            )

    def is_server_admin(self, user):
        return self.store.is_server_admin(user)

    @defer.inlineCallbacks
    def add_auth_events(self, builder, context):
        auth_ids = self.compute_auth_events(builder, context.current_state)

        auth_events_entries = yield self.store.add_event_hashes(
            auth_ids
        )

        builder.auth_events = auth_events_entries

    def compute_auth_events(self, event, current_state):
        if event.type == EventTypes.Create:
            return []

        auth_ids = []

        key = (EventTypes.PowerLevels, "", )
        power_level_event = current_state.get(key)

        if power_level_event:
            auth_ids.append(power_level_event.event_id)

        key = (EventTypes.JoinRules, "", )
        join_rule_event = current_state.get(key)

        key = (EventTypes.Member, event.user_id, )
        member_event = current_state.get(key)

        key = (EventTypes.Create, "", )
        create_event = current_state.get(key)
        if create_event:
            auth_ids.append(create_event.event_id)

        if join_rule_event:
            join_rule = join_rule_event.content.get("join_rule")
            is_public = join_rule == JoinRules.PUBLIC if join_rule else False
        else:
            is_public = False

        if event.type == EventTypes.Member:
            e_type = event.content["membership"]
            if e_type in [Membership.JOIN, Membership.INVITE]:
                if join_rule_event:
                    auth_ids.append(join_rule_event.event_id)

            if e_type == Membership.JOIN:
                if member_event and not is_public:
                    auth_ids.append(member_event.event_id)
            else:
                if member_event:
                    auth_ids.append(member_event.event_id)
        elif member_event:
            if member_event.content["membership"] == Membership.JOIN:
                auth_ids.append(member_event.event_id)

        return auth_ids

    @log_function
    def _can_send_event(self, event, auth_events):
        key = (EventTypes.PowerLevels, "", )
        send_level_event = auth_events.get(key)
        send_level = None
        if send_level_event:
            send_level = send_level_event.content.get("events", {}).get(
                event.type
            )
            if send_level is None:
                if hasattr(event, "state_key"):
                    send_level = send_level_event.content.get(
                        "state_default", 50
                    )
                else:
                    send_level = send_level_event.content.get(
                        "events_default", 0
                    )

        if send_level:
            send_level = int(send_level)
        else:
            send_level = 0

        user_level = self._get_user_power_level(event.user_id, auth_events)

        if user_level < send_level:
            raise AuthError(
                403,
                "You don't have permission to post that to the room. " +
                "user_level (%d) < send_level (%d)" % (user_level, send_level)
            )

        # Check state_key
        if hasattr(event, "state_key"):
            if not event.state_key.startswith("_"):
                if event.state_key.startswith("@"):
                    if event.state_key != event.user_id:
                        raise AuthError(
                            403,
                            "You are not allowed to set others state"
                        )
                    else:
                        sender_domain = UserID.from_string(
                            event.user_id
                        ).domain

                        if sender_domain != event.state_key:
                            raise AuthError(
                                403,
                                "You are not allowed to set others state"
                            )

        return True

    def _check_redaction(self, event, auth_events):
        user_level = self._get_user_power_level(event.user_id, auth_events)

        redact_level = self._get_named_level(auth_events, "redact", 50)

        if user_level < redact_level:
            raise AuthError(
                403,
                "You don't have permission to redact events"
            )

    def _check_power_levels(self, event, auth_events):
        user_list = event.content.get("users", {})
        # Validate users
        for k, v in user_list.items():
            try:
                UserID.from_string(k)
            except:
                raise SynapseError(400, "Not a valid user_id: %s" % (k,))

            try:
                int(v)
            except:
                raise SynapseError(400, "Not a valid power level: %s" % (v,))

        key = (event.type, event.state_key, )
        current_state = auth_events.get(key)

        if not current_state:
            return

        user_level = self._get_user_power_level(event.user_id, auth_events)

        # Check other levels:
        levels_to_check = [
<<<<<<< HEAD
            ("users_default", None),
            ("events_default", None),
            ("ban", None),
            ("redact", None),
            ("kick", None),
            ("invite", None),
=======
            ("users_default", []),
            ("events_default", []),
            ("state_default", []),
            ("ban", []),
            ("redact", []),
            ("kick", []),
            ("invite", []),
>>>>>>> 532fcc99
        ]

        old_list = current_state.content.get("users")
        for user in set(old_list.keys() + user_list.keys()):
            levels_to_check.append(
                (user, "users")
            )

        old_list = current_state.content.get("events")
        new_list = event.content.get("events")
        for ev_id in set(old_list.keys() + new_list.keys()):
            levels_to_check.append(
                (ev_id, "events")
            )

        old_state = current_state.content
        new_state = event.content

        for level_to_check, dir in levels_to_check:
            old_loc = old_state
            new_loc = new_state
            if dir:
                old_loc = old_loc.get(dir, {})
                new_loc = new_loc.get(dir, {})

            if level_to_check in old_loc:
                old_level = int(old_loc[level_to_check])
            else:
                old_level = None

            if level_to_check in new_loc:
                new_level = int(new_loc[level_to_check])
            else:
                new_level = None

            if new_level is not None and old_level is not None:
                if new_level == old_level:
                    continue

            if dir == "users" and level_to_check != event.user_id:
                if old_level == user_level:
                    raise AuthError(
                        403,
                        "You don't have permission to remove ops level equal "
                        "to your own"
                    )

            if old_level > user_level or new_level > user_level:
                raise AuthError(
                    403,
                    "You don't have permission to add ops level greater "
                    "than your own"
                )<|MERGE_RESOLUTION|>--- conflicted
+++ resolved
@@ -576,22 +576,13 @@
 
         # Check other levels:
         levels_to_check = [
-<<<<<<< HEAD
             ("users_default", None),
             ("events_default", None),
+            ("state_default", None),
             ("ban", None),
             ("redact", None),
             ("kick", None),
             ("invite", None),
-=======
-            ("users_default", []),
-            ("events_default", []),
-            ("state_default", []),
-            ("ban", []),
-            ("redact", []),
-            ("kick", []),
-            ("invite", []),
->>>>>>> 532fcc99
         ]
 
         old_list = current_state.content.get("users")
