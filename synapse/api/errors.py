# -*- coding: utf-8 -*-
# Copyright 2014-2016 OpenMarket Ltd
# Copyright 2017-2018 New Vector Ltd
# Copyright 2019 The Matrix.org Foundation C.I.C.
#
# Licensed under the Apache License, Version 2.0 (the "License");
# you may not use this file except in compliance with the License.
# You may obtain a copy of the License at
#
#     http://www.apache.org/licenses/LICENSE-2.0
#
# Unless required by applicable law or agreed to in writing, software
# distributed under the License is distributed on an "AS IS" BASIS,
# WITHOUT WARRANTIES OR CONDITIONS OF ANY KIND, either express or implied.
# See the License for the specific language governing permissions and
# limitations under the License.

"""Contains exceptions and error codes."""

import logging

from six import iteritems
from six.moves import http_client

from canonicaljson import json

logger = logging.getLogger(__name__)


class Codes(object):
    UNRECOGNIZED = "M_UNRECOGNIZED"
    UNAUTHORIZED = "M_UNAUTHORIZED"
    FORBIDDEN = "M_FORBIDDEN"
    BAD_JSON = "M_BAD_JSON"
    NOT_JSON = "M_NOT_JSON"
    USER_IN_USE = "M_USER_IN_USE"
    ROOM_IN_USE = "M_ROOM_IN_USE"
    BAD_PAGINATION = "M_BAD_PAGINATION"
    BAD_STATE = "M_BAD_STATE"
    UNKNOWN = "M_UNKNOWN"
    NOT_FOUND = "M_NOT_FOUND"
    MISSING_TOKEN = "M_MISSING_TOKEN"
    UNKNOWN_TOKEN = "M_UNKNOWN_TOKEN"
    GUEST_ACCESS_FORBIDDEN = "M_GUEST_ACCESS_FORBIDDEN"
    LIMIT_EXCEEDED = "M_LIMIT_EXCEEDED"
    CAPTCHA_NEEDED = "M_CAPTCHA_NEEDED"
    CAPTCHA_INVALID = "M_CAPTCHA_INVALID"
    MISSING_PARAM = "M_MISSING_PARAM"
    INVALID_PARAM = "M_INVALID_PARAM"
    TOO_LARGE = "M_TOO_LARGE"
    EXCLUSIVE = "M_EXCLUSIVE"
    THREEPID_AUTH_FAILED = "M_THREEPID_AUTH_FAILED"
    THREEPID_IN_USE = "M_THREEPID_IN_USE"
    THREEPID_NOT_FOUND = "M_THREEPID_NOT_FOUND"
    THREEPID_DENIED = "M_THREEPID_DENIED"
    INVALID_USERNAME = "M_INVALID_USERNAME"
    SERVER_NOT_TRUSTED = "M_SERVER_NOT_TRUSTED"
    CONSENT_NOT_GIVEN = "M_CONSENT_NOT_GIVEN"
    CANNOT_LEAVE_SERVER_NOTICE_ROOM = "M_CANNOT_LEAVE_SERVER_NOTICE_ROOM"
    RESOURCE_LIMIT_EXCEEDED = "M_RESOURCE_LIMIT_EXCEEDED"
    UNSUPPORTED_ROOM_VERSION = "M_UNSUPPORTED_ROOM_VERSION"
    INCOMPATIBLE_ROOM_VERSION = "M_INCOMPATIBLE_ROOM_VERSION"
    WRONG_ROOM_KEYS_VERSION = "M_WRONG_ROOM_KEYS_VERSION"
    EXPIRED_ACCOUNT = "ORG_MATRIX_EXPIRED_ACCOUNT"
<<<<<<< HEAD
    PASSWORD_TOO_SHORT = "M_PASSWORD_TOO_SHORT"
    PASSWORD_NO_DIGIT = "M_PASSWORD_NO_DIGIT"
    PASSWORD_NO_UPPERCASE = "M_PASSWORD_NO_UPPERCASE"
    PASSWORD_NO_LOWERCASE = "M_PASSWORD_NO_LOWERCASE"
    PASSWORD_NO_SYMBOL = "M_PASSWORD_NO_SYMBOL"
    PASSWORD_IN_DICTIONARY = "M_PASSWORD_IN_DICTIONARY"
    WEAK_PASSWORD = "M_WEAK_PASSWORD"
=======
    USER_DEACTIVATED = "M_USER_DEACTIVATED"
>>>>>>> 72167fb3


class CodeMessageException(RuntimeError):
    """An exception with integer code and message string attributes.

    Attributes:
        code (int): HTTP error code
        msg (str): string describing the error
    """

    def __init__(self, code, msg):
        super(CodeMessageException, self).__init__("%d: %s" % (code, msg))
        self.code = code
        self.msg = msg


class SynapseError(CodeMessageException):
    """A base exception type for matrix errors which have an errcode and error
    message (as well as an HTTP status code).

    Attributes:
        errcode (str): Matrix error code e.g 'M_FORBIDDEN'
    """

    def __init__(self, code, msg, errcode=Codes.UNKNOWN):
        """Constructs a synapse error.

        Args:
            code (int): The integer error code (an HTTP response code)
            msg (str): The human-readable error message.
            errcode (str): The matrix error code e.g 'M_FORBIDDEN'
        """
        super(SynapseError, self).__init__(code, msg)
        self.errcode = errcode

    def error_dict(self):
        return cs_error(self.msg, self.errcode)


class ProxiedRequestError(SynapseError):
    """An error from a general matrix endpoint, eg. from a proxied Matrix API call.

    Attributes:
        errcode (str): Matrix error code e.g 'M_FORBIDDEN'
    """

    def __init__(self, code, msg, errcode=Codes.UNKNOWN, additional_fields=None):
        super(ProxiedRequestError, self).__init__(code, msg, errcode)
        if additional_fields is None:
            self._additional_fields = {}
        else:
            self._additional_fields = dict(additional_fields)

    def error_dict(self):
        return cs_error(self.msg, self.errcode, **self._additional_fields)


class ConsentNotGivenError(SynapseError):
    """The error returned to the client when the user has not consented to the
    privacy policy.
    """

    def __init__(self, msg, consent_uri):
        """Constructs a ConsentNotGivenError

        Args:
            msg (str): The human-readable error message
            consent_url (str): The URL where the user can give their consent
        """
        super(ConsentNotGivenError, self).__init__(
            code=http_client.FORBIDDEN, msg=msg, errcode=Codes.CONSENT_NOT_GIVEN
        )
        self._consent_uri = consent_uri

    def error_dict(self):
        return cs_error(self.msg, self.errcode, consent_uri=self._consent_uri)


class UserDeactivatedError(SynapseError):
    """The error returned to the client when the user attempted to access an
    authenticated endpoint, but the account has been deactivated.
    """

    def __init__(self, msg):
        """Constructs a UserDeactivatedError

        Args:
            msg (str): The human-readable error message
        """
        super(UserDeactivatedError, self).__init__(
            code=http_client.FORBIDDEN, msg=msg, errcode=Codes.USER_DEACTIVATED
        )


class RegistrationError(SynapseError):
    """An error raised when a registration event fails."""

    pass


class FederationDeniedError(SynapseError):
    """An error raised when the server tries to federate with a server which
    is not on its federation whitelist.

    Attributes:
        destination (str): The destination which has been denied
    """

    def __init__(self, destination):
        """Raised by federation client or server to indicate that we are
        are deliberately not attempting to contact a given server because it is
        not on our federation whitelist.

        Args:
            destination (str): the domain in question
        """

        self.destination = destination

        super(FederationDeniedError, self).__init__(
            code=403,
            msg="Federation denied with %s." % (self.destination,),
            errcode=Codes.FORBIDDEN,
        )


class InteractiveAuthIncompleteError(Exception):
    """An error raised when UI auth is not yet complete

    (This indicates we should return a 401 with 'result' as the body)

    Attributes:
        result (dict): the server response to the request, which should be
            passed back to the client
    """

    def __init__(self, result):
        super(InteractiveAuthIncompleteError, self).__init__(
            "Interactive auth not yet complete"
        )
        self.result = result


class UnrecognizedRequestError(SynapseError):
    """An error indicating we don't understand the request you're trying to make"""

    def __init__(self, *args, **kwargs):
        if "errcode" not in kwargs:
            kwargs["errcode"] = Codes.UNRECOGNIZED
        message = None
        if len(args) == 0:
            message = "Unrecognized request"
        else:
            message = args[0]
        super(UnrecognizedRequestError, self).__init__(400, message, **kwargs)


class NotFoundError(SynapseError):
    """An error indicating we can't find the thing you asked for"""

    def __init__(self, msg="Not found", errcode=Codes.NOT_FOUND):
        super(NotFoundError, self).__init__(404, msg, errcode=errcode)


class AuthError(SynapseError):
    """An error raised when there was a problem authorising an event, and at various
    other poorly-defined times.
    """

    def __init__(self, *args, **kwargs):
        if "errcode" not in kwargs:
            kwargs["errcode"] = Codes.FORBIDDEN
        super(AuthError, self).__init__(*args, **kwargs)


class InvalidClientCredentialsError(SynapseError):
    """An error raised when there was a problem with the authorisation credentials
    in a client request.

    https://matrix.org/docs/spec/client_server/r0.5.0#using-access-tokens:

    When credentials are required but missing or invalid, the HTTP call will
    return with a status of 401 and the error code, M_MISSING_TOKEN or
    M_UNKNOWN_TOKEN respectively.
    """

    def __init__(self, msg, errcode):
        super().__init__(code=401, msg=msg, errcode=errcode)


class MissingClientTokenError(InvalidClientCredentialsError):
    """Raised when we couldn't find the access token in a request"""

    def __init__(self, msg="Missing access token"):
        super().__init__(msg=msg, errcode="M_MISSING_TOKEN")


class InvalidClientTokenError(InvalidClientCredentialsError):
    """Raised when we didn't understand the access token in a request"""

    def __init__(self, msg="Unrecognised access token", soft_logout=False):
        super().__init__(msg=msg, errcode="M_UNKNOWN_TOKEN")
        self._soft_logout = soft_logout

    def error_dict(self):
        d = super().error_dict()
        d["soft_logout"] = self._soft_logout
        return d


class ResourceLimitError(SynapseError):
    """
    Any error raised when there is a problem with resource usage.
    For instance, the monthly active user limit for the server has been exceeded
    """

    def __init__(
        self,
        code,
        msg,
        errcode=Codes.RESOURCE_LIMIT_EXCEEDED,
        admin_contact=None,
        limit_type=None,
    ):
        self.admin_contact = admin_contact
        self.limit_type = limit_type
        super(ResourceLimitError, self).__init__(code, msg, errcode=errcode)

    def error_dict(self):
        return cs_error(
            self.msg,
            self.errcode,
            admin_contact=self.admin_contact,
            limit_type=self.limit_type,
        )


class EventSizeError(SynapseError):
    """An error raised when an event is too big."""

    def __init__(self, *args, **kwargs):
        if "errcode" not in kwargs:
            kwargs["errcode"] = Codes.TOO_LARGE
        super(EventSizeError, self).__init__(413, *args, **kwargs)


class EventStreamError(SynapseError):
    """An error raised when there a problem with the event stream."""

    def __init__(self, *args, **kwargs):
        if "errcode" not in kwargs:
            kwargs["errcode"] = Codes.BAD_PAGINATION
        super(EventStreamError, self).__init__(*args, **kwargs)


class LoginError(SynapseError):
    """An error raised when there was a problem logging in."""

    pass


class StoreError(SynapseError):
    """An error raised when there was a problem storing some data."""

    pass


class InvalidCaptchaError(SynapseError):
    def __init__(
        self,
        code=400,
        msg="Invalid captcha.",
        error_url=None,
        errcode=Codes.CAPTCHA_INVALID,
    ):
        super(InvalidCaptchaError, self).__init__(code, msg, errcode)
        self.error_url = error_url

    def error_dict(self):
        return cs_error(self.msg, self.errcode, error_url=self.error_url)


class LimitExceededError(SynapseError):
    """A client has sent too many requests and is being throttled.
    """

    def __init__(
        self,
        code=429,
        msg="Too Many Requests",
        retry_after_ms=None,
        errcode=Codes.LIMIT_EXCEEDED,
    ):
        super(LimitExceededError, self).__init__(code, msg, errcode)
        self.retry_after_ms = retry_after_ms

    def error_dict(self):
        return cs_error(self.msg, self.errcode, retry_after_ms=self.retry_after_ms)


class RoomKeysVersionError(SynapseError):
    """A client has tried to upload to a non-current version of the room_keys store
    """

    def __init__(self, current_version):
        """
        Args:
            current_version (str): the current version of the store they should have used
        """
        super(RoomKeysVersionError, self).__init__(
            403, "Wrong room_keys version", Codes.WRONG_ROOM_KEYS_VERSION
        )
        self.current_version = current_version


class UnsupportedRoomVersionError(SynapseError):
    """The client's request to create a room used a room version that the server does
    not support."""

    def __init__(self):
        super(UnsupportedRoomVersionError, self).__init__(
            code=400,
            msg="Homeserver does not support this room version",
            errcode=Codes.UNSUPPORTED_ROOM_VERSION,
        )


class ThreepidValidationError(SynapseError):
    """An error raised when there was a problem authorising an event."""

    def __init__(self, *args, **kwargs):
        if "errcode" not in kwargs:
            kwargs["errcode"] = Codes.FORBIDDEN
        super(ThreepidValidationError, self).__init__(*args, **kwargs)


class IncompatibleRoomVersionError(SynapseError):
    """A server is trying to join a room whose version it does not support.

    Unlike UnsupportedRoomVersionError, it is specific to the case of the make_join
    failing.
    """

    def __init__(self, room_version):
        super(IncompatibleRoomVersionError, self).__init__(
            code=400,
            msg="Your homeserver does not support the features required to "
            "join this room",
            errcode=Codes.INCOMPATIBLE_ROOM_VERSION,
        )

        self._room_version = room_version

    def error_dict(self):
        return cs_error(self.msg, self.errcode, room_version=self._room_version)


class PasswordRefusedError(SynapseError):
    """A password has been refused, either during password reset/change or registration.
    """

    def __init__(
        self,
        msg="This password doesn't comply with the server's policy",
        errcode=Codes.WEAK_PASSWORD,
    ):
        super(PasswordRefusedError, self).__init__(code=400, msg=msg, errcode=errcode)


class RequestSendFailed(RuntimeError):
    """Sending a HTTP request over federation failed due to not being able to
    talk to the remote server for some reason.

    This exception is used to differentiate "expected" errors that arise due to
    networking (e.g. DNS failures, connection timeouts etc), versus unexpected
    errors (like programming errors).
    """

    def __init__(self, inner_exception, can_retry):
        super(RequestSendFailed, self).__init__(
            "Failed to send request: %s: %s"
            % (type(inner_exception).__name__, inner_exception)
        )
        self.inner_exception = inner_exception
        self.can_retry = can_retry


def cs_error(msg, code=Codes.UNKNOWN, **kwargs):
    """ Utility method for constructing an error response for client-server
    interactions.

    Args:
        msg (str): The error message.
        code (str): The error code.
        kwargs : Additional keys to add to the response.
    Returns:
        A dict representing the error response JSON.
    """
    err = {"error": msg, "errcode": code}
    for key, value in iteritems(kwargs):
        err[key] = value
    return err


class FederationError(RuntimeError):
    """  This class is used to inform remote home servers about erroneous
    PDUs they sent us.

    FATAL: The remote server could not interpret the source event.
        (e.g., it was missing a required field)
    ERROR: The remote server interpreted the event, but it failed some other
        check (e.g. auth)
    WARN: The remote server accepted the event, but believes some part of it
        is wrong (e.g., it referred to an invalid event)
    """

    def __init__(self, level, code, reason, affected, source=None):
        if level not in ["FATAL", "ERROR", "WARN"]:
            raise ValueError("Level is not valid: %s" % (level,))
        self.level = level
        self.code = code
        self.reason = reason
        self.affected = affected
        self.source = source

        msg = "%s %s: %s" % (level, code, reason)
        super(FederationError, self).__init__(msg)

    def get_dict(self):
        return {
            "level": self.level,
            "code": self.code,
            "reason": self.reason,
            "affected": self.affected,
            "source": self.source if self.source else self.affected,
        }


class HttpResponseException(CodeMessageException):
    """
    Represents an HTTP-level failure of an outbound request

    Attributes:
        response (bytes): body of response
    """

    def __init__(self, code, msg, response):
        """

        Args:
            code (int): HTTP status code
            msg (str): reason phrase from HTTP response status line
            response (bytes): body of response
        """
        super(HttpResponseException, self).__init__(code, msg)
        self.response = response

    def to_synapse_error(self):
        """Make a SynapseError based on an HTTPResponseException

        This is useful when a proxied request has failed, and we need to
        decide how to map the failure onto a matrix error to send back to the
        client.

        An attempt is made to parse the body of the http response as a matrix
        error. If that succeeds, the errcode and error message from the body
        are used as the errcode and error message in the new synapse error.

        Otherwise, the errcode is set to M_UNKNOWN, and the error message is
        set to the reason code from the HTTP response.

        Returns:
            SynapseError:
        """
        # try to parse the body as json, to get better errcode/msg, but
        # default to M_UNKNOWN with the HTTP status as the error text
        try:
            j = json.loads(self.response)
        except ValueError:
            j = {}

        if not isinstance(j, dict):
            j = {}

        errcode = j.pop("errcode", Codes.UNKNOWN)
        errmsg = j.pop("error", self.msg)

        return ProxiedRequestError(self.code, errmsg, errcode, j)<|MERGE_RESOLUTION|>--- conflicted
+++ resolved
@@ -62,7 +62,7 @@
     INCOMPATIBLE_ROOM_VERSION = "M_INCOMPATIBLE_ROOM_VERSION"
     WRONG_ROOM_KEYS_VERSION = "M_WRONG_ROOM_KEYS_VERSION"
     EXPIRED_ACCOUNT = "ORG_MATRIX_EXPIRED_ACCOUNT"
-<<<<<<< HEAD
+    USER_DEACTIVATED = "M_USER_DEACTIVATED"
     PASSWORD_TOO_SHORT = "M_PASSWORD_TOO_SHORT"
     PASSWORD_NO_DIGIT = "M_PASSWORD_NO_DIGIT"
     PASSWORD_NO_UPPERCASE = "M_PASSWORD_NO_UPPERCASE"
@@ -70,9 +70,6 @@
     PASSWORD_NO_SYMBOL = "M_PASSWORD_NO_SYMBOL"
     PASSWORD_IN_DICTIONARY = "M_PASSWORD_IN_DICTIONARY"
     WEAK_PASSWORD = "M_WEAK_PASSWORD"
-=======
-    USER_DEACTIVATED = "M_USER_DEACTIVATED"
->>>>>>> 72167fb3
 
 
 class CodeMessageException(RuntimeError):
