--- conflicted
+++ resolved
@@ -46,11 +46,10 @@
 from synapse.http.server import HttpServer
 from synapse.http.servlet import (
     RestServlet,
+    parse_and_validate_json_object_from_request,
     parse_boolean,
     parse_integer,
-    parse_json_object_from_request,
     parse_string,
-    validate_json_object,
 )
 from synapse.http.site import SynapseRequest
 from synapse.logging.opentracing import log_kv, set_tag, trace_with_opname
@@ -897,16 +896,6 @@
         # maybe some filters like sync v2  where they are built up once and referenced
         # by filter ID. For now, we will just prototype with always passing everything
         # in.
-<<<<<<< HEAD
-        content = parse_json_object_from_request(request, allow_empty_body=False)
-        body = validate_json_object(content, SlidingSyncBody)
-        logger.info("Sliding sync request: %r", body)
-        # logger.info("Sliding sync json: %r", content)
-        log_kv({"request_body": body})
-
-        if body.lists:
-            set_tag("sliding_sync.lists", True)
-=======
         body = parse_and_validate_json_object_from_request(request, SlidingSyncBody)
 
         # Tag and log useful data to differentiate requests.
@@ -925,7 +914,6 @@
                 ),
             }
         )
->>>>>>> be726724
 
         sync_config = SlidingSyncConfig(
             user=user,
