# Copyright 2014-2016 OpenMarket Ltd
# Copyright 2018 New Vector Ltd
#
# Licensed under the Apache License, Version 2.0 (the "License");
# you may not use this file except in compliance with the License.
# You may obtain a copy of the License at
#
#     http://www.apache.org/licenses/LICENSE-2.0
#
# Unless required by applicable law or agreed to in writing, software
# distributed under the License is distributed on an "AS IS" BASIS,
# WITHOUT WARRANTIES OR CONDITIONS OF ANY KIND, either express or implied.
# See the License for the specific language governing permissions and
# limitations under the License.
import logging
import random
from typing import TYPE_CHECKING, List, Optional

from signedjson.sign import sign_json

from twisted.internet import reactor

from synapse.api.errors import (
    AuthError,
    Codes,
    HttpResponseException,
    RequestSendFailed,
    StoreError,
    SynapseError,
)
from synapse.logging.context import run_in_background
from synapse.metrics.background_process_metrics import (
    run_as_background_process,
    wrap_as_background_process,
)
from synapse.types import (
    JsonDict,
    Requester,
    UserID,
    create_requester,
    get_domain_from_id,
)

from ._base import BaseHandler

if TYPE_CHECKING:
    from synapse.server import HomeServer

logger = logging.getLogger(__name__)

MAX_DISPLAYNAME_LEN = 256
MAX_AVATAR_URL_LEN = 1000


class ProfileHandler(BaseHandler):
    """Handles fetching and updating user profile information.

    ProfileHandler can be instantiated directly on workers and will
    delegate to master when necessary.
    """

    PROFILE_UPDATE_MS = 60 * 1000
    PROFILE_UPDATE_EVERY_MS = 24 * 60 * 60 * 1000

    PROFILE_REPLICATE_INTERVAL = 2 * 60 * 1000

    def __init__(self, hs: "HomeServer"):
        super().__init__(hs)

        self.federation = hs.get_federation_client()
        hs.get_federation_registry().register_query_handler(
            "profile", self.on_profile_query
        )

        self.user_directory_handler = hs.get_user_directory_handler()

<<<<<<< HEAD
        self.http_client = hs.get_simple_http_client()

        self.max_avatar_size = hs.config.max_avatar_size
        self.allowed_avatar_mimetypes = hs.config.allowed_avatar_mimetypes
        self.replicate_user_profiles_to = hs.config.replicate_user_profiles_to

        if hs.config.run_background_tasks:
=======
        if hs.config.worker.run_background_tasks:
>>>>>>> 9ffa787e
            self.clock.looping_call(
                self._update_remote_profile_cache, self.PROFILE_UPDATE_MS
            )

            if len(self.hs.config.replicate_user_profiles_to) > 0:
                reactor.callWhenRunning(self._do_assign_profile_replication_batches)  # type: ignore
                reactor.callWhenRunning(self._start_replicate_profiles)  # type: ignore
                # Add a looping call to replicate_profiles: this handles retries
                # if the replication is unsuccessful when the user updated their
                # profile.
                self.clock.looping_call(
                    self._start_replicate_profiles, self.PROFILE_REPLICATE_INTERVAL
                )

    def _do_assign_profile_replication_batches(self):
        return run_as_background_process(
            "_assign_profile_replication_batches",
            self._assign_profile_replication_batches,
        )

    def _start_replicate_profiles(self):
        return run_as_background_process(
            "_replicate_profiles", self._replicate_profiles
        )

    async def _assign_profile_replication_batches(self):
        """If no profile replication has been done yet, allocate replication batch
        numbers to each profile to start the replication process.
        """
        logger.info("Assigning profile batch numbers...")
        total = 0
        while True:
            assigned = await self.store.assign_profile_batch()
            total += assigned
            if assigned == 0:
                break
        logger.info("Assigned %d profile batch numbers", total)

    async def _replicate_profiles(self):
        """If any profile data has been updated and not pushed to the replication targets,
        replicate it.
        """
        host_batches = await self.store.get_replication_hosts()
        latest_batch = await self.store.get_latest_profile_replication_batch_number()
        if latest_batch is None:
            latest_batch = -1
        for repl_host in self.hs.config.replicate_user_profiles_to:
            if repl_host not in host_batches:
                host_batches[repl_host] = -1
            try:
                for i in range(host_batches[repl_host] + 1, latest_batch + 1):
                    await self._replicate_host_profile_batch(repl_host, i)
            except Exception:
                logger.exception(
                    "Exception while replicating to %s: aborting for now", repl_host
                )

    async def _replicate_host_profile_batch(self, host, batchnum):
        logger.info("Replicating profile batch %d to %s", batchnum, host)
        batch_rows = await self.store.get_profile_batch(batchnum)
        batch = {
            UserID(r["user_id"], self.hs.hostname).to_string(): (
                {"display_name": r["displayname"], "avatar_url": r["avatar_url"]}
                if r["active"]
                else None
            )
            for r in batch_rows
        }

        url = "https://%s/_matrix/identity/api/v1/replicate_profiles" % (host,)
        body = {"batchnum": batchnum, "batch": batch, "origin_server": self.hs.hostname}
        signed_body = sign_json(body, self.hs.hostname, self.hs.config.signing_key[0])
        try:
            await self.http_client.post_json_get_json(url, signed_body)
            await self.store.update_replication_batch_for_host(host, batchnum)
            logger.info(
                "Successfully replicated profile batch %d to %s", batchnum, host
            )
        except Exception:
            # This will get retried when the looping call next comes around
            logger.exception(
                "Failed to replicate profile batch %d to %s", batchnum, host
            )
            raise

    async def get_profile(self, user_id: str) -> JsonDict:
        target_user = UserID.from_string(user_id)

        if self.hs.is_mine(target_user):
            try:
                displayname = await self.store.get_profile_displayname(
                    target_user.localpart
                )
                avatar_url = await self.store.get_profile_avatar_url(
                    target_user.localpart
                )
            except StoreError as e:
                if e.code == 404:
                    raise SynapseError(404, "Profile was not found", Codes.NOT_FOUND)
                raise

            return {"displayname": displayname, "avatar_url": avatar_url}
        else:
            try:
                result = await self.federation.make_query(
                    destination=target_user.domain,
                    query_type="profile",
                    args={"user_id": user_id},
                    ignore_backoff=True,
                )
                return result
            except RequestSendFailed as e:
                raise SynapseError(502, "Failed to fetch profile") from e
            except HttpResponseException as e:
                if e.code < 500 and e.code != 404:
                    # Other codes are not allowed in c2s API
                    logger.info(
                        "Server replied with wrong response: %s %s", e.code, e.msg
                    )

                    raise SynapseError(502, "Failed to fetch profile")
                raise e.to_synapse_error()

    async def get_profile_from_cache(self, user_id: str) -> JsonDict:
        """Get the profile information from our local cache. If the user is
        ours then the profile information will always be correct. Otherwise,
        it may be out of date/missing.
        """
        target_user = UserID.from_string(user_id)
        if self.hs.is_mine(target_user):
            try:
                displayname = await self.store.get_profile_displayname(
                    target_user.localpart
                )
                avatar_url = await self.store.get_profile_avatar_url(
                    target_user.localpart
                )
            except StoreError as e:
                if e.code == 404:
                    raise SynapseError(404, "Profile was not found", Codes.NOT_FOUND)
                raise

            return {"displayname": displayname, "avatar_url": avatar_url}
        else:
            profile = await self.store.get_from_remote_profile_cache(user_id)
            return profile or {}

    async def get_displayname(self, target_user: UserID) -> Optional[str]:
        if self.hs.is_mine(target_user):
            try:
                displayname = await self.store.get_profile_displayname(
                    target_user.localpart
                )
            except StoreError as e:
                if e.code == 404:
                    raise SynapseError(404, "Profile was not found", Codes.NOT_FOUND)
                raise

            return displayname
        else:
            try:
                result = await self.federation.make_query(
                    destination=target_user.domain,
                    query_type="profile",
                    args={"user_id": target_user.to_string(), "field": "displayname"},
                    ignore_backoff=True,
                )
            except RequestSendFailed as e:
                raise SynapseError(502, "Failed to fetch profile") from e
            except HttpResponseException as e:
                raise e.to_synapse_error()

            return result.get("displayname")

    async def set_displayname(
        self,
        target_user: UserID,
        requester: Requester,
        new_displayname: str,
        by_admin: bool = False,
    ) -> None:
        """Set the displayname of a user

        Args:
            target_user: the user whose displayname is to be changed.
            requester: The user attempting to make this change.
            new_displayname: The displayname to give this user.
            by_admin: Whether this change was made by an administrator.
        """
        if not self.hs.is_mine(target_user):
            raise SynapseError(400, "User is not hosted on this homeserver")

        if not by_admin and target_user != requester.user:
            raise AuthError(400, "Cannot set another user's displayname")

        if not by_admin and not self.hs.config.enable_set_displayname:
            profile = await self.store.get_profileinfo(target_user.localpart)
            if profile.display_name:
                raise SynapseError(
                    400,
                    "Changing display name is disabled on this server",
                    Codes.FORBIDDEN,
                )

        if not isinstance(new_displayname, str):
            raise SynapseError(
                400, "'displayname' must be a string", errcode=Codes.INVALID_PARAM
            )

        if len(new_displayname) > MAX_DISPLAYNAME_LEN:
            raise SynapseError(
                400, "Displayname is too long (max %i)" % (MAX_DISPLAYNAME_LEN,)
            )

        displayname_to_set: Optional[str] = new_displayname
        if new_displayname == "":
            displayname_to_set = None

        # If the admin changes the display name of a user, the requesting user cannot send
        # the join event to update the displayname in the rooms.
        # This must be done by the target user himself.
        if by_admin:
            requester = create_requester(
                target_user,
                authenticated_entity=requester.authenticated_entity,
            )

        if len(self.hs.config.replicate_user_profiles_to) > 0:
            cur_batchnum = (
                await self.store.get_latest_profile_replication_batch_number()
            )
            new_batchnum = 0 if cur_batchnum is None else cur_batchnum + 1
        else:
            new_batchnum = None

        await self.store.set_profile_displayname(
            target_user.localpart, displayname_to_set, new_batchnum
        )

        if self.hs.config.user_directory_search_all_users:
            profile = await self.store.get_profileinfo(target_user.localpart)
            await self.user_directory_handler.handle_local_profile_change(
                target_user.to_string(), profile
            )

        # Don't ratelimit when the admin makes the change.
        # FIXME: this is because we call this function on registration to update DINUM's
        #  custom userdir.
        await self._update_join_states(requester, target_user, ratelimit=not by_admin)

        # start a profile replication push
        run_in_background(self._replicate_profiles)

    async def set_active(
        self,
        users: List[UserID],
        active: bool,
        hide: bool,
    ):
        """
        Sets the 'active' flag on a set of user profiles. If set to false, the
        accounts are considered deactivated or hidden.

        If 'hide' is true, then we interpret active=False as a request to try to
        hide the users rather than deactivating them. This means withholding the
        profiles from replication (and mark it as inactive) rather than clearing
        the profile from the HS DB.

        Note that unlike set_displayname and set_avatar_url, this does *not*
        perform authorization checks! This is because the only place it's used
        currently is in account deactivation where we've already done these
        checks anyway.

        Args:
            users: The users to modify
            active: Whether to set the user to active or inactive
            hide: Whether to hide the user (withold from replication). If
                False and active is False, user will have their profile
                erased
        """
        if len(self.replicate_user_profiles_to) > 0:
            cur_batchnum = (
                await self.store.get_latest_profile_replication_batch_number()
            )
            new_batchnum = 0 if cur_batchnum is None else cur_batchnum + 1
        else:
            new_batchnum = None

        await self.store.set_profiles_active(users, active, hide, new_batchnum)

        # start a profile replication push
        run_in_background(self._replicate_profiles)

    async def get_avatar_url(self, target_user: UserID) -> Optional[str]:
        if self.hs.is_mine(target_user):
            try:
                avatar_url = await self.store.get_profile_avatar_url(
                    target_user.localpart
                )
            except StoreError as e:
                if e.code == 404:
                    raise SynapseError(404, "Profile was not found", Codes.NOT_FOUND)
                raise
            return avatar_url
        else:
            try:
                result = await self.federation.make_query(
                    destination=target_user.domain,
                    query_type="profile",
                    args={"user_id": target_user.to_string(), "field": "avatar_url"},
                    ignore_backoff=True,
                )
            except RequestSendFailed as e:
                raise SynapseError(502, "Failed to fetch profile") from e
            except HttpResponseException as e:
                raise e.to_synapse_error()

            return result.get("avatar_url")

    async def set_avatar_url(
        self,
        target_user: UserID,
        requester: Requester,
        new_avatar_url: str,
        by_admin: bool = False,
    ):
        """Set a new avatar URL for a user.

        Args:
            target_user: the user whose avatar URL is to be changed.
            requester: The user attempting to make this change.
            new_avatar_url: The avatar URL to give this user.
            by_admin: Whether this change was made by an administrator.
        """
        if not self.hs.is_mine(target_user):
            raise SynapseError(400, "User is not hosted on this homeserver")

        if not by_admin and target_user != requester.user:
            raise AuthError(400, "Cannot set another user's avatar_url")

        if not by_admin and not self.hs.config.enable_set_avatar_url:
            profile = await self.store.get_profileinfo(target_user.localpart)
            if profile.avatar_url:
                raise SynapseError(
                    400, "Changing avatar is disabled on this server", Codes.FORBIDDEN
                )

        if not isinstance(new_avatar_url, str):
            raise SynapseError(
                400, "'avatar_url' must be a string", errcode=Codes.INVALID_PARAM
            )

        if len(new_avatar_url) > MAX_AVATAR_URL_LEN:
            raise SynapseError(
                400, "Avatar URL is too long (max %i)" % (MAX_AVATAR_URL_LEN,)
            )

        avatar_url_to_set: Optional[str] = new_avatar_url
        if new_avatar_url == "":
            avatar_url_to_set = None

        # Enforce a max avatar size if one is defined
        if avatar_url_to_set and (
            self.max_avatar_size or self.allowed_avatar_mimetypes
        ):
            media_id = self._validate_and_parse_media_id_from_avatar_url(
                avatar_url_to_set
            )

            # Check that this media exists locally
            media_info = await self.store.get_local_media(media_id)
            if not media_info:
                raise SynapseError(
                    400, "Unknown media id supplied", errcode=Codes.NOT_FOUND
                )

            # Ensure avatar does not exceed max allowed avatar size
            media_size = media_info["media_length"]
            if self.max_avatar_size and media_size > self.max_avatar_size:
                raise SynapseError(
                    400,
                    "Avatars must be less than %s bytes in size"
                    % (self.max_avatar_size,),
                    errcode=Codes.TOO_LARGE,
                )

            # Ensure the avatar's file type is allowed
            if (
                self.allowed_avatar_mimetypes
                and media_info["media_type"] not in self.allowed_avatar_mimetypes
            ):
                raise SynapseError(
                    400, "Avatar file type '%s' not allowed" % media_info["media_type"]
                )

        # Same like set_displayname
        if by_admin:
            requester = create_requester(
                target_user, authenticated_entity=requester.authenticated_entity
            )

        if len(self.hs.config.replicate_user_profiles_to) > 0:
            cur_batchnum = (
                await self.store.get_latest_profile_replication_batch_number()
            )
            new_batchnum = 0 if cur_batchnum is None else cur_batchnum + 1
        else:
            new_batchnum = None

        await self.store.set_profile_avatar_url(
            target_user.localpart, avatar_url_to_set, new_batchnum
        )

        if self.hs.config.user_directory_search_all_users:
            profile = await self.store.get_profileinfo(target_user.localpart)
            await self.user_directory_handler.handle_local_profile_change(
                target_user.to_string(), profile
            )

        await self._update_join_states(requester, target_user)

        # start a profile replication push
        run_in_background(self._replicate_profiles)

    def _validate_and_parse_media_id_from_avatar_url(self, mxc):
        """Validate and parse a provided avatar url and return the local media id

        Args:
            mxc (str): A mxc URL

        Returns:
            str: The ID of the media
        """
        avatar_pieces = mxc.split("/")
        if len(avatar_pieces) != 4 or avatar_pieces[0] != "mxc:":
            raise SynapseError(400, "Invalid avatar URL '%s' supplied" % mxc)
        return avatar_pieces[-1]

    async def on_profile_query(self, args: JsonDict) -> JsonDict:
        """Handles federation profile query requests."""

        if not self.hs.config.allow_profile_lookup_over_federation:
            raise SynapseError(
                403,
                "Profile lookup over federation is disabled on this homeserver",
                Codes.FORBIDDEN,
            )

        user = UserID.from_string(args["user_id"])
        if not self.hs.is_mine(user):
            raise SynapseError(400, "User is not hosted on this homeserver")

        just_field = args.get("field", None)

        response = {}
        try:
            if just_field is None or just_field == "displayname":
                response["displayname"] = await self.store.get_profile_displayname(
                    user.localpart
                )

            if just_field is None or just_field == "avatar_url":
                response["avatar_url"] = await self.store.get_profile_avatar_url(
                    user.localpart
                )
        except StoreError as e:
            if e.code == 404:
                raise SynapseError(404, "Profile was not found", Codes.NOT_FOUND)
            raise

        return response

    async def _update_join_states(
        self,
        requester: Requester,
        target_user: UserID,
        ratelimit: bool = True,
    ) -> None:
        if not self.hs.is_mine(target_user):
            return

        if ratelimit:
            await self.ratelimit(requester)

        # Do not actually update the room state for shadow-banned users.
        if requester.shadow_banned:
            # We randomly sleep a bit just to annoy the requester.
            await self.clock.sleep(random.randint(1, 10))
            return

        room_ids = await self.store.get_rooms_for_user(target_user.to_string())

        for room_id in room_ids:
            handler = self.hs.get_room_member_handler()
            try:
                # Assume the target_user isn't a guest,
                # because we don't let guests set profile or avatar data.
                await handler.update_membership(
                    requester,
                    target_user,
                    room_id,
                    "join",  # We treat a profile update like a join.
                    ratelimit=False,  # Try to hide that these events aren't atomic.
                )
            except Exception as e:
                logger.warning(
                    "Failed to update join event for room %s - %s", room_id, str(e)
                )

    async def check_profile_query_allowed(
        self, target_user: UserID, requester: Optional[UserID] = None
    ) -> None:
        """Checks whether a profile query is allowed. If the
        'require_auth_for_profile_requests' config flag is set to True and a
        'requester' is provided, the query is only allowed if the two users
        share a room.

        Args:
            target_user: The owner of the queried profile.
            requester: The user querying for the profile.

        Raises:
            SynapseError(403): The two users share no room, or ne user couldn't
                be found to be in any room the server is in, and therefore the query
                is denied.
        """

        # Implementation of MSC1301: don't allow looking up profiles if the
        # requester isn't in the same room as the target. We expect requester to
        # be None when this function is called outside of a profile query, e.g.
        # when building a membership event. In this case, we must allow the
        # lookup.
        if (
            not self.hs.config.limit_profile_requests_to_users_who_share_rooms
            or not requester
        ):
            return

        # Always allow the user to query their own profile.
        if target_user.to_string() == requester.to_string():
            return

        try:
            requester_rooms = await self.store.get_rooms_for_user(requester.to_string())
            target_user_rooms = await self.store.get_rooms_for_user(
                target_user.to_string()
            )

            # Check if the room lists have no elements in common.
            if requester_rooms.isdisjoint(target_user_rooms):
                raise SynapseError(403, "Profile isn't available", Codes.FORBIDDEN)
        except StoreError as e:
            if e.code == 404:
                # This likely means that one of the users doesn't exist,
                # so we act as if we couldn't find the profile.
                raise SynapseError(403, "Profile isn't available", Codes.FORBIDDEN)
            raise

    @wrap_as_background_process("Update remote profile")
    async def _update_remote_profile_cache(self):
        """Called periodically to check profiles of remote users we haven't
        checked in a while.
        """
        entries = await self.store.get_remote_profile_cache_entries_that_expire(
            last_checked=self.clock.time_msec() - self.PROFILE_UPDATE_EVERY_MS
        )

        for user_id, displayname, avatar_url in entries:
            is_subscribed = await self.store.is_subscribed_remote_profile_for_user(
                user_id
            )
            if not is_subscribed:
                await self.store.maybe_delete_remote_profile_cache(user_id)
                continue

            try:
                profile = await self.federation.make_query(
                    destination=get_domain_from_id(user_id),
                    query_type="profile",
                    args={"user_id": user_id},
                    ignore_backoff=True,
                )
            except Exception:
                logger.exception("Failed to get avatar_url")

                await self.store.update_remote_profile_cache(
                    user_id, displayname, avatar_url
                )
                continue

            new_name = profile.get("displayname")
            new_avatar = profile.get("avatar_url")

            # We always hit update to update the last_check timestamp
            await self.store.update_remote_profile_cache(user_id, new_name, new_avatar)<|MERGE_RESOLUTION|>--- conflicted
+++ resolved
@@ -74,17 +74,13 @@
 
         self.user_directory_handler = hs.get_user_directory_handler()
 
-<<<<<<< HEAD
         self.http_client = hs.get_simple_http_client()
 
         self.max_avatar_size = hs.config.max_avatar_size
         self.allowed_avatar_mimetypes = hs.config.allowed_avatar_mimetypes
         self.replicate_user_profiles_to = hs.config.replicate_user_profiles_to
 
-        if hs.config.run_background_tasks:
-=======
         if hs.config.worker.run_background_tasks:
->>>>>>> 9ffa787e
             self.clock.looping_call(
                 self._update_remote_profile_cache, self.PROFILE_UPDATE_MS
             )
