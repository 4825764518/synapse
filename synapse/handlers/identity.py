--- conflicted
+++ resolved
@@ -541,7 +541,40 @@
 
         return validation_session
 
-<<<<<<< HEAD
+    @defer.inlineCallbacks
+    def proxy_msisdn_submit_token(self, id_server, client_secret, sid, token):
+        """Proxy a POST submitToken request to an identity server for verification purposes
+
+        Args:
+            id_server (str): The identity server URL to contact
+
+            client_secret (str): Secret provided by the client
+
+            sid (str): The ID of the session
+
+            token (str): The verification token
+
+        Raises:
+            SynapseError: If we failed to contact the identity server
+
+        Returns:
+            Deferred[dict]: The response dict from the identity server
+        """
+        body = {"client_secret": client_secret, "sid": sid, "token": token}
+
+        try:
+            return (
+                yield self.http_client.post_json_get_json(
+                    id_server + "/_matrix/identity/api/v1/validate/msisdn/submitToken",
+                    body,
+                )
+            )
+        except TimeoutError:
+            raise SynapseError(500, "Timed out contacting identity server")
+        except HttpResponseException as e:
+            logger.warning("Error contacting msisdn account_threepid_delegate: %s", e)
+            raise SynapseError(400, "Error contacting the identity server")
+
     # TODO: The following methods are used for proxying IS requests using
     # the CS API. They should be consolidated with those in RoomMemberHandler
     # https://github.com/matrix-org/synapse-dinsic/issues/25
@@ -652,41 +685,6 @@
             return
 
         raise AuthError(401, "No signature from server %s" % (server_hostname,))
-=======
-    @defer.inlineCallbacks
-    def proxy_msisdn_submit_token(self, id_server, client_secret, sid, token):
-        """Proxy a POST submitToken request to an identity server for verification purposes
-
-        Args:
-            id_server (str): The identity server URL to contact
-
-            client_secret (str): Secret provided by the client
-
-            sid (str): The ID of the session
-
-            token (str): The verification token
-
-        Raises:
-            SynapseError: If we failed to contact the identity server
-
-        Returns:
-            Deferred[dict]: The response dict from the identity server
-        """
-        body = {"client_secret": client_secret, "sid": sid, "token": token}
-
-        try:
-            return (
-                yield self.http_client.post_json_get_json(
-                    id_server + "/_matrix/identity/api/v1/validate/msisdn/submitToken",
-                    body,
-                )
-            )
-        except TimeoutError:
-            raise SynapseError(500, "Timed out contacting identity server")
-        except HttpResponseException as e:
-            logger.warning("Error contacting msisdn account_threepid_delegate: %s", e)
-            raise SynapseError(400, "Error contacting the identity server")
->>>>>>> 2c99c634
 
 
 def create_id_access_token_header(id_access_token):
