#
# This file is licensed under the Affero General Public License (AGPL) version 3.
#
# Copyright (C) 2024 New Vector, Ltd
#
# This program is free software: you can redistribute it and/or modify
# it under the terms of the GNU Affero General Public License as
# published by the Free Software Foundation, either version 3 of the
# License, or (at your option) any later version.
#
# See the GNU Affero General Public License for more details:
# <https://www.gnu.org/licenses/agpl-3.0.html>.
#
# Originally licensed under the Apache License, Version 2.0:
# <http://www.apache.org/licenses/LICENSE-2.0>.
#
# [This file includes modifications made by New Vector Limited]
#
#
import logging
from enum import Enum
from itertools import chain
from typing import (
    TYPE_CHECKING,
    Any,
    Dict,
    Final,
    List,
    Mapping,
    Optional,
    Sequence,
    Set,
    Tuple,
)

import attr
from immutabledict import immutabledict
from typing_extensions import assert_never

from synapse.api.constants import AccountDataTypes, Direction, EventTypes, Membership
from synapse.events import EventBase
from synapse.events.utils import strip_event
from synapse.handlers.relations import BundledAggregations
from synapse.logging.opentracing import log_kv, start_active_span, tag_args, trace
from synapse.storage.databases.main.roommember import extract_heroes_from_room_summary
from synapse.storage.databases.main.stream import CurrentStateDeltaMembership
from synapse.storage.roommember import MemberSummary
from synapse.types import (
    DeviceListUpdates,
    JsonDict,
    JsonMapping,
    MultiWriterStreamToken,
    PersistedEventPosition,
    Requester,
    RoomStreamToken,
    SlidingSyncStreamToken,
    StateMap,
    StrCollection,
    StreamKeyType,
    StreamToken,
    UserID,
)
from synapse.types.handlers import OperationType, SlidingSyncConfig, SlidingSyncResult
from synapse.types.state import StateFilter
from synapse.util.async_helpers import concurrently_execute
from synapse.visibility import filter_events_for_client

if TYPE_CHECKING:
    from synapse.server import HomeServer

logger = logging.getLogger(__name__)


# The event types that clients should consider as new activity.
DEFAULT_BUMP_EVENT_TYPES = {
    EventTypes.Create,
    EventTypes.Message,
    EventTypes.Encrypted,
    EventTypes.Sticker,
    EventTypes.CallInvite,
    EventTypes.PollStart,
    EventTypes.LiveLocationShareStart,
}


@attr.s(slots=True, frozen=True, auto_attribs=True)
class _RoomMembershipForUser:
    """
    Attributes:
        room_id: The room ID of the membership event
        event_id: The event ID of the membership event
        event_pos: The stream position of the membership event
        membership: The membership state of the user in the room
        sender: The person who sent the membership event
        newly_joined: Whether the user newly joined the room during the given token
            range and is still joined to the room at the end of this range.
        newly_left: Whether the user newly left (or kicked) the room during the given
            token range and is still "leave" at the end of this range.
        is_dm: Whether this user considers this room as a direct-message (DM) room
    """

    room_id: str
    # Optional because state resets can affect room membership without a corresponding event.
    event_id: Optional[str]
    # Even during a state reset which removes the user from the room, we expect this to
    # be set because `current_state_delta_stream` will note the position that the reset
    # happened.
    event_pos: PersistedEventPosition
    # Even during a state reset which removes the user from the room, we expect this to
    # be set to `LEAVE` because we can make that assumption based on the situaton (see
    # `get_current_state_delta_membership_changes_for_user(...)`)
    membership: str
    # Optional because state resets can affect room membership without a corresponding event.
    sender: Optional[str]
    newly_joined: bool
    newly_left: bool
    is_dm: bool

    def copy_and_replace(self, **kwds: Any) -> "_RoomMembershipForUser":
        return attr.evolve(self, **kwds)


def filter_membership_for_sync(
    *, user_id: str, room_membership_for_user: _RoomMembershipForUser
) -> bool:
    """
    Returns True if the membership event should be included in the sync response,
    otherwise False.

    Attributes:
        user_id: The user ID that the membership applies to
        room_membership_for_user: Membership information for the user in the room
    """

    membership = room_membership_for_user.membership
    sender = room_membership_for_user.sender
    newly_left = room_membership_for_user.newly_left

    # We want to allow everything except rooms the user has left unless `newly_left`
    # because we want everything that's *still* relevant to the user. We include
    # `newly_left` rooms because the last event that the user should see is their own
    # leave event.
    #
    # A leave != kick. This logic includes kicks (leave events where the sender is not
    # the same user).
    #
    # When `sender=None`, it means that a state reset happened that removed the user
    # from the room without a corresponding leave event. We can just remove the rooms
    # since they are no longer relevant to the user but will still appear if they are
    # `newly_left`.
    return (
        # Anything except leave events
        membership != Membership.LEAVE
        # Unless...
        or newly_left
        # Allow kicks
        or (membership == Membership.LEAVE and sender not in (user_id, None))
    )


# We can't freeze this class because we want to update it in place with the
# de-duplicated data.
@attr.s(slots=True, auto_attribs=True)
class RoomSyncConfig:
    """
    Holds the config for what data we should fetch for a room in the sync response.

    Attributes:
        timeline_limit: The maximum number of events to return in the timeline.

        required_state_map: Map from state event type to state_keys requested for the
            room. The values are close to `StateKey` but actually use a syntax where you
            can provide `*` wildcard and `$LAZY` for lazy-loading room members.
    """

    timeline_limit: int
    required_state_map: Dict[str, Set[str]]

    @classmethod
    def from_room_config(
        cls,
        room_params: SlidingSyncConfig.CommonRoomParameters,
    ) -> "RoomSyncConfig":
        """
        Create a `RoomSyncConfig` from a `SlidingSyncList`/`RoomSubscription` config.

        Args:
            room_params: `SlidingSyncConfig.SlidingSyncList` or `SlidingSyncConfig.RoomSubscription`
        """
        required_state_map: Dict[str, Set[str]] = {}
        for (
            state_type,
            state_key,
        ) in room_params.required_state:
            # If we already have a wildcard for this specific `state_key`, we don't need
            # to add it since the wildcard already covers it.
            if state_key in required_state_map.get(StateValues.WILDCARD, set()):
                continue

            # If we already have a wildcard `state_key` for this `state_type`, we don't need
            # to add anything else
            if StateValues.WILDCARD in required_state_map.get(state_type, set()):
                continue

            # If we're getting wildcards for the `state_type` and `state_key`, that's
            # all that matters so get rid of any other entries
            if state_type == StateValues.WILDCARD and state_key == StateValues.WILDCARD:
                required_state_map = {StateValues.WILDCARD: {StateValues.WILDCARD}}
                # We can break, since we don't need to add anything else
                break

            # If we're getting a wildcard for the `state_type`, get rid of any other
            # entries with the same `state_key`, since the wildcard will cover it already.
            elif state_type == StateValues.WILDCARD:
                # Get rid of any entries that match the `state_key`
                #
                # Make a copy so we don't run into an error: `dictionary changed size
                # during iteration`, when we remove items
                for (
                    existing_state_type,
                    existing_state_key_set,
                ) in list(required_state_map.items()):
                    # Make a copy so we don't run into an error: `Set changed size during
                    # iteration`, when we filter out and remove items
                    for existing_state_key in existing_state_key_set.copy():
                        if existing_state_key == state_key:
                            existing_state_key_set.remove(state_key)

                    # If we've the left the `set()` empty, remove it from the map
                    if existing_state_key_set == set():
                        required_state_map.pop(existing_state_type, None)

            # If we're getting a wildcard `state_key`, get rid of any other state_keys
            # for this `state_type` since the wildcard will cover it already.
            if state_key == StateValues.WILDCARD:
                required_state_map[state_type] = {state_key}
            # Otherwise, just add it to the set
            else:
                if required_state_map.get(state_type) is None:
                    required_state_map[state_type] = {state_key}
                else:
                    required_state_map[state_type].add(state_key)

        return cls(
            timeline_limit=room_params.timeline_limit,
            required_state_map=required_state_map,
        )

    def deep_copy(self) -> "RoomSyncConfig":
        required_state_map: Dict[str, Set[str]] = {
            state_type: state_key_set.copy()
            for state_type, state_key_set in self.required_state_map.items()
        }

        return RoomSyncConfig(
            timeline_limit=self.timeline_limit,
            required_state_map=required_state_map,
        )

    def combine_room_sync_config(
        self, other_room_sync_config: "RoomSyncConfig"
    ) -> None:
        """
        Combine this `RoomSyncConfig` with another `RoomSyncConfig` and take the
        superset union of the two.
        """
        # Take the highest timeline limit
        if self.timeline_limit < other_room_sync_config.timeline_limit:
            self.timeline_limit = other_room_sync_config.timeline_limit

        # Union the required state
        for (
            state_type,
            state_key_set,
        ) in other_room_sync_config.required_state_map.items():
            # If we already have a wildcard for everything, we don't need to add
            # anything else
            if StateValues.WILDCARD in self.required_state_map.get(
                StateValues.WILDCARD, set()
            ):
                break

            # If we already have a wildcard `state_key` for this `state_type`, we don't need
            # to add anything else
            if StateValues.WILDCARD in self.required_state_map.get(state_type, set()):
                continue

            # If we're getting wildcards for the `state_type` and `state_key`, that's
            # all that matters so get rid of any other entries
            if (
                state_type == StateValues.WILDCARD
                and StateValues.WILDCARD in state_key_set
            ):
                self.required_state_map = {state_type: {StateValues.WILDCARD}}
                # We can break, since we don't need to add anything else
                break

            for state_key in state_key_set:
                # If we already have a wildcard for this specific `state_key`, we don't need
                # to add it since the wildcard already covers it.
                if state_key in self.required_state_map.get(
                    StateValues.WILDCARD, set()
                ):
                    continue

                # If we're getting a wildcard for the `state_type`, get rid of any other
                # entries with the same `state_key`, since the wildcard will cover it already.
                if state_type == StateValues.WILDCARD:
                    # Get rid of any entries that match the `state_key`
                    #
                    # Make a copy so we don't run into an error: `dictionary changed size
                    # during iteration`, when we remove items
                    for existing_state_type, existing_state_key_set in list(
                        self.required_state_map.items()
                    ):
                        # Make a copy so we don't run into an error: `Set changed size during
                        # iteration`, when we filter out and remove items
                        for existing_state_key in existing_state_key_set.copy():
                            if existing_state_key == state_key:
                                existing_state_key_set.remove(state_key)

                        # If we've the left the `set()` empty, remove it from the map
                        if existing_state_key_set == set():
                            self.required_state_map.pop(existing_state_type, None)

                # If we're getting a wildcard `state_key`, get rid of any other state_keys
                # for this `state_type` since the wildcard will cover it already.
                if state_key == StateValues.WILDCARD:
                    self.required_state_map[state_type] = {state_key}
                    break
                # Otherwise, just add it to the set
                else:
                    if self.required_state_map.get(state_type) is None:
                        self.required_state_map[state_type] = {state_key}
                    else:
                        self.required_state_map[state_type].add(state_key)


class StateValues:
    """
    Understood values of the (type, state_key) tuple in `required_state`.
    """

    # Include all state events of the given type
    WILDCARD: Final = "*"
    # Lazy-load room membership events (include room membership events for any event
    # `sender` in the timeline). We only give special meaning to this value when it's a
    # `state_key`.
    LAZY: Final = "$LAZY"
    # Subsitute with the requester's user ID. Typically used by clients to get
    # the user's membership.
    ME: Final = "$ME"


class SlidingSyncHandler:
    def __init__(self, hs: "HomeServer"):
        self.clock = hs.get_clock()
        self.store = hs.get_datastores().main
        self.storage_controllers = hs.get_storage_controllers()
        self.auth_blocking = hs.get_auth_blocking()
        self.notifier = hs.get_notifier()
        self.event_sources = hs.get_event_sources()
        self.relations_handler = hs.get_relations_handler()
        self.device_handler = hs.get_device_handler()
        self.push_rules_handler = hs.get_push_rules_handler()
        self.rooms_to_exclude_globally = hs.config.server.rooms_to_exclude_from_sync

        self.connection_store = SlidingSyncConnectionStore()

    async def wait_for_sync_for_user(
        self,
        requester: Requester,
        sync_config: SlidingSyncConfig,
        from_token: Optional[SlidingSyncStreamToken] = None,
        timeout_ms: int = 0,
    ) -> SlidingSyncResult:
        """
        Get the sync for a client if we have new data for it now. Otherwise
        wait for new data to arrive on the server. If the timeout expires, then
        return an empty sync result.

        Args:
            requester: The user making the request
            sync_config: Sync configuration
            from_token: The point in the stream to sync from. Token of the end of the
                previous batch. May be `None` if this is the initial sync request.
            timeout_ms: The time in milliseconds to wait for new data to arrive. If 0,
                we will immediately but there might not be any new data so we just return an
                empty response.
        """
        # If the user is not part of the mau group, then check that limits have
        # not been exceeded (if not part of the group by this point, almost certain
        # auth_blocking will occur)
        await self.auth_blocking.check_auth_blocking(requester=requester)

        # If we're working with a user-provided token, we need to make sure to wait for
        # this worker to catch up with the token so we don't skip past any incoming
        # events or future events if the user is nefariously, manually modifying the
        # token.
        if from_token is not None:
            # We need to make sure this worker has caught up with the token. If
            # this returns false, it means we timed out waiting, and we should
            # just return an empty response.
            before_wait_ts = self.clock.time_msec()
            if not await self.notifier.wait_for_stream_token(from_token.stream_token):
                logger.warning(
                    "Timed out waiting for worker to catch up. Returning empty response"
                )
                return SlidingSyncResult.empty(from_token)

            # If we've spent significant time waiting to catch up, take it off
            # the timeout.
            after_wait_ts = self.clock.time_msec()
            if after_wait_ts - before_wait_ts > 1_000:
                timeout_ms -= after_wait_ts - before_wait_ts
                timeout_ms = max(timeout_ms, 0)

        # We're going to respond immediately if the timeout is 0 or if this is an
        # initial sync (without a `from_token`) so we can avoid calling
        # `notifier.wait_for_events()`.
        if timeout_ms == 0 or from_token is None:
            now_token = self.event_sources.get_current_token()
            result = await self.current_sync_for_user(
                sync_config,
                from_token=from_token,
                to_token=now_token,
            )
        else:
            # Otherwise, we wait for something to happen and report it to the user.
            async def current_sync_callback(
                before_token: StreamToken, after_token: StreamToken
            ) -> SlidingSyncResult:
                return await self.current_sync_for_user(
                    sync_config,
                    from_token=from_token,
                    to_token=after_token,
                )

            result = await self.notifier.wait_for_events(
                sync_config.user.to_string(),
                timeout_ms,
                current_sync_callback,
                from_token=from_token.stream_token,
            )

        return result

    @trace
    async def current_sync_for_user(
        self,
        sync_config: SlidingSyncConfig,
        to_token: StreamToken,
        from_token: Optional[SlidingSyncStreamToken] = None,
    ) -> SlidingSyncResult:
        """
        Generates the response body of a Sliding Sync result, represented as a
        `SlidingSyncResult`.

        We fetch data according to the token range (> `from_token` and <= `to_token`).

        Args:
            sync_config: Sync configuration
            to_token: The point in the stream to sync up to.
            from_token: The point in the stream to sync from. Token of the end of the
                previous batch. May be `None` if this is the initial sync request.
        """
        user_id = sync_config.user.to_string()
        app_service = self.store.get_app_service_by_user_id(user_id)
        if app_service:
            # We no longer support AS users using /sync directly.
            # See https://github.com/matrix-org/matrix-doc/issues/1144
            raise NotImplementedError()

        await self.connection_store.mark_token_seen(
            sync_config=sync_config,
            from_token=from_token,
        )

        # Get all of the room IDs that the user should be able to see in the sync
        # response
        has_lists = sync_config.lists is not None and len(sync_config.lists) > 0
        has_room_subscriptions = (
            sync_config.room_subscriptions is not None
            and len(sync_config.room_subscriptions) > 0
        )
        if has_lists or has_room_subscriptions:
            room_membership_for_user_map = (
                await self.get_room_membership_for_user_at_to_token(
                    user=sync_config.user,
                    to_token=to_token,
                    from_token=from_token.stream_token if from_token else None,
                )
            )

        # Assemble sliding window lists
        lists: Dict[str, SlidingSyncResult.SlidingWindowList] = {}
        # Keep track of the rooms that we're going to display and need to fetch more
        # info about
        relevant_room_map: Dict[str, RoomSyncConfig] = {}
        if has_lists and sync_config.lists is not None:
            sync_room_map = await self.filter_rooms_relevant_for_sync(
                user=sync_config.user,
                room_membership_for_user_map=room_membership_for_user_map,
            )

            for list_key, list_config in sync_config.lists.items():
                # Apply filters
                filtered_sync_room_map = sync_room_map

                if list_config.filters:

                    filtered_sync_room_map = await self.filter_rooms(
                        sync_config.user,
                        filtered_sync_room_map,
                        list_config.filters,
                        to_token,
                    )

                # Sort the list
                sorted_room_info = await self.sort_rooms(
                    filtered_sync_room_map, to_token
                )

                # Find which rooms are partially stated and may need to be filtered out
                # depending on the `required_state` requested (see below).
                partial_state_room_map = await self.store.is_partial_state_room_batched(
                    filtered_sync_room_map.keys()
                )

                # Since creating the `RoomSyncConfig` takes some work, let's just do it
                # once and make a copy whenever we need it.
                room_sync_config = RoomSyncConfig.from_room_config(list_config)
                membership_state_keys = room_sync_config.required_state_map.get(
                    EventTypes.Member
                )
                # Also see `StateFilter.must_await_full_state(...)` for comparison
                lazy_loading = (
                    membership_state_keys is not None
                    and StateValues.LAZY in membership_state_keys
                )

                ops: List[SlidingSyncResult.SlidingWindowList.Operation] = []
                if list_config.ranges:
                    for range in list_config.ranges:
                        room_ids_in_list: List[str] = []

                        # We're going to loop through the sorted list of rooms starting
                        # at the range start index and keep adding rooms until we fill
                        # up the range or run out of rooms.
                        #
                        # Both sides of range are inclusive so we `+ 1`
                        max_num_rooms = range[1] - range[0] + 1
                        for room_membership in sorted_room_info[range[0] :]:
                            room_id = room_membership.room_id

                            if len(room_ids_in_list) >= max_num_rooms:
                                break

                            # Exclude partially-stated rooms unless the `required_state`
                            # only has `["m.room.member", "$LAZY"]` for membership
                            # (lazy-loading room members).
                            if partial_state_room_map.get(room_id) and not lazy_loading:
                                continue

                            # Take the superset of the `RoomSyncConfig` for each room.
                            #
                            # Update our `relevant_room_map` with the room we're going
                            # to display and need to fetch more info about.
                            existing_room_sync_config = relevant_room_map.get(room_id)
                            if existing_room_sync_config is not None:
                                existing_room_sync_config.combine_room_sync_config(
                                    room_sync_config
                                )
                            else:
                                # Make a copy so if we modify it later, it doesn't
                                # affect all references.
                                relevant_room_map[room_id] = (
                                    room_sync_config.deep_copy()
                                )

                            room_ids_in_list.append(room_id)

                        ops.append(
                            SlidingSyncResult.SlidingWindowList.Operation(
                                op=OperationType.SYNC,
                                range=range,
                                room_ids=room_ids_in_list,
                            )
                        )

                lists[list_key] = SlidingSyncResult.SlidingWindowList(
                    count=len(sorted_room_info),
                    ops=ops,
                )

        # Handle room subscriptions
        if has_room_subscriptions and sync_config.room_subscriptions is not None:
            for room_id, room_subscription in sync_config.room_subscriptions.items():
                room_membership_for_user_at_to_token = (
                    await self.check_room_subscription_allowed_for_user(
                        room_id=room_id,
                        room_membership_for_user_map=room_membership_for_user_map,
                        to_token=to_token,
                    )
                )

                # Skip this room if the user isn't allowed to see it
                if not room_membership_for_user_at_to_token:
                    continue

                room_membership_for_user_map[room_id] = (
                    room_membership_for_user_at_to_token
                )

                # Take the superset of the `RoomSyncConfig` for each room.
                #
                # Update our `relevant_room_map` with the room we're going to display
                # and need to fetch more info about.
                room_sync_config = RoomSyncConfig.from_room_config(room_subscription)
                existing_room_sync_config = relevant_room_map.get(room_id)
                if existing_room_sync_config is not None:
                    existing_room_sync_config.combine_room_sync_config(room_sync_config)
                else:
                    relevant_room_map[room_id] = room_sync_config

        # Fetch room data
        rooms: Dict[str, SlidingSyncResult.RoomResult] = {}
        all_rooms = set(relevant_room_map)

        # Filter out rooms that haven't received updates and we've sent down
        # previously.
        if from_token:
            rooms_should_send = set()

            # First we check if there are rooms that match a list/room
            # subscription and have updates we need to send (i.e. either because
            # we haven't sent the room down, or we have but there are missing
            # updates).
            for room_id in relevant_room_map:
                status = await self.connection_store.have_sent_room(
                    sync_config,
                    from_token.connection_position,
                    room_id,
                )
                if (
                    # The room was never sent down before so the client needs to know
                    # about it regardless of any updates.
                    status.status == HaveSentRoomFlag.NEVER
                    # `PREVIOUSLY` literally means the "room was sent down before *AND*
                    # there are updates we haven't sent down" so we already know this
                    # room has updates.
                    or status.status == HaveSentRoomFlag.PREVIOUSLY
                ):
                    rooms_should_send.add(room_id)
                elif status.status == HaveSentRoomFlag.LIVE:
                    # We know that we've sent all updates up until `from_token`,
                    # so we just need to check if there have been updates since
                    # then.
                    pass
                else:
                    assert_never(status.status)

                if status.timeline_limit is not None and (
                    status.timeline_limit < relevant_room_map[room_id].timeline_limit
                ):
                    # If the timeline limit has increased we want to send down
                    # more historic events (even if nothing has since changed).
                    rooms_should_send.add(room_id)

            # We only need to check for new events since any state changes
            # will also come down as new events.
            rooms_that_have_updates = self.store.get_rooms_that_might_have_updates(
                relevant_room_map.keys(), from_token.stream_token.room_key
            )
            rooms_should_send.update(rooms_that_have_updates)
            relevant_room_map = {
                room_id: room_sync_config
                for room_id, room_sync_config in relevant_room_map.items()
                if room_id in rooms_should_send
            }

        @trace
        @tag_args
        async def handle_room(room_id: str) -> None:
            room_sync_result = await self.get_room_sync_data(
                sync_config=sync_config,
                room_id=room_id,
                room_sync_config=relevant_room_map[room_id],
                room_membership_for_user_at_to_token=room_membership_for_user_map[
                    room_id
                ],
                from_token=from_token,
                to_token=to_token,
            )

            # Filter out empty room results during incremental sync
            if room_sync_result or not from_token:
                rooms[room_id] = room_sync_result

        if relevant_room_map:
            with start_active_span("sliding_sync.generate_room_entries"):
                await concurrently_execute(handle_room, relevant_room_map, 10)

        extensions = await self.get_extensions_response(
            sync_config=sync_config,
            actual_lists=lists,
            actual_room_ids=all_rooms,
            from_token=from_token,
            to_token=to_token,
        )

        if has_lists or has_room_subscriptions:
            connection_position = await self.connection_store.record_rooms(
                sync_config=sync_config,
<<<<<<< HEAD
                relevant_room_map=relevant_room_map,
=======
                room_configs=relevant_room_map,
>>>>>>> f17ff7cf
                from_token=from_token,
                sent_room_ids=relevant_room_map.keys(),
                # TODO: We need to calculate which rooms have had updates since the `from_token` but were not included in the `sent_room_ids`
                unsent_room_ids=[],
            )
        elif from_token:
            connection_position = from_token.connection_position
        else:
            # Initial sync without a `from_token` starts at `0`
            connection_position = 0

        return SlidingSyncResult(
            next_pos=SlidingSyncStreamToken(to_token, connection_position),
            lists=lists,
            rooms=rooms,
            extensions=extensions,
        )

    async def get_room_membership_for_user_at_to_token(
        self,
        user: UserID,
        to_token: StreamToken,
        from_token: Optional[StreamToken],
    ) -> Dict[str, _RoomMembershipForUser]:
        """
        Fetch room IDs that the user has had membership in (the full room list including
        long-lost left rooms that will be filtered, sorted, and sliced).

        We're looking for rooms where the user has had any sort of membership in the
        token range (> `from_token` and <= `to_token`)

        In order for bans/kicks to not show up, you need to `/forget` those rooms. This
        doesn't modify the event itself though and only adds the `forgotten` flag to the
        `room_memberships` table in Synapse. There isn't a way to tell when a room was
        forgotten at the moment so we can't factor it into the token range.

        Args:
            user: User to fetch rooms for
            to_token: The token to fetch rooms up to.
            from_token: The point in the stream to sync from.

        Returns:
            A dictionary of room IDs that the user has had membership in along with
            membership information in that room at the time of `to_token`.
        """
        user_id = user.to_string()

        # First grab a current snapshot rooms for the user
        # (also handles forgotten rooms)
        room_for_user_list = await self.store.get_rooms_for_local_user_where_membership_is(
            user_id=user_id,
            # We want to fetch any kind of membership (joined and left rooms) in order
            # to get the `event_pos` of the latest room membership event for the
            # user.
            membership_list=Membership.LIST,
            excluded_rooms=self.rooms_to_exclude_globally,
        )

        # If the user has never joined any rooms before, we can just return an empty list
        if not room_for_user_list:
            return {}

        # Our working list of rooms that can show up in the sync response
        sync_room_id_set = {
            # Note: The `room_for_user` we're assigning here will need to be fixed up
            # (below) because they are potentially from the current snapshot time
            # instead from the time of the `to_token`.
            room_for_user.room_id: _RoomMembershipForUser(
                room_id=room_for_user.room_id,
                event_id=room_for_user.event_id,
                event_pos=room_for_user.event_pos,
                membership=room_for_user.membership,
                sender=room_for_user.sender,
                # We will update these fields below to be accurate
                newly_joined=False,
                newly_left=False,
                is_dm=False,
            )
            for room_for_user in room_for_user_list
        }

        # Get the `RoomStreamToken` that represents the spot we queried up to when we got
        # our membership snapshot from `get_rooms_for_local_user_where_membership_is()`.
        #
        # First, we need to get the max stream_ordering of each event persister instance
        # that we queried events from.
        instance_to_max_stream_ordering_map: Dict[str, int] = {}
        for room_for_user in room_for_user_list:
            instance_name = room_for_user.event_pos.instance_name
            stream_ordering = room_for_user.event_pos.stream

            current_instance_max_stream_ordering = (
                instance_to_max_stream_ordering_map.get(instance_name)
            )
            if (
                current_instance_max_stream_ordering is None
                or stream_ordering > current_instance_max_stream_ordering
            ):
                instance_to_max_stream_ordering_map[instance_name] = stream_ordering

        # Then assemble the `RoomStreamToken`
        min_stream_pos = min(instance_to_max_stream_ordering_map.values())
        membership_snapshot_token = RoomStreamToken(
            # Minimum position in the `instance_map`
            stream=min_stream_pos,
            instance_map=immutabledict(
                {
                    instance_name: stream_pos
                    for instance_name, stream_pos in instance_to_max_stream_ordering_map.items()
                    if stream_pos > min_stream_pos
                }
            ),
        )

        # Since we fetched the users room list at some point in time after the from/to
        # tokens, we need to revert/rewind some membership changes to match the point in
        # time of the `to_token`. In particular, we need to make these fixups:
        #
        # - 1a) Remove rooms that the user joined after the `to_token`
        # - 1b) Add back rooms that the user left after the `to_token`
        # - 1c) Update room membership events to the point in time of the `to_token`
        # - 2) Figure out which rooms are `newly_left` rooms (> `from_token` and <= `to_token`)
        # - 3) Figure out which rooms are `newly_joined` (> `from_token` and <= `to_token`)
        # - 4) Figure out which rooms are DM's

        # 1) Fetch membership changes that fall in the range from `to_token` up to
        # `membership_snapshot_token`
        #
        # If our `to_token` is already the same or ahead of the latest room membership
        # for the user, we don't need to do any "2)" fix-ups and can just straight-up
        # use the room list from the snapshot as a base (nothing has changed)
        current_state_delta_membership_changes_after_to_token = []
        if not membership_snapshot_token.is_before_or_eq(to_token.room_key):
            current_state_delta_membership_changes_after_to_token = (
                await self.store.get_current_state_delta_membership_changes_for_user(
                    user_id,
                    from_key=to_token.room_key,
                    to_key=membership_snapshot_token,
                    excluded_room_ids=self.rooms_to_exclude_globally,
                )
            )

        # 1) Assemble a list of the first membership event after the `to_token` so we can
        # step backward to the previous membership that would apply to the from/to
        # range.
        first_membership_change_by_room_id_after_to_token: Dict[
            str, CurrentStateDeltaMembership
        ] = {}
        for membership_change in current_state_delta_membership_changes_after_to_token:
            # Only set if we haven't already set it
            first_membership_change_by_room_id_after_to_token.setdefault(
                membership_change.room_id, membership_change
            )

        # 1) Fixup
        #
        # Since we fetched a snapshot of the users room list at some point in time after
        # the from/to tokens, we need to revert/rewind some membership changes to match
        # the point in time of the `to_token`.
        for (
            room_id,
            first_membership_change_after_to_token,
        ) in first_membership_change_by_room_id_after_to_token.items():
            # 1a) Remove rooms that the user joined after the `to_token`
            if first_membership_change_after_to_token.prev_event_id is None:
                sync_room_id_set.pop(room_id, None)
            # 1b) 1c) From the first membership event after the `to_token`, step backward to the
            # previous membership that would apply to the from/to range.
            else:
                # We don't expect these fields to be `None` if we have a `prev_event_id`
                # but we're being defensive since it's possible that the prev event was
                # culled from the database.
                if (
                    first_membership_change_after_to_token.prev_event_pos is not None
                    and first_membership_change_after_to_token.prev_membership
                    is not None
                ):
                    sync_room_id_set[room_id] = _RoomMembershipForUser(
                        room_id=room_id,
                        event_id=first_membership_change_after_to_token.prev_event_id,
                        event_pos=first_membership_change_after_to_token.prev_event_pos,
                        membership=first_membership_change_after_to_token.prev_membership,
                        sender=first_membership_change_after_to_token.prev_sender,
                        # We will update these fields below to be accurate
                        newly_joined=False,
                        newly_left=False,
                        is_dm=False,
                    )
                else:
                    # If we can't find the previous membership event, we shouldn't
                    # include the room in the sync response since we can't determine the
                    # exact membership state and shouldn't rely on the current snapshot.
                    sync_room_id_set.pop(room_id, None)

        # 2) Fetch membership changes that fall in the range from `from_token` up to `to_token`
        current_state_delta_membership_changes_in_from_to_range = []
        if from_token:
            current_state_delta_membership_changes_in_from_to_range = (
                await self.store.get_current_state_delta_membership_changes_for_user(
                    user_id,
                    from_key=from_token.room_key,
                    to_key=to_token.room_key,
                    excluded_room_ids=self.rooms_to_exclude_globally,
                )
            )

        # 2) Assemble a list of the last membership events in some given ranges. Someone
        # could have left and joined multiple times during the given range but we only
        # care about end-result so we grab the last one.
        last_membership_change_by_room_id_in_from_to_range: Dict[
            str, CurrentStateDeltaMembership
        ] = {}
        # We also want to assemble a list of the first membership events during the token
        # range so we can step backward to the previous membership that would apply to
        # before the token range to see if we have `newly_joined` the room.
        first_membership_change_by_room_id_in_from_to_range: Dict[
            str, CurrentStateDeltaMembership
        ] = {}
        # Keep track if the room has a non-join event in the token range so we can later
        # tell if it was a `newly_joined` room. If the last membership event in the
        # token range is a join and there is also some non-join in the range, we know
        # they `newly_joined`.
        has_non_join_event_by_room_id_in_from_to_range: Dict[str, bool] = {}
        for (
            membership_change
        ) in current_state_delta_membership_changes_in_from_to_range:
            room_id = membership_change.room_id

            last_membership_change_by_room_id_in_from_to_range[room_id] = (
                membership_change
            )
            # Only set if we haven't already set it
            first_membership_change_by_room_id_in_from_to_range.setdefault(
                room_id, membership_change
            )

            if membership_change.membership != Membership.JOIN:
                has_non_join_event_by_room_id_in_from_to_range[room_id] = True

        # 2) Fixup
        #
        # 3) We also want to assemble a list of possibly newly joined rooms. Someone
        # could have left and joined multiple times during the given range but we only
        # care about whether they are joined at the end of the token range so we are
        # working with the last membership even in the token range.
        possibly_newly_joined_room_ids = set()
        for (
            last_membership_change_in_from_to_range
        ) in last_membership_change_by_room_id_in_from_to_range.values():
            room_id = last_membership_change_in_from_to_range.room_id

            # 3)
            if last_membership_change_in_from_to_range.membership == Membership.JOIN:
                possibly_newly_joined_room_ids.add(room_id)

            # 2) Figure out newly_left rooms (> `from_token` and <= `to_token`).
            if last_membership_change_in_from_to_range.membership == Membership.LEAVE:
                # 2) Mark this room as `newly_left`

                # If we're seeing a membership change here, we should expect to already
                # have it in our snapshot but if a state reset happens, it wouldn't have
                # shown up in our snapshot but appear as a change here.
                existing_sync_entry = sync_room_id_set.get(room_id)
                if existing_sync_entry is not None:
                    # Normal expected case
                    sync_room_id_set[room_id] = existing_sync_entry.copy_and_replace(
                        newly_left=True
                    )
                else:
                    # State reset!
                    logger.warn(
                        "State reset detected for room_id %s with %s who is no longer in the room",
                        room_id,
                        user_id,
                    )
                    # Even though a state reset happened which removed the person from
                    # the room, we still add it the list so the user knows they left the
                    # room. Downstream code can check for a state reset by looking for
                    # `event_id=None and membership is not None`.
                    sync_room_id_set[room_id] = _RoomMembershipForUser(
                        room_id=room_id,
                        event_id=last_membership_change_in_from_to_range.event_id,
                        event_pos=last_membership_change_in_from_to_range.event_pos,
                        membership=last_membership_change_in_from_to_range.membership,
                        sender=last_membership_change_in_from_to_range.sender,
                        newly_joined=False,
                        newly_left=True,
                        is_dm=False,
                    )

        # 3) Figure out `newly_joined`
        for room_id in possibly_newly_joined_room_ids:
            has_non_join_in_from_to_range = (
                has_non_join_event_by_room_id_in_from_to_range.get(room_id, False)
            )
            # If the last membership event in the token range is a join and there is
            # also some non-join in the range, we know they `newly_joined`.
            if has_non_join_in_from_to_range:
                # We found a `newly_joined` room (we left and joined within the token range)
                sync_room_id_set[room_id] = sync_room_id_set[room_id].copy_and_replace(
                    newly_joined=True
                )
            else:
                prev_event_id = first_membership_change_by_room_id_in_from_to_range[
                    room_id
                ].prev_event_id
                prev_membership = first_membership_change_by_room_id_in_from_to_range[
                    room_id
                ].prev_membership

                if prev_event_id is None:
                    # We found a `newly_joined` room (we are joining the room for the
                    # first time within the token range)
                    sync_room_id_set[room_id] = sync_room_id_set[
                        room_id
                    ].copy_and_replace(newly_joined=True)
                # Last resort, we need to step back to the previous membership event
                # just before the token range to see if we're joined then or not.
                elif prev_membership != Membership.JOIN:
                    # We found a `newly_joined` room (we left before the token range
                    # and joined within the token range)
                    sync_room_id_set[room_id] = sync_room_id_set[
                        room_id
                    ].copy_and_replace(newly_joined=True)

        # 4) Figure out which rooms the user considers to be direct-message (DM) rooms
        #
        # We're using global account data (`m.direct`) instead of checking for
        # `is_direct` on membership events because that property only appears for
        # the invitee membership event (doesn't show up for the inviter).
        #
        # We're unable to take `to_token` into account for global account data since
        # we only keep track of the latest account data for the user.
        dm_map = await self.store.get_global_account_data_by_type_for_user(
            user_id, AccountDataTypes.DIRECT
        )

        # Flatten out the map. Account data is set by the client so it needs to be
        # scrutinized.
        dm_room_id_set = set()
        if isinstance(dm_map, dict):
            for room_ids in dm_map.values():
                # Account data should be a list of room IDs. Ignore anything else
                if isinstance(room_ids, list):
                    for room_id in room_ids:
                        if isinstance(room_id, str):
                            dm_room_id_set.add(room_id)

        # 4) Fixup
        for room_id in sync_room_id_set:
            sync_room_id_set[room_id] = sync_room_id_set[room_id].copy_and_replace(
                is_dm=room_id in dm_room_id_set
            )

        return sync_room_id_set

    async def filter_rooms_relevant_for_sync(
        self,
        user: UserID,
        room_membership_for_user_map: Dict[str, _RoomMembershipForUser],
    ) -> Dict[str, _RoomMembershipForUser]:
        """
        Filter room IDs that should/can be listed for this user in the sync response (the
        full room list that will be further filtered, sorted, and sliced).

        We're looking for rooms where the user has the following state in the token
        range (> `from_token` and <= `to_token`):

        - `invite`, `join`, `knock`, `ban` membership events
        - Kicks (`leave` membership events where `sender` is different from the
          `user_id`/`state_key`)
        - `newly_left` (rooms that were left during the given token range)
        - In order for bans/kicks to not show up in sync, you need to `/forget` those
          rooms. This doesn't modify the event itself though and only adds the
          `forgotten` flag to the `room_memberships` table in Synapse. There isn't a way
          to tell when a room was forgotten at the moment so we can't factor it into the
          from/to range.

        Args:
            user: User that is syncing
            room_membership_for_user_map: Room membership for the user

        Returns:
            A dictionary of room IDs that should be listed in the sync response along
            with membership information in that room at the time of `to_token`.
        """
        user_id = user.to_string()

        # Filter rooms to only what we're interested to sync with
        filtered_sync_room_map = {
            room_id: room_membership_for_user
            for room_id, room_membership_for_user in room_membership_for_user_map.items()
            if filter_membership_for_sync(
                user_id=user_id,
                room_membership_for_user=room_membership_for_user,
            )
        }

        return filtered_sync_room_map

    async def check_room_subscription_allowed_for_user(
        self,
        room_id: str,
        room_membership_for_user_map: Dict[str, _RoomMembershipForUser],
        to_token: StreamToken,
    ) -> Optional[_RoomMembershipForUser]:
        """
        Check whether the user is allowed to see the room based on whether they have
        ever had membership in the room or if the room is `world_readable`.

        Similar to `check_user_in_room_or_world_readable(...)`

        Args:
            room_id: Room to check
            room_membership_for_user_map: Room membership for the user at the time of
                the `to_token` (<= `to_token`).
            to_token: The token to fetch rooms up to.

        Returns:
            The room membership for the user if they are allowed to subscribe to the
            room else `None`.
        """

        # We can first check if they are already allowed to see the room based
        # on our previous work to assemble the `room_membership_for_user_map`.
        #
        # If they have had any membership in the room over time (up to the `to_token`),
        # let them subscribe and see what they can.
        existing_membership_for_user = room_membership_for_user_map.get(room_id)
        if existing_membership_for_user is not None:
            return existing_membership_for_user

        # TODO: Handle `world_readable` rooms
        return None

        # If the room is `world_readable`, it doesn't matter whether they can join,
        # everyone can see the room.
        # not_in_room_membership_for_user = _RoomMembershipForUser(
        #     room_id=room_id,
        #     event_id=None,
        #     event_pos=None,
        #     membership=None,
        #     sender=None,
        #     newly_joined=False,
        #     newly_left=False,
        #     is_dm=False,
        # )
        # room_state = await self.get_current_state_at(
        #     room_id=room_id,
        #     room_membership_for_user_at_to_token=not_in_room_membership_for_user,
        #     state_filter=StateFilter.from_types(
        #         [(EventTypes.RoomHistoryVisibility, "")]
        #     ),
        #     to_token=to_token,
        # )

        # visibility_event = room_state.get((EventTypes.RoomHistoryVisibility, ""))
        # if (
        #     visibility_event is not None
        #     and visibility_event.content.get("history_visibility")
        #     == HistoryVisibility.WORLD_READABLE
        # ):
        #     return not_in_room_membership_for_user

        # return None

    @trace
    async def filter_rooms(
        self,
        user: UserID,
        sync_room_map: Dict[str, _RoomMembershipForUser],
        filters: SlidingSyncConfig.SlidingSyncList.Filters,
        to_token: StreamToken,
    ) -> Dict[str, _RoomMembershipForUser]:
        """
        Filter rooms based on the sync request.

        Args:
            user: User to filter rooms for
            sync_room_map: Dictionary of room IDs to sort along with membership
                information in the room at the time of `to_token`.
            filters: Filters to apply
            to_token: We filter based on the state of the room at this token

        Returns:
            A filtered dictionary of room IDs along with membership information in the
            room at the time of `to_token`.
        """
        filtered_room_id_set = set(sync_room_map.keys())

        # Filter for Direct-Message (DM) rooms
        if filters.is_dm is not None:
            if filters.is_dm:
                # Only DM rooms please
                filtered_room_id_set = {
                    room_id
                    for room_id in filtered_room_id_set
                    if sync_room_map[room_id].is_dm
                }
            else:
                # Only non-DM rooms please
                filtered_room_id_set = {
                    room_id
                    for room_id in filtered_room_id_set
                    if not sync_room_map[room_id].is_dm
                }

        if filters.spaces:
            raise NotImplementedError()

        # Filter for encrypted rooms
        if filters.is_encrypted is not None:
            # Make a copy so we don't run into an error: `Set changed size during
            # iteration`, when we filter out and remove items
            for room_id in filtered_room_id_set.copy():
                state_at_to_token = await self.storage_controllers.state.get_state_at(
                    room_id,
                    to_token,
                    state_filter=StateFilter.from_types(
                        [(EventTypes.RoomEncryption, "")]
                    ),
                    # Partially-stated rooms should have all state events except for the
                    # membership events so we don't need to wait because we only care
                    # about retrieving the `EventTypes.RoomEncryption` state event here.
                    # Plus we don't want to block the whole sync waiting for this one
                    # room.
                    await_full_state=False,
                )
                is_encrypted = state_at_to_token.get((EventTypes.RoomEncryption, ""))

                # If we're looking for encrypted rooms, filter out rooms that are not
                # encrypted and vice versa
                if (filters.is_encrypted and not is_encrypted) or (
                    not filters.is_encrypted and is_encrypted
                ):
                    filtered_room_id_set.remove(room_id)

        # Filter for rooms that the user has been invited to
        if filters.is_invite is not None:
            # Make a copy so we don't run into an error: `Set changed size during
            # iteration`, when we filter out and remove items
            for room_id in filtered_room_id_set.copy():
                room_for_user = sync_room_map[room_id]
                # If we're looking for invite rooms, filter out rooms that the user is
                # not invited to and vice versa
                if (
                    filters.is_invite and room_for_user.membership != Membership.INVITE
                ) or (
                    not filters.is_invite
                    and room_for_user.membership == Membership.INVITE
                ):
                    filtered_room_id_set.remove(room_id)

        # Filter by room type (space vs room, etc). A room must match one of the types
        # provided in the list. `None` is a valid type for rooms which do not have a
        # room type.
        if filters.room_types is not None or filters.not_room_types is not None:
            room_to_type = await self.store.bulk_get_room_type(
                {
                    room_id
                    for room_id in filtered_room_id_set
                    # We only know the room types for joined rooms
                    if sync_room_map[room_id].membership == Membership.JOIN
                }
            )
            for room_id, room_type in room_to_type.items():
                if (
                    filters.room_types is not None
                    and room_type not in filters.room_types
                ):
                    filtered_room_id_set.remove(room_id)

                if (
                    filters.not_room_types is not None
                    and room_type in filters.not_room_types
                ):
                    filtered_room_id_set.remove(room_id)

        if filters.room_name_like:
            raise NotImplementedError()

        if filters.tags:
            raise NotImplementedError()

        if filters.not_tags:
            raise NotImplementedError()

        # Assemble a new sync room map but only with the `filtered_room_id_set`
        return {room_id: sync_room_map[room_id] for room_id in filtered_room_id_set}

    @trace
    async def sort_rooms(
        self,
        sync_room_map: Dict[str, _RoomMembershipForUser],
        to_token: StreamToken,
    ) -> List[_RoomMembershipForUser]:
        """
        Sort by `stream_ordering` of the last event that the user should see in the
        room. `stream_ordering` is unique so we get a stable sort.

        Args:
            sync_room_map: Dictionary of room IDs to sort along with membership
                information in the room at the time of `to_token`.
            to_token: We sort based on the events in the room at this token (<= `to_token`)

        Returns:
            A sorted list of room IDs by `stream_ordering` along with membership information.
        """

        # Assemble a map of room ID to the `stream_ordering` of the last activity that the
        # user should see in the room (<= `to_token`)
        last_activity_in_room_map: Dict[str, int] = {}

        for room_id, room_for_user in sync_room_map.items():
            if room_for_user.membership != Membership.JOIN:
                # If the user has left/been invited/knocked/been banned from a
                # room, they shouldn't see anything past that point.
                #
                # FIXME: It's possible that people should see beyond this point
                # in invited/knocked cases if for example the room has
                # `invite`/`world_readable` history visibility, see
                # https://github.com/matrix-org/matrix-spec-proposals/pull/3575#discussion_r1653045932
                last_activity_in_room_map[room_id] = room_for_user.event_pos.stream

        # For fully-joined rooms, we find the latest activity at/before the
        # `to_token`.
        joined_room_positions = (
            await self.store.bulk_get_last_event_pos_in_room_before_stream_ordering(
                [
                    room_id
                    for room_id, room_for_user in sync_room_map.items()
                    if room_for_user.membership == Membership.JOIN
                ],
                to_token.room_key,
            )
        )

        last_activity_in_room_map.update(joined_room_positions)

        return sorted(
            sync_room_map.values(),
            # Sort by the last activity (stream_ordering) in the room
            key=lambda room_info: last_activity_in_room_map[room_info.room_id],
            # We want descending order
            reverse=True,
        )

    async def get_current_state_ids_at(
        self,
        room_id: str,
        room_membership_for_user_at_to_token: _RoomMembershipForUser,
        state_filter: StateFilter,
        to_token: StreamToken,
    ) -> StateMap[str]:
        """
        Get current state IDs for the user in the room according to their membership. This
        will be the current state at the time of their LEAVE/BAN, otherwise will be the
        current state <= to_token.

        Args:
            room_id: The room ID to fetch data for
            room_membership_for_user_at_token: Membership information for the user
                in the room at the time of `to_token`.
            to_token: The point in the stream to sync up to.
        """
        room_state_ids: StateMap[str]
        # People shouldn't see past their leave/ban event
        if room_membership_for_user_at_to_token.membership in (
            Membership.LEAVE,
            Membership.BAN,
        ):
            # TODO: `get_state_ids_at(...)` doesn't take into account the "current state"
            room_state_ids = await self.storage_controllers.state.get_state_ids_at(
                room_id,
                stream_position=to_token.copy_and_replace(
                    StreamKeyType.ROOM,
                    room_membership_for_user_at_to_token.event_pos.to_room_stream_token(),
                ),
                state_filter=state_filter,
                # Partially-stated rooms should have all state events except for
                # remote membership events. Since we've already excluded
                # partially-stated rooms unless `required_state` only has
                # `["m.room.member", "$LAZY"]` for membership, we should be able to
                # retrieve everything requested. When we're lazy-loading, if there
                # are some remote senders in the timeline, we should also have their
                # membership event because we had to auth that timeline event. Plus
                # we don't want to block the whole sync waiting for this one room.
                await_full_state=False,
            )
        # Otherwise, we can get the latest current state in the room
        else:
            room_state_ids = await self.storage_controllers.state.get_current_state_ids(
                room_id,
                state_filter,
                # Partially-stated rooms should have all state events except for
                # remote membership events. Since we've already excluded
                # partially-stated rooms unless `required_state` only has
                # `["m.room.member", "$LAZY"]` for membership, we should be able to
                # retrieve everything requested. When we're lazy-loading, if there
                # are some remote senders in the timeline, we should also have their
                # membership event because we had to auth that timeline event. Plus
                # we don't want to block the whole sync waiting for this one room.
                await_full_state=False,
            )
            # TODO: Query `current_state_delta_stream` and reverse/rewind back to the `to_token`

        return room_state_ids

    async def get_current_state_at(
        self,
        room_id: str,
        room_membership_for_user_at_to_token: _RoomMembershipForUser,
        state_filter: StateFilter,
        to_token: StreamToken,
    ) -> StateMap[EventBase]:
        """
        Get current state for the user in the room according to their membership. This
        will be the current state at the time of their LEAVE/BAN, otherwise will be the
        current state <= to_token.

        Args:
            room_id: The room ID to fetch data for
            room_membership_for_user_at_token: Membership information for the user
                in the room at the time of `to_token`.
            to_token: The point in the stream to sync up to.
        """
        room_state_ids = await self.get_current_state_ids_at(
            room_id=room_id,
            room_membership_for_user_at_to_token=room_membership_for_user_at_to_token,
            state_filter=state_filter,
            to_token=to_token,
        )

        event_map = await self.store.get_events(list(room_state_ids.values()))

        state_map = {}
        for key, event_id in room_state_ids.items():
            event = event_map.get(event_id)
            if event:
                state_map[key] = event

        return state_map

    async def get_room_sync_data(
        self,
        sync_config: SlidingSyncConfig,
        room_id: str,
        room_sync_config: RoomSyncConfig,
        room_membership_for_user_at_to_token: _RoomMembershipForUser,
        from_token: Optional[SlidingSyncStreamToken],
        to_token: StreamToken,
    ) -> SlidingSyncResult.RoomResult:
        """
        Fetch room data for the sync response.

        We fetch data according to the token range (> `from_token` and <= `to_token`).

        Args:
            user: User to fetch data for
            room_id: The room ID to fetch data for
            room_sync_config: Config for what data we should fetch for a room in the
                sync response.
            room_membership_for_user_at_to_token: Membership information for the user
                in the room at the time of `to_token`.
            from_token: The point in the stream to sync from.
            to_token: The point in the stream to sync up to.
        """
        user = sync_config.user

        # Determine whether we should limit the timeline to the token range.
        #
        # We should return historical messages (before token range) in the
        # following cases because we want clients to be able to show a basic
        # screen of information:
        #  - Initial sync (because no `from_token` to limit us anyway)
        #  - When users `newly_joined`
        #  - For an incremental sync where we haven't sent it down this
        #    connection before
        #
        # We also decide if we should ignore the timeline bound or not. This is
        # to handle the case where the client has requested more historical
        # messages in the room by increasing the timeline limit.
        from_bound = None
        ignore_timeline_bound = False
        initial = True
        if from_token and not room_membership_for_user_at_to_token.newly_joined:
            room_status = await self.connection_store.have_sent_room(
                sync_config=sync_config,
                connection_token=from_token.connection_position,
                room_id=room_id,
            )

            if room_status.status == HaveSentRoomFlag.LIVE:
                from_bound = from_token.stream_token.room_key
                initial = False
            elif room_status.status == HaveSentRoomFlag.PREVIOUSLY:
                assert room_status.last_token is not None
                from_bound = room_status.last_token
                initial = False
            elif room_status.status == HaveSentRoomFlag.NEVER:
                from_bound = None
                initial = True
            else:
                assert_never(room_status.status)

<<<<<<< HEAD
            if (
                room_status.timeline_limit is not None
                and room_status.timeline_limit < room_sync_config.timeline_limit
            ):
                from_bound = None
=======
            if room_status.timeline_limit is not None and (
                room_status.timeline_limit < room_sync_config.timeline_limit
            ):
                # If the timeline limit has been increased since previous
                # requests then we treat it as request for more events. We do
                # this by sending down a `limited` sync, ignoring the from
                # bound.
                ignore_timeline_bound = True
>>>>>>> f17ff7cf

            log_kv({"sliding_sync.room_status": room_status})

        log_kv(
            {
                "sliding_sync.from_bound": from_bound,
                "sliding_sync.ignore_timeline_bound": ignore_timeline_bound,
                "sliding_sync.initial": initial,
            }
        )

        # Assemble the list of timeline events
        #
        # FIXME: It would be nice to make the `rooms` response more uniform regardless of
        # membership. Currently, we have to make all of these optional because
        # `invite`/`knock` rooms only have `stripped_state`. See
        # https://github.com/matrix-org/matrix-spec-proposals/pull/3575#discussion_r1653045932
        timeline_events: List[EventBase] = []
        bundled_aggregations: Optional[Dict[str, BundledAggregations]] = None
        limited: Optional[bool] = None
        prev_batch_token: Optional[StreamToken] = None
        num_live: Optional[int] = None
        if (
            room_sync_config.timeline_limit > 0
            # No timeline for invite/knock rooms (just `stripped_state`)
            and room_membership_for_user_at_to_token.membership
            not in (Membership.INVITE, Membership.KNOCK)
        ):
            limited = False
            # We want to start off using the `to_token` (vs `from_token`) because we look
            # backwards from the `to_token` up to the `timeline_limit` and we might not
            # reach the `from_token` before we hit the limit. We will update the room stream
            # position once we've fetched the events to point to the earliest event fetched.
            prev_batch_token = to_token

            # We're going to paginate backwards from the `to_token`
            to_bound = to_token.room_key
            # People shouldn't see past their leave/ban event
            if room_membership_for_user_at_to_token.membership in (
                Membership.LEAVE,
                Membership.BAN,
            ):
                to_bound = (
                    room_membership_for_user_at_to_token.event_pos.to_room_stream_token()
                )

            fiddled_timeline_limit = room_sync_config.timeline_limit
            # if to_bound:
            #     fiddled_timeline_limit = max(fiddled_timeline_limit, 10)

            timeline_events, new_room_key = await self.store.paginate_room_events(
                room_id=room_id,
                # The bounds are reversed so we can paginate backwards
                # (from newer to older events) starting at to_bound.
                # This ensures we fill the `limit` with the newest events first,
                from_key=to_bound,
                to_key=from_bound if not ignore_timeline_bound else None,
                direction=Direction.BACKWARDS,
                # We add one so we can determine if there are enough events to saturate
                # the limit or not (see `limited`)
                limit=fiddled_timeline_limit + 1,
                event_filter=None,
            )

            # We want to return the events in ascending order (the last event is the
            # most recent).
            timeline_events.reverse()

            # Determine our `limited` status based on the timeline. We do this before
            # filtering the events so we can accurately determine if there is more to
            # paginate even if we filter out some/all events.
            if len(timeline_events) > fiddled_timeline_limit:
                limited = True
                # Get rid of that extra "+ 1" event because we only used it to determine
                # if we hit the limit or not
                timeline_events = timeline_events[-fiddled_timeline_limit:]
                assert timeline_events[0].internal_metadata.stream_ordering
                new_room_key = RoomStreamToken(
                    stream=timeline_events[0].internal_metadata.stream_ordering - 1
                )

            # Make sure we don't expose any events that the client shouldn't see
            timeline_events = await filter_events_for_client(
                self.storage_controllers,
                user.to_string(),
                timeline_events,
                is_peeking=room_membership_for_user_at_to_token.membership
                != Membership.JOIN,
                filter_send_to_client=True,
            )
            # TODO: Filter out `EventTypes.CallInvite` in public rooms,
            # see https://github.com/element-hq/synapse/issues/17359

            # TODO: Handle timeline gaps (`get_timeline_gaps()`)

            # Determine how many "live" events we have (events within the given token range).
            #
            # This is mostly useful to determine whether a given @mention event should
            # make a noise or not. Clients cannot rely solely on the absence of
            # `initial: true` to determine live events because if a room not in the
            # sliding window bumps into the window because of an @mention it will have
            # `initial: true` yet contain a single live event (with potentially other
            # old events in the timeline)
            num_live = 0
            if from_token is not None:
                for timeline_event in reversed(timeline_events):
                    # This fields should be present for all persisted events
                    assert timeline_event.internal_metadata.stream_ordering is not None
                    assert timeline_event.internal_metadata.instance_name is not None

                    persisted_position = PersistedEventPosition(
                        instance_name=timeline_event.internal_metadata.instance_name,
                        stream=timeline_event.internal_metadata.stream_ordering,
                    )
                    if persisted_position.persisted_after(
                        from_token.stream_token.room_key
                    ):
                        num_live += 1
                    else:
                        # Since we're iterating over the timeline events in
                        # reverse-chronological order, we can break once we hit an event
                        # that's not live. In the future, we could potentially optimize
                        # this more with a binary search (bisect).
                        break

            # If the timeline is `limited=True`, the client does not have all events
            # necessary to calculate aggregations themselves.
            if limited:
                bundled_aggregations = (
                    await self.relations_handler.get_bundled_aggregations(
                        timeline_events, user.to_string()
                    )
                )

            # Update the `prev_batch_token` to point to the position that allows us to
            # keep paginating backwards from the oldest event we return in the timeline.
            prev_batch_token = prev_batch_token.copy_and_replace(
                StreamKeyType.ROOM, new_room_key
            )

        # Figure out any stripped state events for invite/knocks. This allows the
        # potential joiner to identify the room.
        stripped_state: List[JsonDict] = []
        if room_membership_for_user_at_to_token.membership in (
            Membership.INVITE,
            Membership.KNOCK,
        ):
            # This should never happen. If someone is invited/knocked on room, then
            # there should be an event for it.
            assert room_membership_for_user_at_to_token.event_id is not None

            invite_or_knock_event = await self.store.get_event(
                room_membership_for_user_at_to_token.event_id
            )

            stripped_state = []
            if invite_or_knock_event.membership == Membership.INVITE:
                stripped_state.extend(
                    invite_or_knock_event.unsigned.get("invite_room_state", [])
                )
            elif invite_or_knock_event.membership == Membership.KNOCK:
                stripped_state.extend(
                    invite_or_knock_event.unsigned.get("knock_room_state", [])
                )

            stripped_state.append(strip_event(invite_or_knock_event))

        # TODO: Handle state resets. For example, if we see
        # `room_membership_for_user_at_to_token.event_id=None and
        # room_membership_for_user_at_to_token.membership is not None`, we should
        # indicate to the client that a state reset happened. Perhaps we should indicate
        # this by setting `initial: True` and empty `required_state`.

        # Check whether the room has a name set
        name_state_ids = await self.get_current_state_ids_at(
            room_id=room_id,
            room_membership_for_user_at_to_token=room_membership_for_user_at_to_token,
            state_filter=StateFilter.from_types([(EventTypes.Name, "")]),
            to_token=to_token,
        )
        name_event_id = name_state_ids.get((EventTypes.Name, ""))

        room_membership_summary: Mapping[str, MemberSummary]
        empty_membership_summary = MemberSummary([], 0)
        if room_membership_for_user_at_to_token.membership in (
            Membership.LEAVE,
            Membership.BAN,
        ):
            # TODO: Figure out how to get the membership summary for left/banned rooms
            room_membership_summary = {}
        else:
            room_membership_summary = await self.store.get_room_summary(room_id)
            # TODO: Reverse/rewind back to the `to_token`

        # `heroes` are required if the room name is not set.
        #
        # Note: When you're the first one on your server to be invited to a new room
        # over federation, we only have access to some stripped state in
        # `event.unsigned.invite_room_state` which currently doesn't include `heroes`,
        # see https://github.com/matrix-org/matrix-spec/issues/380. This means that
        # clients won't be able to calculate the room name when necessary and just a
        # pitfall we have to deal with until that spec issue is resolved.
        hero_user_ids: List[str] = []
        # TODO: Should we also check for `EventTypes.CanonicalAlias`
        # (`m.room.canonical_alias`) as a fallback for the room name? see
        # https://github.com/matrix-org/matrix-spec-proposals/pull/3575#discussion_r1671260153
        if name_event_id is None:
            hero_user_ids = extract_heroes_from_room_summary(
                room_membership_summary, me=user.to_string()
            )

        # Fetch the `required_state` for the room
        #
        # No `required_state` for invite/knock rooms (just `stripped_state`)
        #
        # FIXME: It would be nice to make the `rooms` response more uniform regardless
        # of membership. Currently, we have to make this optional because
        # `invite`/`knock` rooms only have `stripped_state`. See
        # https://github.com/matrix-org/matrix-spec-proposals/pull/3575#discussion_r1653045932
        #
        # Calculate the `StateFilter` based on the `required_state` for the room
        required_state_filter = StateFilter.none()
        if room_membership_for_user_at_to_token.membership not in (
            Membership.INVITE,
            Membership.KNOCK,
        ):
            # If we have a double wildcard ("*", "*") in the `required_state`, we need
            # to fetch all state for the room
            #
            # Note: MSC3575 describes different behavior to how we're handling things
            # here but since it's not wrong to return more state than requested
            # (`required_state` is just the minimum requested), it doesn't matter if we
            # include more than client wanted. This complexity is also under scrutiny,
            # see
            # https://github.com/matrix-org/matrix-spec-proposals/pull/3575#discussion_r1185109050
            #
            # > One unique exception is when you request all state events via ["*", "*"]. When used,
            # > all state events are returned by default, and additional entries FILTER OUT the returned set
            # > of state events. These additional entries cannot use '*' themselves.
            # > For example, ["*", "*"], ["m.room.member", "@alice:example.com"] will _exclude_ every m.room.member
            # > event _except_ for @alice:example.com, and include every other state event.
            # > In addition, ["*", "*"], ["m.space.child", "*"] is an error, the m.space.child filter is not
            # > required as it would have been returned anyway.
            # >
            # > -- MSC3575 (https://github.com/matrix-org/matrix-spec-proposals/pull/3575)
            if StateValues.WILDCARD in room_sync_config.required_state_map.get(
                StateValues.WILDCARD, set()
            ):
                required_state_filter = StateFilter.all()
            # TODO: `StateFilter` currently doesn't support wildcard event types. We're
            # currently working around this by returning all state to the client but it
            # would be nice to fetch less from the database and return just what the
            # client wanted.
            elif (
                room_sync_config.required_state_map.get(StateValues.WILDCARD)
                is not None
            ):
                required_state_filter = StateFilter.all()
            else:
                required_state_types: List[Tuple[str, Optional[str]]] = []
                for (
                    state_type,
                    state_key_set,
                ) in room_sync_config.required_state_map.items():
                    for state_key in state_key_set:
                        if state_key == StateValues.WILDCARD:
                            # `None` is a wildcard in the `StateFilter`
                            required_state_types.append((state_type, None))
                        # We need to fetch all relevant people when we're lazy-loading membership
                        elif (
                            state_type == EventTypes.Member
                            and state_key == StateValues.LAZY
                        ):
                            # Everyone in the timeline is relevant
                            timeline_membership: Set[str] = set()
                            if timeline_events is not None:
                                for timeline_event in timeline_events:
                                    timeline_membership.add(timeline_event.sender)

                            for user_id in timeline_membership:
                                required_state_types.append(
                                    (EventTypes.Member, user_id)
                                )

                            # FIXME: We probably also care about invite, ban, kick, targets, etc
                            # but the spec only mentions "senders".
                        elif state_key == StateValues.ME:
                            required_state_types.append((state_type, user.to_string()))
                        else:
                            required_state_types.append((state_type, state_key))

                required_state_filter = StateFilter.from_types(required_state_types)

        # We need this base set of info for the response so let's just fetch it along
        # with the `required_state` for the room
        meta_room_state = [(EventTypes.Name, ""), (EventTypes.RoomAvatar, "")] + [
            (EventTypes.Member, hero_user_id) for hero_user_id in hero_user_ids
        ]
        state_filter = StateFilter.all()
        if required_state_filter != StateFilter.all():
            state_filter = StateFilter(
                types=StateFilter.from_types(
                    chain(meta_room_state, required_state_filter.to_types())
                ).types,
                include_others=required_state_filter.include_others,
            )

        # We can return all of the state that was requested if this was the first
        # time we've sent the room down this connection.
        room_state: StateMap[EventBase] = {}
        if initial:
            room_state = await self.get_current_state_at(
                room_id=room_id,
                room_membership_for_user_at_to_token=room_membership_for_user_at_to_token,
                state_filter=state_filter,
                to_token=to_token,
            )
        else:
            assert from_bound is not None

            # TODO: Limit the number of state events we're about to send down
            # the room, if its too many we should change this to an
            # `initial=True`?
            deltas = await self.store.get_current_state_deltas_for_room(
                room_id=room_id,
                from_token=from_bound,
                to_token=to_token.room_key,
            )
            # TODO: Filter room state before fetching events
            # TODO: Handle state resets where event_id is None
            events = await self.store.get_events(
                [d.event_id for d in deltas if d.event_id]
            )
            room_state = {(s.type, s.state_key): s for s in events.values()}

        required_room_state: StateMap[EventBase] = {}
        if required_state_filter != StateFilter.none():
            required_room_state = required_state_filter.filter_state(room_state)

        # Find the room name and avatar from the state
        room_name: Optional[str] = None
        # TODO: Should we also check for `EventTypes.CanonicalAlias`
        # (`m.room.canonical_alias`) as a fallback for the room name? see
        # https://github.com/matrix-org/matrix-spec-proposals/pull/3575#discussion_r1671260153
        name_event = room_state.get((EventTypes.Name, ""))
        if name_event is not None:
            room_name = name_event.content.get("name")

        room_avatar: Optional[str] = None
        avatar_event = room_state.get((EventTypes.RoomAvatar, ""))
        if avatar_event is not None:
            room_avatar = avatar_event.content.get("url")

        # Assemble heroes: extract the info from the state we just fetched
        heroes: List[SlidingSyncResult.RoomResult.StrippedHero] = []
        for hero_user_id in hero_user_ids:
            member_event = room_state.get((EventTypes.Member, hero_user_id))
            if member_event is not None:
                heroes.append(
                    SlidingSyncResult.RoomResult.StrippedHero(
                        user_id=hero_user_id,
                        display_name=member_event.content.get("displayname"),
                        avatar_url=member_event.content.get("avatar_url"),
                    )
                )

        # Figure out the last bump event in the room
        bump_stamp = None
        if timeline_events:
            for e in reversed(timeline_events):
                assert e.internal_metadata.stream_ordering is not None
                if (
                    e.type in DEFAULT_BUMP_EVENT_TYPES
                    and e.internal_metadata.stream_ordering > 0
                ):
                    bump_stamp = e.internal_metadata.stream_ordering
                    break

        if bump_stamp is None:
            # By default, just choose the membership event position
            bump_stamp = room_membership_for_user_at_to_token.event_pos.stream

            last_bump_event_result = (
                await self.store.get_last_event_pos_in_room_before_stream_ordering(
                    room_id, to_token.room_key, event_types=DEFAULT_BUMP_EVENT_TYPES
                )
            )

            # But if we found a bump event, use that instead
            if last_bump_event_result is not None:
                _, new_bump_event_pos = last_bump_event_result

                # If we've just joined a remote room, then the last bump event may
                # have been backfilled (and so have a negative stream ordering).
                # These negative stream orderings can't sensibly be compared, so
                # instead we use the membership event position.
                if new_bump_event_pos.stream > 0:
                    bump_stamp = new_bump_event_pos.stream

        return SlidingSyncResult.RoomResult(
            name=room_name,
            avatar=room_avatar,
            heroes=heroes,
            is_dm=room_membership_for_user_at_to_token.is_dm,
            initial=initial,
            required_state=list(required_room_state.values()),
            timeline_events=timeline_events,
            bundled_aggregations=bundled_aggregations,
            stripped_state=stripped_state,
            prev_batch=prev_batch_token,
            limited=limited,
            num_live=num_live,
            bump_stamp=bump_stamp,
            joined_count=room_membership_summary.get(
                Membership.JOIN, empty_membership_summary
            ).count,
            invited_count=room_membership_summary.get(
                Membership.INVITE, empty_membership_summary
            ).count,
            # TODO: These are just dummy values. We could potentially just remove these
            # since notifications can only really be done correctly on the client anyway
            # (encrypted rooms).
            notification_count=0,
            highlight_count=0,
        )

    @trace
    async def get_extensions_response(
        self,
        sync_config: SlidingSyncConfig,
        actual_lists: Dict[str, SlidingSyncResult.SlidingWindowList],
        actual_room_ids: Set[str],
        to_token: StreamToken,
        from_token: Optional[SlidingSyncStreamToken],
    ) -> SlidingSyncResult.Extensions:
        """Handle extension requests.

        Args:
            sync_config: Sync configuration
            actual_lists: Sliding window API. A map of list key to list results in the
                Sliding Sync response.
            actual_room_ids: The actual room IDs in the the Sliding Sync response.
            to_token: The point in the stream to sync up to.
            from_token: The point in the stream to sync from.
        """

        if sync_config.extensions is None:
            return SlidingSyncResult.Extensions()

        to_device_response = None
        if sync_config.extensions.to_device is not None:
            to_device_response = await self.get_to_device_extension_response(
                sync_config=sync_config,
                to_device_request=sync_config.extensions.to_device,
                to_token=to_token,
            )

        e2ee_response = None
        if sync_config.extensions.e2ee is not None:
            e2ee_response = await self.get_e2ee_extension_response(
                sync_config=sync_config,
                e2ee_request=sync_config.extensions.e2ee,
                to_token=to_token,
                from_token=from_token,
            )

        account_data_response = None
        if sync_config.extensions.account_data is not None:
            account_data_response = await self.get_account_data_extension_response(
                sync_config=sync_config,
                actual_lists=actual_lists,
                actual_room_ids=actual_room_ids,
                account_data_request=sync_config.extensions.account_data,
                to_token=to_token,
                from_token=from_token,
            )

        receipts_response = None
        if sync_config.extensions.receipts is not None:
            receipts_response = await self.get_receipts_extension_response(
                sync_config=sync_config,
                actual_lists=actual_lists,
                actual_room_ids=actual_room_ids,
                receipts_request=sync_config.extensions.receipts,
                to_token=to_token,
                from_token=from_token,
            )

        return SlidingSyncResult.Extensions(
            to_device=to_device_response,
            e2ee=e2ee_response,
            account_data=account_data_response,
            receipts=receipts_response,
        )

    def find_relevant_room_ids_for_extension(
        self,
        requested_lists: Optional[List[str]],
        requested_room_ids: Optional[List[str]],
        actual_lists: Dict[str, SlidingSyncResult.SlidingWindowList],
        actual_room_ids: Set[str],
    ) -> Set[str]:
        """
        Handle the reserved `lists`/`rooms` keys for extensions. Extensions should only
        return results for rooms in the Sliding Sync response. This matches up the
        requested rooms/lists with the actual lists/rooms in the Sliding Sync response.

        {"lists": []}                    // Do not process any lists.
        {"lists": ["rooms", "dms"]}      // Process only a subset of lists.
        {"lists": ["*"]}                 // Process all lists defined in the Sliding Window API. (This is the default.)

        {"rooms": []}                    // Do not process any specific rooms.
        {"rooms": ["!a:b", "!c:d"]}      // Process only a subset of room subscriptions.
        {"rooms": ["*"]}                 // Process all room subscriptions defined in the Room Subscription API. (This is the default.)

        Args:
            requested_lists: The `lists` from the extension request.
            requested_room_ids: The `rooms` from the extension request.
            actual_lists: The actual lists from the Sliding Sync response.
            actual_room_ids: The actual room subscriptions from the Sliding Sync request.
        """

        # We only want to include account data for rooms that are already in the sliding
        # sync response AND that were requested in the account data request.
        relevant_room_ids: Set[str] = set()

        # See what rooms from the room subscriptions we should get account data for
        if requested_room_ids is not None:
            for room_id in requested_room_ids:
                # A wildcard means we process all rooms from the room subscriptions
                if room_id == "*":
                    relevant_room_ids.update(actual_room_ids)
                    break

                if room_id in actual_room_ids:
                    relevant_room_ids.add(room_id)

        # See what rooms from the sliding window lists we should get account data for
        if requested_lists is not None:
            for list_key in requested_lists:
                # Just some typing because we share the variable name in multiple places
                actual_list: Optional[SlidingSyncResult.SlidingWindowList] = None

                # A wildcard means we process rooms from all lists
                if list_key == "*":
                    for actual_list in actual_lists.values():
                        # We only expect a single SYNC operation for any list
                        assert len(actual_list.ops) == 1
                        sync_op = actual_list.ops[0]
                        assert sync_op.op == OperationType.SYNC

                        relevant_room_ids.update(sync_op.room_ids)

                    break

                actual_list = actual_lists.get(list_key)
                if actual_list is not None:
                    # We only expect a single SYNC operation for any list
                    assert len(actual_list.ops) == 1
                    sync_op = actual_list.ops[0]
                    assert sync_op.op == OperationType.SYNC

                    relevant_room_ids.update(sync_op.room_ids)

        return relevant_room_ids

    @trace
    async def get_to_device_extension_response(
        self,
        sync_config: SlidingSyncConfig,
        to_device_request: SlidingSyncConfig.Extensions.ToDeviceExtension,
        to_token: StreamToken,
    ) -> Optional[SlidingSyncResult.Extensions.ToDeviceExtension]:
        """Handle to-device extension (MSC3885)

        Args:
            sync_config: Sync configuration
            to_device_request: The to-device extension from the request
            to_token: The point in the stream to sync up to.
        """
        user_id = sync_config.user.to_string()
        device_id = sync_config.requester.device_id

        # Skip if the extension is not enabled
        if not to_device_request.enabled:
            return None

        # Check that this request has a valid device ID (not all requests have
        # to belong to a device, and so device_id is None)
        if device_id is None:
            return SlidingSyncResult.Extensions.ToDeviceExtension(
                next_batch=f"{to_token.to_device_key}",
                events=[],
            )

        since_stream_id = 0
        if to_device_request.since is not None:
            # We've already validated this is an int.
            since_stream_id = int(to_device_request.since)

            if to_token.to_device_key < since_stream_id:
                # The since token is ahead of our current token, so we return an
                # empty response.
                logger.warning(
                    "Got to-device.since from the future. since token: %r is ahead of our current to_device stream position: %r",
                    since_stream_id,
                    to_token.to_device_key,
                )
                return SlidingSyncResult.Extensions.ToDeviceExtension(
                    next_batch=to_device_request.since,
                    events=[],
                )

            # Delete everything before the given since token, as we know the
            # device must have received them.
            deleted = await self.store.delete_messages_for_device(
                user_id=user_id,
                device_id=device_id,
                up_to_stream_id=since_stream_id,
            )

            if deleted:
                logger.debug(
                    "Deleted %d to-device messages up to %d for %s",
                    deleted,
                    since_stream_id,
                    user_id,
                )

        messages, stream_id = await self.store.get_messages_for_device(
            user_id=user_id,
            device_id=device_id,
            from_stream_id=since_stream_id,
            to_stream_id=to_token.to_device_key,
            limit=min(to_device_request.limit, 100),  # Limit to at most 100 events
        )

        return SlidingSyncResult.Extensions.ToDeviceExtension(
            next_batch=f"{stream_id}",
            events=messages,
        )

    @trace
    async def get_e2ee_extension_response(
        self,
        sync_config: SlidingSyncConfig,
        e2ee_request: SlidingSyncConfig.Extensions.E2eeExtension,
        to_token: StreamToken,
        from_token: Optional[SlidingSyncStreamToken],
    ) -> Optional[SlidingSyncResult.Extensions.E2eeExtension]:
        """Handle E2EE device extension (MSC3884)

        Args:
            sync_config: Sync configuration
            e2ee_request: The e2ee extension from the request
            to_token: The point in the stream to sync up to.
            from_token: The point in the stream to sync from.
        """
        user_id = sync_config.user.to_string()
        device_id = sync_config.requester.device_id

        # Skip if the extension is not enabled
        if not e2ee_request.enabled:
            return None

        device_list_updates: Optional[DeviceListUpdates] = None
        if from_token is not None:
            # TODO: This should take into account the `from_token` and `to_token`
            device_list_updates = await self.device_handler.get_user_ids_changed(
                user_id=user_id,
                from_token=from_token.stream_token,
            )

        device_one_time_keys_count: Mapping[str, int] = {}
        device_unused_fallback_key_types: Sequence[str] = []
        if device_id:
            # TODO: We should have a way to let clients differentiate between the states of:
            #   * no change in OTK count since the provided since token
            #   * the server has zero OTKs left for this device
            #  Spec issue: https://github.com/matrix-org/matrix-doc/issues/3298
            device_one_time_keys_count = await self.store.count_e2e_one_time_keys(
                user_id, device_id
            )
            device_unused_fallback_key_types = (
                await self.store.get_e2e_unused_fallback_key_types(user_id, device_id)
            )

        return SlidingSyncResult.Extensions.E2eeExtension(
            device_list_updates=device_list_updates,
            device_one_time_keys_count=device_one_time_keys_count,
            device_unused_fallback_key_types=device_unused_fallback_key_types,
        )

    @trace
    async def get_account_data_extension_response(
        self,
        sync_config: SlidingSyncConfig,
        actual_lists: Dict[str, SlidingSyncResult.SlidingWindowList],
        actual_room_ids: Set[str],
        account_data_request: SlidingSyncConfig.Extensions.AccountDataExtension,
        to_token: StreamToken,
        from_token: Optional[SlidingSyncStreamToken],
    ) -> Optional[SlidingSyncResult.Extensions.AccountDataExtension]:
        """Handle Account Data extension (MSC3959)

        Args:
            sync_config: Sync configuration
            actual_lists: Sliding window API. A map of list key to list results in the
                Sliding Sync response.
            actual_room_ids: The actual room IDs in the the Sliding Sync response.
            account_data_request: The account_data extension from the request
            to_token: The point in the stream to sync up to.
            from_token: The point in the stream to sync from.
        """
        user_id = sync_config.user.to_string()

        # Skip if the extension is not enabled
        if not account_data_request.enabled:
            return None

        global_account_data_map: Mapping[str, JsonMapping] = {}
        if from_token is not None:
            # TODO: This should take into account the `from_token` and `to_token`
            global_account_data_map = (
                await self.store.get_updated_global_account_data_for_user(
                    user_id, from_token.stream_token.account_data_key
                )
            )

            have_push_rules_changed = await self.store.have_push_rules_changed_for_user(
                user_id, from_token.stream_token.push_rules_key
            )
            if have_push_rules_changed:
                global_account_data_map = dict(global_account_data_map)
                # TODO: This should take into account the `from_token` and `to_token`
                global_account_data_map[AccountDataTypes.PUSH_RULES] = (
                    await self.push_rules_handler.push_rules_for_user(sync_config.user)
                )
        else:
            # TODO: This should take into account the `to_token`
            all_global_account_data = await self.store.get_global_account_data_for_user(
                user_id
            )

            global_account_data_map = dict(all_global_account_data)
            # TODO: This should take into account the  `to_token`
            global_account_data_map[AccountDataTypes.PUSH_RULES] = (
                await self.push_rules_handler.push_rules_for_user(sync_config.user)
            )

        # Fetch room account data
        account_data_by_room_map: Mapping[str, Mapping[str, JsonMapping]] = {}
        relevant_room_ids = self.find_relevant_room_ids_for_extension(
            requested_lists=account_data_request.lists,
            requested_room_ids=account_data_request.rooms,
            actual_lists=actual_lists,
            actual_room_ids=actual_room_ids,
        )
        if len(relevant_room_ids) > 0:
            if from_token is not None:
                # TODO: This should take into account the `from_token` and `to_token`
                account_data_by_room_map = (
                    await self.store.get_updated_room_account_data_for_user(
                        user_id, from_token.stream_token.account_data_key
                    )
                )
            else:
                # TODO: This should take into account the `to_token`
                account_data_by_room_map = (
                    await self.store.get_room_account_data_for_user(user_id)
                )

        # Filter down to the relevant rooms
        account_data_by_room_map = {
            room_id: account_data_map
            for room_id, account_data_map in account_data_by_room_map.items()
            if room_id in relevant_room_ids
        }

        return SlidingSyncResult.Extensions.AccountDataExtension(
            global_account_data_map=global_account_data_map,
            account_data_by_room_map=account_data_by_room_map,
        )

    @trace
    async def get_receipts_extension_response(
        self,
        sync_config: SlidingSyncConfig,
        actual_lists: Dict[str, SlidingSyncResult.SlidingWindowList],
        actual_room_ids: Set[str],
        receipts_request: SlidingSyncConfig.Extensions.ReceiptsExtension,
        to_token: StreamToken,
        from_token: Optional[SlidingSyncStreamToken],
    ) -> Optional[SlidingSyncResult.Extensions.ReceiptsExtension]:
        """Handle Receipts extension (MSC3960)

        Args:
            sync_config: Sync configuration
            actual_lists: Sliding window API. A map of list key to list results in the
                Sliding Sync response.
            actual_room_ids: The actual room IDs in the the Sliding Sync response.
            account_data_request: The account_data extension from the request
            to_token: The point in the stream to sync up to.
            from_token: The point in the stream to sync from.
        """
        # Skip if the extension is not enabled
        if not receipts_request.enabled:
            return None

        relevant_room_ids = self.find_relevant_room_ids_for_extension(
            requested_lists=receipts_request.lists,
            requested_room_ids=receipts_request.rooms,
            actual_lists=actual_lists,
            actual_room_ids=actual_room_ids,
        )

        room_id_to_receipt_map: Dict[str, JsonMapping] = {}
        if len(relevant_room_ids) > 0:
            receipt_source = self.event_sources.sources.receipt
            receipts, _ = await receipt_source.get_new_events(
                user=sync_config.user,
                from_key=(
                    from_token.stream_token.receipt_key
                    if from_token
                    else MultiWriterStreamToken(stream=0)
                ),
                to_key=to_token.receipt_key,
                # This is a dummy value and isn't used in the function
                limit=0,
                room_ids=relevant_room_ids,
                is_guest=False,
            )

            for receipt in receipts:
                # These fields should exist for every receipt
                room_id = receipt["room_id"]
                type = receipt["type"]
                content = receipt["content"]
                room_id_to_receipt_map[room_id] = {"type": type, "content": content}

        return SlidingSyncResult.Extensions.ReceiptsExtension(
            room_id_to_receipt_map=room_id_to_receipt_map,
        )


class HaveSentRoomFlag(Enum):
    """Flag for whether we have sent the room down a sliding sync connection.

    The valid state changes here are:
        NEVER -> LIVE
        LIVE -> PREVIOUSLY
        PREVIOUSLY -> LIVE
    """

    # The room has never been sent down (or we have forgotten we have sent it
    # down).
    NEVER = 1

    # We have previously sent the room down, but there are updates that we
    # haven't sent down.
    PREVIOUSLY = 2

    # We have sent the room down and the client has received all updates.
    LIVE = 3


@attr.s(auto_attribs=True, slots=True, frozen=True)
class HaveSentRoom:
    """Whether we have sent the room down a sliding sync connection.

    Attributes:
        status: Flag of if we have or haven't sent down the room
        last_token: If the flag is `PREVIOUSLY` then this is non-null and
            contains the last stream token of the last updates we sent down
            the room, i.e. we still need to send everything since then to the
            client.
        timeline_limit: The timeline limit config for the room, if LIVE or
            PREVIOUSLY. This is used to track if the client has increased
            the timeline limit to request more events.
    """

    status: HaveSentRoomFlag
    last_token: Optional[RoomStreamToken]
    timeline_limit: Optional[int]
<<<<<<< HEAD
=======

    @staticmethod
    def live(timeline_limit: int) -> "HaveSentRoom":
        return HaveSentRoom(HaveSentRoomFlag.LIVE, None, timeline_limit)
>>>>>>> f17ff7cf

    @staticmethod
    def previously(last_token: RoomStreamToken, timeline_limit: int) -> "HaveSentRoom":
        """Constructor for `PREVIOUSLY` flag."""
        return HaveSentRoom(HaveSentRoomFlag.PREVIOUSLY, last_token, timeline_limit)


HAVE_SENT_ROOM_NEVER = HaveSentRoom(HaveSentRoomFlag.NEVER, None, None)
<<<<<<< HEAD
HAVE_SENT_ROOM_LIVE = HaveSentRoom(HaveSentRoomFlag.LIVE, None, None)
=======
>>>>>>> f17ff7cf


@attr.s(auto_attribs=True)
class SlidingSyncConnectionStore:
    """In-memory store of per-connection state, including what rooms we have
    previously sent down a sliding sync connection.

    Note: This is NOT safe to run in a worker setup because connection positions will
    point to different sets of rooms on different workers. e.g. for the same connection,
    a connection position of 5 might have totally different states on worker A and
    worker B.

    One complication that we need to deal with here is needing to handle requests being
    resent, i.e. if we sent down a room in a response that the client received, we must
    consider the room *not* sent when we get the request again.

    This is handled by using an integer "token", which is returned to the client
    as part of the sync token. For each connection we store a mapping from
    tokens to the room states, and create a new entry when we send down new
    rooms.

    Note that for any given sliding sync connection we will only store a maximum
    of two different tokens: the previous token from the request and a new token
    sent in the response. When we receive a request with a given token, we then
    clear out all other entries with a different token.

    Attributes:
        _connections: Mapping from `(user_id, conn_id)` to mapping of `token`
            to mapping of room ID to `HaveSentRoom`.
    """

    # `(user_id, conn_id)` -> `token` -> `room_id` -> `HaveSentRoom`
    _connections: Dict[Tuple[str, str], Dict[int, Dict[str, HaveSentRoom]]] = (
        attr.Factory(dict)
    )

    async def have_sent_room(
        self, sync_config: SlidingSyncConfig, connection_token: int, room_id: str
    ) -> HaveSentRoom:
        """For the given user_id/conn_id/token, return whether we have
        previously sent the room down
        """

        conn_key = self._get_connection_key(sync_config)
        sync_statuses = self._connections.setdefault(conn_key, {})
        room_status = sync_statuses.get(connection_token, {}).get(
            room_id, HAVE_SENT_ROOM_NEVER
        )

        return room_status

    async def record_rooms(
        self,
        sync_config: SlidingSyncConfig,
<<<<<<< HEAD
        relevant_room_map: Dict[str, RoomSyncConfig],
=======
        room_configs: Dict[str, RoomSyncConfig],
>>>>>>> f17ff7cf
        from_token: Optional[SlidingSyncStreamToken],
        *,
        sent_room_ids: StrCollection,
        unsent_room_ids: StrCollection,
    ) -> int:
        """Record which rooms we have/haven't sent down in a new response

        Attributes:
            sync_config
            from_token: The since token from the request, if any
            sent_room_ids: The set of room IDs that we have sent down as
                part of this request (only needs to be ones we didn't
                previously sent down).
            unsent_room_ids: The set of room IDs that have had updates
                since the `from_token`, but which were not included in
                this request
        """
        prev_connection_token = 0
        if from_token is not None:
            prev_connection_token = from_token.connection_position

        # If there are no changes then this is a noop.
        if not sent_room_ids and not unsent_room_ids:
            return prev_connection_token

        conn_key = self._get_connection_key(sync_config)
        sync_statuses = self._connections.setdefault(conn_key, {})

        # Generate a new token, removing any existing entries in that token
        # (which can happen if requests get resent).
        new_store_token = prev_connection_token + 1
        sync_statuses.pop(new_store_token, None)

        # Copy over and update the room mappings.
        new_room_statuses = dict(sync_statuses.get(prev_connection_token, {}))

        # Whether we have updated the `new_room_statuses`, if we don't by the
        # end we can treat this as a noop.
        have_updated = False
        for room_id in sent_room_ids:
            prev_state = new_room_statuses.get(room_id)
            new_room_statuses[room_id] = HaveSentRoom.live(
                room_configs[room_id].timeline_limit
            )
            if prev_state != new_room_statuses[room_id]:
                have_updated = True

        # Whether we add/update the entries for unsent rooms depends on the
        # existing entry:
        #   - LIVE: We have previously sent down everything up to
        #     `last_room_token, so we update the entry to be `PREVIOUSLY` with
        #     `last_room_token`.
        #   - PREVIOUSLY: We have previously sent down everything up to *a*
        #     given token, so we don't need to update the entry.
        #   - NEVER: We have never previously sent down the room, and we haven't
        #     sent anything down this time either so we leave it as NEVER.
        #
        # We only need to do this if `from_token` is not None, as if it is then
        # we know that there are no existing entires.

<<<<<<< HEAD
        # Work out the new state for unsent rooms that were `LIVE`.

        for room_id in unsent_room_ids:
            prev_state = new_room_statuses.get(room_id)
            if prev_state is not None and prev_state.status == HaveSentRoomFlag.LIVE:
                have_updated = True
=======
        if from_token:
            for room_id in unsent_room_ids:
                prev_state = new_room_statuses.get(room_id)
                if (
                    prev_state is not None
                    and prev_state.status == HaveSentRoomFlag.LIVE
                ):
                    new_room_statuses[room_id] = HaveSentRoom.previously(
                        from_token.stream_token.room_key,
                        room_configs[room_id].timeline_limit,
                    )
                    have_updated = True
>>>>>>> f17ff7cf

                if from_token:
                    new_room_statuses[room_id] = HaveSentRoom.previously(
                        from_token.stream_token.room_key,
                        relevant_room_map[room_id].timeline_limit,
                    )
                else:
                    new_room_statuses[room_id] = HAVE_SENT_ROOM_NEVER

        if not have_updated:
            return prev_connection_token

        sync_statuses[new_store_token] = new_room_statuses

        return new_store_token

    async def mark_token_seen(
        self,
        sync_config: SlidingSyncConfig,
        from_token: Optional[SlidingSyncStreamToken],
    ) -> None:
        """We have received a request with the given token, so we can clear out
        any other tokens associated with the connection.

        If there is no from token then we have started afresh, and so we delete
        all tokens associated with the device.
        """
        # Clear out any tokens for the connection that doesn't match the one
        # from the request.

        conn_key = self._get_connection_key(sync_config)
        sync_statuses = self._connections.pop(conn_key, {})
        if from_token is None:
            return

        sync_statuses = {
            connection_token: room_statuses
            for connection_token, room_statuses in sync_statuses.items()
            if connection_token == from_token.connection_position
        }
        if sync_statuses:
            self._connections[conn_key] = sync_statuses

    @staticmethod
    def _get_connection_key(sync_config: SlidingSyncConfig) -> Tuple[str, str]:
        """Return a unique identifier for this connection.

        The first part is simply the user ID.

        The second part is generally a combination of device ID and conn_id.
        However, both these two are optional (e.g. puppet access tokens don't
        have device IDs), so this handles those edge cases.

        We use this over the raw `conn_id` to avoid clashes between different
        clients that use the same `conn_id`. Imagine a user uses a web client
        that uses `conn_id: main_sync_loop` and an Android client that also has
        a `conn_id: main_sync_loop`.
        """

        user_id = sync_config.user.to_string()

        # Only one sliding sync connection is allowed per given conn_id (empty
        # or not).
        conn_id = sync_config.conn_id or ""

        if sync_config.requester.device_id:
            return (user_id, f"D/{sync_config.requester.device_id}/{conn_id}")

        if sync_config.requester.access_token_id:
            # If we don't have a device, then the access token ID should be a
            # stable ID.
            return (user_id, f"A/{sync_config.requester.access_token_id}/{conn_id}")

        # If we have neither then its likely an AS or some weird token. Either
        # way we can just fail here.
        raise Exception("Cannot use sliding sync with access token type")<|MERGE_RESOLUTION|>--- conflicted
+++ resolved
@@ -712,11 +712,7 @@
         if has_lists or has_room_subscriptions:
             connection_position = await self.connection_store.record_rooms(
                 sync_config=sync_config,
-<<<<<<< HEAD
-                relevant_room_map=relevant_room_map,
-=======
                 room_configs=relevant_room_map,
->>>>>>> f17ff7cf
                 from_token=from_token,
                 sent_room_ids=relevant_room_map.keys(),
                 # TODO: We need to calculate which rooms have had updates since the `from_token` but were not included in the `sent_room_ids`
@@ -1522,13 +1518,6 @@
             else:
                 assert_never(room_status.status)
 
-<<<<<<< HEAD
-            if (
-                room_status.timeline_limit is not None
-                and room_status.timeline_limit < room_sync_config.timeline_limit
-            ):
-                from_bound = None
-=======
             if room_status.timeline_limit is not None and (
                 room_status.timeline_limit < room_sync_config.timeline_limit
             ):
@@ -1537,7 +1526,6 @@
                 # this by sending down a `limited` sync, ignoring the from
                 # bound.
                 ignore_timeline_bound = True
->>>>>>> f17ff7cf
 
             log_kv({"sliding_sync.room_status": room_status})
 
@@ -2422,13 +2410,10 @@
     status: HaveSentRoomFlag
     last_token: Optional[RoomStreamToken]
     timeline_limit: Optional[int]
-<<<<<<< HEAD
-=======
 
     @staticmethod
     def live(timeline_limit: int) -> "HaveSentRoom":
         return HaveSentRoom(HaveSentRoomFlag.LIVE, None, timeline_limit)
->>>>>>> f17ff7cf
 
     @staticmethod
     def previously(last_token: RoomStreamToken, timeline_limit: int) -> "HaveSentRoom":
@@ -2437,10 +2422,6 @@
 
 
 HAVE_SENT_ROOM_NEVER = HaveSentRoom(HaveSentRoomFlag.NEVER, None, None)
-<<<<<<< HEAD
-HAVE_SENT_ROOM_LIVE = HaveSentRoom(HaveSentRoomFlag.LIVE, None, None)
-=======
->>>>>>> f17ff7cf
 
 
 @attr.s(auto_attribs=True)
@@ -2495,11 +2476,7 @@
     async def record_rooms(
         self,
         sync_config: SlidingSyncConfig,
-<<<<<<< HEAD
-        relevant_room_map: Dict[str, RoomSyncConfig],
-=======
         room_configs: Dict[str, RoomSyncConfig],
->>>>>>> f17ff7cf
         from_token: Optional[SlidingSyncStreamToken],
         *,
         sent_room_ids: StrCollection,
@@ -2560,14 +2537,6 @@
         # We only need to do this if `from_token` is not None, as if it is then
         # we know that there are no existing entires.
 
-<<<<<<< HEAD
-        # Work out the new state for unsent rooms that were `LIVE`.
-
-        for room_id in unsent_room_ids:
-            prev_state = new_room_statuses.get(room_id)
-            if prev_state is not None and prev_state.status == HaveSentRoomFlag.LIVE:
-                have_updated = True
-=======
         if from_token:
             for room_id in unsent_room_ids:
                 prev_state = new_room_statuses.get(room_id)
@@ -2580,15 +2549,6 @@
                         room_configs[room_id].timeline_limit,
                     )
                     have_updated = True
->>>>>>> f17ff7cf
-
-                if from_token:
-                    new_room_statuses[room_id] = HaveSentRoom.previously(
-                        from_token.stream_token.room_key,
-                        relevant_room_map[room_id].timeline_limit,
-                    )
-                else:
-                    new_room_statuses[room_id] = HAVE_SENT_ROOM_NEVER
 
         if not have_updated:
             return prev_connection_token
