#
# This file is licensed under the Affero General Public License (AGPL) version 3.
#
# Copyright (C) 2024 New Vector, Ltd
#
# This program is free software: you can redistribute it and/or modify
# it under the terms of the GNU Affero General Public License as
# published by the Free Software Foundation, either version 3 of the
# License, or (at your option) any later version.
#
# See the GNU Affero General Public License for more details:
# <https://www.gnu.org/licenses/agpl-3.0.html>.
#
# Originally licensed under the Apache License, Version 2.0:
# <http://www.apache.org/licenses/LICENSE-2.0>.
#
# [This file includes modifications made by New Vector Limited]
#
#
import logging
from enum import Enum
from itertools import chain
from typing import TYPE_CHECKING, Any, Dict, Final, List, Mapping, Optional, Set, Tuple

import attr
from immutabledict import immutabledict
from typing_extensions import assert_never

from synapse.api.constants import AccountDataTypes, Direction, EventTypes, Membership
from synapse.events import EventBase
from synapse.events.utils import strip_event
from synapse.handlers.relations import BundledAggregations
from synapse.logging.opentracing import start_active_span, tag_args, trace
from synapse.storage.databases.main.roommember import extract_heroes_from_room_summary
from synapse.storage.databases.main.stream import CurrentStateDeltaMembership
from synapse.storage.roommember import MemberSummary
from synapse.types import (
    JsonDict,
    PersistedEventPosition,
    Requester,
    RoomStreamToken,
    SlidingSyncStreamToken,
    StateMap,
    StrCollection,
    StreamKeyType,
    StreamToken,
    UserID,
)
from synapse.types.handlers import OperationType, SlidingSyncConfig, SlidingSyncResult
from synapse.types.state import StateFilter
from synapse.util.async_helpers import concurrently_execute
from synapse.visibility import filter_events_for_client

if TYPE_CHECKING:
    from synapse.server import HomeServer

logger = logging.getLogger(__name__)


# The event types that clients should consider as new activity.
DEFAULT_BUMP_EVENT_TYPES = {
    EventTypes.Create,
    EventTypes.Message,
    EventTypes.Encrypted,
    EventTypes.Sticker,
    EventTypes.CallInvite,
    EventTypes.PollStart,
    EventTypes.LiveLocationShareStart,
}


@attr.s(slots=True, frozen=True, auto_attribs=True)
class _RoomMembershipForUser:
    """
    Attributes:
        room_id: The room ID of the membership event
        event_id: The event ID of the membership event
        event_pos: The stream position of the membership event
        membership: The membership state of the user in the room
        sender: The person who sent the membership event
        newly_joined: Whether the user newly joined the room during the given token
            range and is still joined to the room at the end of this range.
        newly_left: Whether the user newly left (or kicked) the room during the given
            token range and is still "leave" at the end of this range.
        is_dm: Whether this user considers this room as a direct-message (DM) room
    """

    room_id: str
    # Optional because state resets can affect room membership without a corresponding event.
    event_id: Optional[str]
    # Even during a state reset which removes the user from the room, we expect this to
    # be set because `current_state_delta_stream` will note the position that the reset
    # happened.
    event_pos: PersistedEventPosition
    # Even during a state reset which removes the user from the room, we expect this to
    # be set to `LEAVE` because we can make that assumption based on the situaton (see
    # `get_current_state_delta_membership_changes_for_user(...)`)
    membership: str
    # Optional because state resets can affect room membership without a corresponding event.
    sender: Optional[str]
    newly_joined: bool
    newly_left: bool
    is_dm: bool

    def copy_and_replace(self, **kwds: Any) -> "_RoomMembershipForUser":
        return attr.evolve(self, **kwds)


def filter_membership_for_sync(
    *, user_id: str, room_membership_for_user: _RoomMembershipForUser
) -> bool:
    """
    Returns True if the membership event should be included in the sync response,
    otherwise False.

    Attributes:
        user_id: The user ID that the membership applies to
        room_membership_for_user: Membership information for the user in the room
    """

    membership = room_membership_for_user.membership
    sender = room_membership_for_user.sender
    newly_left = room_membership_for_user.newly_left

    # We want to allow everything except rooms the user has left unless `newly_left`
    # because we want everything that's *still* relevant to the user. We include
    # `newly_left` rooms because the last event that the user should see is their own
    # leave event.
    #
    # A leave != kick. This logic includes kicks (leave events where the sender is not
    # the same user).
    #
    # When `sender=None`, it means that a state reset happened that removed the user
    # from the room without a corresponding leave event. We can just remove the rooms
    # since they are no longer relevant to the user but will still appear if they are
    # `newly_left`.
    return (
        # Anything except leave events
        membership != Membership.LEAVE
        # Unless...
        or newly_left
        # Allow kicks
        or (membership == Membership.LEAVE and sender not in (user_id, None))
    )


# We can't freeze this class because we want to update it in place with the
# de-duplicated data.
@attr.s(slots=True, auto_attribs=True)
class RoomSyncConfig:
    """
    Holds the config for what data we should fetch for a room in the sync response.

    Attributes:
        timeline_limit: The maximum number of events to return in the timeline.

        required_state_map: Map from state event type to state_keys requested for the
            room. The values are close to `StateKey` but actually use a syntax where you
            can provide `*` wildcard and `$LAZY` for lazy-loading room members.
    """

    timeline_limit: int
    required_state_map: Dict[str, Set[str]]

    @classmethod
    def from_room_config(
        cls,
        room_params: SlidingSyncConfig.CommonRoomParameters,
    ) -> "RoomSyncConfig":
        """
        Create a `RoomSyncConfig` from a `SlidingSyncList`/`RoomSubscription` config.

        Args:
            room_params: `SlidingSyncConfig.SlidingSyncList` or `SlidingSyncConfig.RoomSubscription`
        """
        required_state_map: Dict[str, Set[str]] = {}
        for (
            state_type,
            state_key,
        ) in room_params.required_state:
            # If we already have a wildcard for this specific `state_key`, we don't need
            # to add it since the wildcard already covers it.
            if state_key in required_state_map.get(StateValues.WILDCARD, set()):
                continue

            # If we already have a wildcard `state_key` for this `state_type`, we don't need
            # to add anything else
            if StateValues.WILDCARD in required_state_map.get(state_type, set()):
                continue

            # If we're getting wildcards for the `state_type` and `state_key`, that's
            # all that matters so get rid of any other entries
            if state_type == StateValues.WILDCARD and state_key == StateValues.WILDCARD:
                required_state_map = {StateValues.WILDCARD: {StateValues.WILDCARD}}
                # We can break, since we don't need to add anything else
                break

            # If we're getting a wildcard for the `state_type`, get rid of any other
            # entries with the same `state_key`, since the wildcard will cover it already.
            elif state_type == StateValues.WILDCARD:
                # Get rid of any entries that match the `state_key`
                #
                # Make a copy so we don't run into an error: `dictionary changed size
                # during iteration`, when we remove items
                for (
                    existing_state_type,
                    existing_state_key_set,
                ) in list(required_state_map.items()):
                    # Make a copy so we don't run into an error: `Set changed size during
                    # iteration`, when we filter out and remove items
                    for existing_state_key in existing_state_key_set.copy():
                        if existing_state_key == state_key:
                            existing_state_key_set.remove(state_key)

                    # If we've the left the `set()` empty, remove it from the map
                    if existing_state_key_set == set():
                        required_state_map.pop(existing_state_type, None)

            # If we're getting a wildcard `state_key`, get rid of any other state_keys
            # for this `state_type` since the wildcard will cover it already.
            if state_key == StateValues.WILDCARD:
                required_state_map[state_type] = {state_key}
            # Otherwise, just add it to the set
            else:
                if required_state_map.get(state_type) is None:
                    required_state_map[state_type] = {state_key}
                else:
                    required_state_map[state_type].add(state_key)

        return cls(
            timeline_limit=room_params.timeline_limit,
            required_state_map=required_state_map,
        )

    def deep_copy(self) -> "RoomSyncConfig":
        required_state_map: Dict[str, Set[str]] = {
            state_type: state_key_set.copy()
            for state_type, state_key_set in self.required_state_map.items()
        }

        return RoomSyncConfig(
            timeline_limit=self.timeline_limit,
            required_state_map=required_state_map,
        )

    def combine_room_sync_config(
        self, other_room_sync_config: "RoomSyncConfig"
    ) -> None:
        """
        Combine this `RoomSyncConfig` with another `RoomSyncConfig` and take the
        superset union of the two.
        """
        # Take the highest timeline limit
        if self.timeline_limit < other_room_sync_config.timeline_limit:
            self.timeline_limit = other_room_sync_config.timeline_limit

        # Union the required state
        for (
            state_type,
            state_key_set,
        ) in other_room_sync_config.required_state_map.items():
            # If we already have a wildcard for everything, we don't need to add
            # anything else
            if StateValues.WILDCARD in self.required_state_map.get(
                StateValues.WILDCARD, set()
            ):
                break

            # If we already have a wildcard `state_key` for this `state_type`, we don't need
            # to add anything else
            if StateValues.WILDCARD in self.required_state_map.get(state_type, set()):
                continue

            # If we're getting wildcards for the `state_type` and `state_key`, that's
            # all that matters so get rid of any other entries
            if (
                state_type == StateValues.WILDCARD
                and StateValues.WILDCARD in state_key_set
            ):
                self.required_state_map = {state_type: {StateValues.WILDCARD}}
                # We can break, since we don't need to add anything else
                break

            for state_key in state_key_set:
                # If we already have a wildcard for this specific `state_key`, we don't need
                # to add it since the wildcard already covers it.
                if state_key in self.required_state_map.get(
                    StateValues.WILDCARD, set()
                ):
                    continue

                # If we're getting a wildcard for the `state_type`, get rid of any other
                # entries with the same `state_key`, since the wildcard will cover it already.
                if state_type == StateValues.WILDCARD:
                    # Get rid of any entries that match the `state_key`
                    #
                    # Make a copy so we don't run into an error: `dictionary changed size
                    # during iteration`, when we remove items
                    for existing_state_type, existing_state_key_set in list(
                        self.required_state_map.items()
                    ):
                        # Make a copy so we don't run into an error: `Set changed size during
                        # iteration`, when we filter out and remove items
                        for existing_state_key in existing_state_key_set.copy():
                            if existing_state_key == state_key:
                                existing_state_key_set.remove(state_key)

                        # If we've the left the `set()` empty, remove it from the map
                        if existing_state_key_set == set():
                            self.required_state_map.pop(existing_state_type, None)

                # If we're getting a wildcard `state_key`, get rid of any other state_keys
                # for this `state_type` since the wildcard will cover it already.
                if state_key == StateValues.WILDCARD:
                    self.required_state_map[state_type] = {state_key}
                    break
                # Otherwise, just add it to the set
                else:
                    if self.required_state_map.get(state_type) is None:
                        self.required_state_map[state_type] = {state_key}
                    else:
                        self.required_state_map[state_type].add(state_key)


class StateValues:
    """
    Understood values of the (type, state_key) tuple in `required_state`.
    """

    # Include all state events of the given type
    WILDCARD: Final = "*"
    # Lazy-load room membership events (include room membership events for any event
    # `sender` in the timeline). We only give special meaning to this value when it's a
    # `state_key`.
    LAZY: Final = "$LAZY"

    ME: Final = "$ME"


class SlidingSyncHandler:
    def __init__(self, hs: "HomeServer"):
        self.clock = hs.get_clock()
        self.store = hs.get_datastores().main
        self.storage_controllers = hs.get_storage_controllers()
        self.auth_blocking = hs.get_auth_blocking()
        self.notifier = hs.get_notifier()
        self.event_sources = hs.get_event_sources()
        self.relations_handler = hs.get_relations_handler()
        self.rooms_to_exclude_globally = hs.config.server.rooms_to_exclude_from_sync

        self.connection_store = SlidingSyncConnectionStore()

    async def wait_for_sync_for_user(
        self,
        requester: Requester,
        sync_config: SlidingSyncConfig,
        from_token: Optional[SlidingSyncStreamToken] = None,
        timeout_ms: int = 0,
    ) -> SlidingSyncResult:
        """
        Get the sync for a client if we have new data for it now. Otherwise
        wait for new data to arrive on the server. If the timeout expires, then
        return an empty sync result.

        Args:
            requester: The user making the request
            sync_config: Sync configuration
            from_token: The point in the stream to sync from. Token of the end of the
                previous batch. May be `None` if this is the initial sync request.
            timeout_ms: The time in milliseconds to wait for new data to arrive. If 0,
                we will immediately but there might not be any new data so we just return an
                empty response.
        """
        # If the user is not part of the mau group, then check that limits have
        # not been exceeded (if not part of the group by this point, almost certain
        # auth_blocking will occur)
        await self.auth_blocking.check_auth_blocking(requester=requester)

        # TODO: If the To-Device extension is enabled and we have a `from_token`, delete
        # any to-device messages before that token (since we now know that the device
        # has received them). (see sync v2 for how to do this)

        # If we're working with a user-provided token, we need to make sure to wait for
        # this worker to catch up with the token so we don't skip past any incoming
        # events or future events if the user is nefariously, manually modifying the
        # token.
        if from_token is not None:
            # We need to make sure this worker has caught up with the token. If
            # this returns false, it means we timed out waiting, and we should
            # just return an empty response.
            before_wait_ts = self.clock.time_msec()
            if not await self.notifier.wait_for_stream_token(from_token.stream_token):
                logger.warning(
                    "Timed out waiting for worker to catch up. Returning empty response"
                )
                return SlidingSyncResult.empty(from_token)

            # If we've spent significant time waiting to catch up, take it off
            # the timeout.
            after_wait_ts = self.clock.time_msec()
            if after_wait_ts - before_wait_ts > 1_000:
                timeout_ms -= after_wait_ts - before_wait_ts
                timeout_ms = max(timeout_ms, 0)

        # We're going to respond immediately if the timeout is 0 or if this is an
        # initial sync (without a `from_token`) so we can avoid calling
        # `notifier.wait_for_events()`.
        if timeout_ms == 0 or from_token is None:
            now_token = self.event_sources.get_current_token()
            result = await self.current_sync_for_user(
                sync_config,
                from_token=from_token,
                to_token=now_token,
            )
        else:
            # Otherwise, we wait for something to happen and report it to the user.
            async def current_sync_callback(
                before_token: StreamToken, after_token: StreamToken
            ) -> SlidingSyncResult:
                return await self.current_sync_for_user(
                    sync_config,
                    from_token=from_token,
                    to_token=after_token,
                )

            result = await self.notifier.wait_for_events(
                sync_config.user.to_string(),
                timeout_ms,
                current_sync_callback,
                from_token=from_token.stream_token,
            )

        return result

    @trace
    async def current_sync_for_user(
        self,
        sync_config: SlidingSyncConfig,
        to_token: StreamToken,
        from_token: Optional[SlidingSyncStreamToken] = None,
    ) -> SlidingSyncResult:
        """
        Generates the response body of a Sliding Sync result, represented as a
        `SlidingSyncResult`.

        We fetch data according to the token range (> `from_token` and <= `to_token`).

        Args:
            sync_config: Sync configuration
            to_token: The point in the stream to sync up to.
            from_token: The point in the stream to sync from. Token of the end of the
                previous batch. May be `None` if this is the initial sync request.
        """
        user_id = sync_config.user.to_string()
        app_service = self.store.get_app_service_by_user_id(user_id)
        if app_service:
            # We no longer support AS users using /sync directly.
            # See https://github.com/matrix-org/matrix-doc/issues/1144
            raise NotImplementedError()

        await self.connection_store.mark_token_seen(
            user_id,
            conn_id=sync_config.connection_id(),
            from_token=from_token,
        )

        # Get all of the room IDs that the user should be able to see in the sync
        # response
        has_lists = sync_config.lists is not None and len(sync_config.lists) > 0
        has_room_subscriptions = (
            sync_config.room_subscriptions is not None
            and len(sync_config.room_subscriptions) > 0
        )
        if has_lists or has_room_subscriptions:
            room_membership_for_user_map = (
                await self.get_room_membership_for_user_at_to_token(
                    user=sync_config.user,
                    to_token=to_token,
                    from_token=from_token.stream_token if from_token else None,
                )
            )

        # Assemble sliding window lists
        lists: Dict[str, SlidingSyncResult.SlidingWindowList] = {}
        # Keep track of the rooms that we're going to display and need to fetch more
        # info about
        relevant_room_map: Dict[str, RoomSyncConfig] = {}
        if has_lists and sync_config.lists is not None:
            sync_room_map = await self.filter_rooms_relevant_for_sync(
                user=sync_config.user,
                room_membership_for_user_map=room_membership_for_user_map,
            )

            for list_key, list_config in sync_config.lists.items():
                # Apply filters
                filtered_sync_room_map = sync_room_map

                if list_config.filters:

                    filtered_sync_room_map = await self.filter_rooms(
                        sync_config.user,
                        filtered_sync_room_map,
                        list_config.filters,
                        to_token,
                    )

                # Sort the list
                sorted_room_info = await self.sort_rooms(
                    filtered_sync_room_map, to_token
                )

                # Find which rooms are partially stated and may need to be filtered out
                # depending on the `required_state` requested (see below).
                partial_state_room_map = await self.store.is_partial_state_room_batched(
                    filtered_sync_room_map.keys()
                )

                # Since creating the `RoomSyncConfig` takes some work, let's just do it
                # once and make a copy whenever we need it.
                room_sync_config = RoomSyncConfig.from_room_config(list_config)
                membership_state_keys = room_sync_config.required_state_map.get(
                    EventTypes.Member
                )
                # Also see `StateFilter.must_await_full_state(...)` for comparison
                lazy_loading = (
                    membership_state_keys is not None
                    and StateValues.LAZY in membership_state_keys
                )

                ops: List[SlidingSyncResult.SlidingWindowList.Operation] = []
                if list_config.ranges:
                    for range in list_config.ranges:
                        room_ids_in_list: List[str] = []

                        # We're going to loop through the sorted list of rooms starting
                        # at the range start index and keep adding rooms until we fill
                        # up the range or run out of rooms.
                        #
                        # Both sides of range are inclusive so we `+ 1`
                        max_num_rooms = range[1] - range[0] + 1
                        for room_membership in sorted_room_info[range[0] :]:
                            room_id = room_membership.room_id

                            if len(room_ids_in_list) >= max_num_rooms:
                                break

                            # Exclude partially-stated rooms unless the `required_state`
                            # only has `["m.room.member", "$LAZY"]` for membership
                            # (lazy-loading room members).
                            if partial_state_room_map.get(room_id) and not lazy_loading:
                                continue

                            # Take the superset of the `RoomSyncConfig` for each room.
                            #
                            # Update our `relevant_room_map` with the room we're going
                            # to display and need to fetch more info about.
                            existing_room_sync_config = relevant_room_map.get(room_id)
                            if existing_room_sync_config is not None:
                                existing_room_sync_config.combine_room_sync_config(
                                    room_sync_config
                                )
                            else:
                                # Make a copy so if we modify it later, it doesn't
                                # affect all references.
                                relevant_room_map[room_id] = (
                                    room_sync_config.deep_copy()
                                )

                            room_ids_in_list.append(room_id)

                        ops.append(
                            SlidingSyncResult.SlidingWindowList.Operation(
                                op=OperationType.SYNC,
                                range=range,
                                room_ids=room_ids_in_list,
                            )
                        )

                lists[list_key] = SlidingSyncResult.SlidingWindowList(
                    count=len(sorted_room_info),
                    ops=ops,
                )

        # Handle room subscriptions
        if has_room_subscriptions and sync_config.room_subscriptions is not None:
            for room_id, room_subscription in sync_config.room_subscriptions.items():
                room_membership_for_user_at_to_token = (
                    await self.check_room_subscription_allowed_for_user(
                        room_id=room_id,
                        room_membership_for_user_map=room_membership_for_user_map,
                        to_token=to_token,
                    )
                )

                # Skip this room if the user isn't allowed to see it
                if not room_membership_for_user_at_to_token:
                    continue

                room_membership_for_user_map[room_id] = (
                    room_membership_for_user_at_to_token
                )

                # Take the superset of the `RoomSyncConfig` for each room.
                #
                # Update our `relevant_room_map` with the room we're going to display
                # and need to fetch more info about.
                room_sync_config = RoomSyncConfig.from_room_config(room_subscription)
                existing_room_sync_config = relevant_room_map.get(room_id)
                if existing_room_sync_config is not None:
                    existing_room_sync_config.combine_room_sync_config(room_sync_config)
                else:
                    relevant_room_map[room_id] = room_sync_config

        # Filter out rooms that haven't received updates and we've sent down
        # previously.
        if from_token:
            rooms_should_send = set()
            for room_id in relevant_room_map:
                status = await self.connection_store.have_sent_room(
                    user_id,
                    sync_config.connection_id(),
                    from_token.connection_token,
                    room_id,
                )
                if status.status != HaveSentRoomFlag.LIVE:
                    rooms_should_send.add(room_id)

            # TODO: Also check current state delta stream
            rooms_that_have_updates = (
                self.store._events_stream_cache.get_entities_changed(
                    relevant_room_map, from_token.stream_token.room_key.stream
                )
            )
            rooms_should_send.update(rooms_that_have_updates)
            relevant_room_map = {
                r: c for r, c in relevant_room_map.items() if r in rooms_should_send
            }

        # Fetch room data
        rooms: Dict[str, SlidingSyncResult.RoomResult] = {}

        @trace
        @tag_args
        async def handle_room(room_id: str) -> None:
            room_sync_result = await self.get_room_sync_data(
                sync_config=sync_config,
                room_id=room_id,
                room_sync_config=relevant_room_map[room_id],
                room_membership_for_user_at_to_token=room_membership_for_user_map[
                    room_id
                ],
                from_token=from_token,
                to_token=to_token,
            )

            rooms[room_id] = room_sync_result

        with start_active_span("sliding_sync.generate_room_entries"):
            await concurrently_execute(handle_room, relevant_room_map, 10)

        extensions = await self.get_extensions_response(
            sync_config=sync_config, to_token=to_token
        )

        if has_lists or has_room_subscriptions:
            connection_token = await self.connection_store.record_rooms(
                user_id,
                conn_id=sync_config.connection_id(),
                from_token=from_token,
                sent_room_ids=relevant_room_map.keys(),
                unsent_room_ids=[],  # TODO: We currently ssume that we have sent down all updates.
            )
        elif from_token:
            connection_token = from_token.connection_token
        else:
            connection_token = 0

        return SlidingSyncResult(
            next_pos=SlidingSyncStreamToken(to_token, connection_token),
            lists=lists,
            rooms=rooms,
            extensions=extensions,
        )

    async def get_room_membership_for_user_at_to_token(
        self,
        user: UserID,
        to_token: StreamToken,
        from_token: Optional[StreamToken],
    ) -> Dict[str, _RoomMembershipForUser]:
        """
        Fetch room IDs that the user has had membership in (the full room list including
        long-lost left rooms that will be filtered, sorted, and sliced).

        We're looking for rooms where the user has had any sort of membership in the
        token range (> `from_token` and <= `to_token`)

        In order for bans/kicks to not show up, you need to `/forget` those rooms. This
        doesn't modify the event itself though and only adds the `forgotten` flag to the
        `room_memberships` table in Synapse. There isn't a way to tell when a room was
        forgotten at the moment so we can't factor it into the token range.

        Args:
            user: User to fetch rooms for
            to_token: The token to fetch rooms up to.
            from_token: The point in the stream to sync from.

        Returns:
            A dictionary of room IDs that the user has had membership in along with
            membership information in that room at the time of `to_token`.
        """
        user_id = user.to_string()

        # First grab a current snapshot rooms for the user
        # (also handles forgotten rooms)
        room_for_user_list = (
            await self.store.get_rooms_for_local_user_where_membership_is(
                user_id=user_id,
                membership_list=frozenset(Membership.LIST),
                excluded_rooms=self.rooms_to_exclude_globally,
            )
        )

        # If the user has never joined any rooms before, we can just return an empty list
        if not room_for_user_list:
            return {}

        # Our working list of rooms that can show up in the sync response
        sync_room_id_set = {
            # Note: The `room_for_user` we're assigning here will need to be fixed up
            # (below) because they are potentially from the current snapshot time
            # instead from the time of the `to_token`.
            room_for_user.room_id: _RoomMembershipForUser(
                room_id=room_for_user.room_id,
                event_id=room_for_user.event_id,
                event_pos=room_for_user.event_pos,
                membership=room_for_user.membership,
                sender=room_for_user.sender,
                # We will update these fields below to be accurate
                newly_joined=False,
                newly_left=False,
                is_dm=False,
            )
            for room_for_user in room_for_user_list
        }

        # Get the `RoomStreamToken` that represents the spot we queried up to when we got
        # our membership snapshot from `get_rooms_for_local_user_where_membership_is()`.
        #
        # First, we need to get the max stream_ordering of each event persister instance
        # that we queried events from.
        instance_to_max_stream_ordering_map: Dict[str, int] = {}
        for room_for_user in room_for_user_list:
            instance_name = room_for_user.event_pos.instance_name
            stream_ordering = room_for_user.event_pos.stream

            current_instance_max_stream_ordering = (
                instance_to_max_stream_ordering_map.get(instance_name)
            )
            if (
                current_instance_max_stream_ordering is None
                or stream_ordering > current_instance_max_stream_ordering
            ):
                instance_to_max_stream_ordering_map[instance_name] = stream_ordering

        # Then assemble the `RoomStreamToken`
        min_stream_pos = min(instance_to_max_stream_ordering_map.values())
        membership_snapshot_token = RoomStreamToken(
            # Minimum position in the `instance_map`
            stream=min_stream_pos,
            instance_map=immutabledict(
                {
                    instance_name: stream_pos
                    for instance_name, stream_pos in instance_to_max_stream_ordering_map.items()
                    if stream_pos > min_stream_pos
                }
            ),
        )

        # Since we fetched the users room list at some point in time after the from/to
        # tokens, we need to revert/rewind some membership changes to match the point in
        # time of the `to_token`. In particular, we need to make these fixups:
        #
        # - 1a) Remove rooms that the user joined after the `to_token`
        # - 1b) Add back rooms that the user left after the `to_token`
        # - 1c) Update room membership events to the point in time of the `to_token`
        # - 2) Figure out which rooms are `newly_left` rooms (> `from_token` and <= `to_token`)
        # - 3) Figure out which rooms are `newly_joined` (> `from_token` and <= `to_token`)
        # - 4) Figure out which rooms are DM's

        # 1) Fetch membership changes that fall in the range from `to_token` up to
        # `membership_snapshot_token`
        #
        # If our `to_token` is already the same or ahead of the latest room membership
        # for the user, we don't need to do any "2)" fix-ups and can just straight-up
        # use the room list from the snapshot as a base (nothing has changed)
        current_state_delta_membership_changes_after_to_token = []
        if not membership_snapshot_token.is_before_or_eq(to_token.room_key):
            current_state_delta_membership_changes_after_to_token = (
                await self.store.get_current_state_delta_membership_changes_for_user(
                    user_id,
                    from_key=to_token.room_key,
                    to_key=membership_snapshot_token,
                    excluded_room_ids=self.rooms_to_exclude_globally,
                )
            )

        # 1) Assemble a list of the first membership event after the `to_token` so we can
        # step backward to the previous membership that would apply to the from/to
        # range.
        first_membership_change_by_room_id_after_to_token: Dict[
            str, CurrentStateDeltaMembership
        ] = {}
        for membership_change in current_state_delta_membership_changes_after_to_token:
            # Only set if we haven't already set it
            first_membership_change_by_room_id_after_to_token.setdefault(
                membership_change.room_id, membership_change
            )

        # 1) Fixup
        #
        # Since we fetched a snapshot of the users room list at some point in time after
        # the from/to tokens, we need to revert/rewind some membership changes to match
        # the point in time of the `to_token`.
        for (
            room_id,
            first_membership_change_after_to_token,
        ) in first_membership_change_by_room_id_after_to_token.items():
            # 1a) Remove rooms that the user joined after the `to_token`
            if first_membership_change_after_to_token.prev_event_id is None:
                sync_room_id_set.pop(room_id, None)
            # 1b) 1c) From the first membership event after the `to_token`, step backward to the
            # previous membership that would apply to the from/to range.
            else:
                # We don't expect these fields to be `None` if we have a `prev_event_id`
                # but we're being defensive since it's possible that the prev event was
                # culled from the database.
                if (
                    first_membership_change_after_to_token.prev_event_pos is not None
                    and first_membership_change_after_to_token.prev_membership
                    is not None
                ):
                    sync_room_id_set[room_id] = _RoomMembershipForUser(
                        room_id=room_id,
                        event_id=first_membership_change_after_to_token.prev_event_id,
                        event_pos=first_membership_change_after_to_token.prev_event_pos,
                        membership=first_membership_change_after_to_token.prev_membership,
                        sender=first_membership_change_after_to_token.prev_sender,
                        # We will update these fields below to be accurate
                        newly_joined=False,
                        newly_left=False,
                        is_dm=False,
                    )
                else:
                    # If we can't find the previous membership event, we shouldn't
                    # include the room in the sync response since we can't determine the
                    # exact membership state and shouldn't rely on the current snapshot.
                    sync_room_id_set.pop(room_id, None)

        # 2) Fetch membership changes that fall in the range from `from_token` up to `to_token`
        current_state_delta_membership_changes_in_from_to_range = []
        if from_token:
            current_state_delta_membership_changes_in_from_to_range = (
                await self.store.get_current_state_delta_membership_changes_for_user(
                    user_id,
                    from_key=from_token.room_key,
                    to_key=to_token.room_key,
                    excluded_room_ids=self.rooms_to_exclude_globally,
                )
            )

        # 2) Assemble a list of the last membership events in some given ranges. Someone
        # could have left and joined multiple times during the given range but we only
        # care about end-result so we grab the last one.
        last_membership_change_by_room_id_in_from_to_range: Dict[
            str, CurrentStateDeltaMembership
        ] = {}
        # We also want to assemble a list of the first membership events during the token
        # range so we can step backward to the previous membership that would apply to
        # before the token range to see if we have `newly_joined` the room.
        first_membership_change_by_room_id_in_from_to_range: Dict[
            str, CurrentStateDeltaMembership
        ] = {}
        # Keep track if the room has a non-join event in the token range so we can later
        # tell if it was a `newly_joined` room. If the last membership event in the
        # token range is a join and there is also some non-join in the range, we know
        # they `newly_joined`.
        has_non_join_event_by_room_id_in_from_to_range: Dict[str, bool] = {}
        for (
            membership_change
        ) in current_state_delta_membership_changes_in_from_to_range:
            room_id = membership_change.room_id

            last_membership_change_by_room_id_in_from_to_range[room_id] = (
                membership_change
            )
            # Only set if we haven't already set it
            first_membership_change_by_room_id_in_from_to_range.setdefault(
                room_id, membership_change
            )

            if membership_change.membership != Membership.JOIN:
                has_non_join_event_by_room_id_in_from_to_range[room_id] = True

        # 2) Fixup
        #
        # 3) We also want to assemble a list of possibly newly joined rooms. Someone
        # could have left and joined multiple times during the given range but we only
        # care about whether they are joined at the end of the token range so we are
        # working with the last membership even in the token range.
        possibly_newly_joined_room_ids = set()
        for (
            last_membership_change_in_from_to_range
        ) in last_membership_change_by_room_id_in_from_to_range.values():
            room_id = last_membership_change_in_from_to_range.room_id

            # 3)
            if last_membership_change_in_from_to_range.membership == Membership.JOIN:
                possibly_newly_joined_room_ids.add(room_id)

            # 2) Figure out newly_left rooms (> `from_token` and <= `to_token`).
            if last_membership_change_in_from_to_range.membership == Membership.LEAVE:
                # 2) Mark this room as `newly_left`

                # If we're seeing a membership change here, we should expect to already
                # have it in our snapshot but if a state reset happens, it wouldn't have
                # shown up in our snapshot but appear as a change here.
                existing_sync_entry = sync_room_id_set.get(room_id)
                if existing_sync_entry is not None:
                    # Normal expected case
                    sync_room_id_set[room_id] = existing_sync_entry.copy_and_replace(
                        newly_left=True
                    )
                else:
                    # State reset!
                    logger.warn(
                        "State reset detected for room_id %s with %s who is no longer in the room",
                        room_id,
                        user_id,
                    )
                    # Even though a state reset happened which removed the person from
                    # the room, we still add it the list so the user knows they left the
                    # room. Downstream code can check for a state reset by looking for
                    # `event_id=None and membership is not None`.
                    sync_room_id_set[room_id] = _RoomMembershipForUser(
                        room_id=room_id,
                        event_id=last_membership_change_in_from_to_range.event_id,
                        event_pos=last_membership_change_in_from_to_range.event_pos,
                        membership=last_membership_change_in_from_to_range.membership,
                        sender=last_membership_change_in_from_to_range.sender,
                        newly_joined=False,
                        newly_left=True,
                        is_dm=False,
                    )

        # 3) Figure out `newly_joined`
        for room_id in possibly_newly_joined_room_ids:
            has_non_join_in_from_to_range = (
                has_non_join_event_by_room_id_in_from_to_range.get(room_id, False)
            )
            # If the last membership event in the token range is a join and there is
            # also some non-join in the range, we know they `newly_joined`.
            if has_non_join_in_from_to_range:
                # We found a `newly_joined` room (we left and joined within the token range)
                sync_room_id_set[room_id] = sync_room_id_set[room_id].copy_and_replace(
                    newly_joined=True
                )
            else:
                prev_event_id = first_membership_change_by_room_id_in_from_to_range[
                    room_id
                ].prev_event_id
                prev_membership = first_membership_change_by_room_id_in_from_to_range[
                    room_id
                ].prev_membership

                if prev_event_id is None:
                    # We found a `newly_joined` room (we are joining the room for the
                    # first time within the token range)
                    sync_room_id_set[room_id] = sync_room_id_set[
                        room_id
                    ].copy_and_replace(newly_joined=True)
                # Last resort, we need to step back to the previous membership event
                # just before the token range to see if we're joined then or not.
                elif prev_membership != Membership.JOIN:
                    # We found a `newly_joined` room (we left before the token range
                    # and joined within the token range)
                    sync_room_id_set[room_id] = sync_room_id_set[
                        room_id
                    ].copy_and_replace(newly_joined=True)

        # 4) Figure out which rooms the user considers to be direct-message (DM) rooms
        #
        # We're using global account data (`m.direct`) instead of checking for
        # `is_direct` on membership events because that property only appears for
        # the invitee membership event (doesn't show up for the inviter).
        #
        # We're unable to take `to_token` into account for global account data since
        # we only keep track of the latest account data for the user.
        dm_map = await self.store.get_global_account_data_by_type_for_user(
            user_id, AccountDataTypes.DIRECT
        )

        # Flatten out the map. Account data is set by the client so it needs to be
        # scrutinized.
        dm_room_id_set = set()
        if isinstance(dm_map, dict):
            for room_ids in dm_map.values():
                # Account data should be a list of room IDs. Ignore anything else
                if isinstance(room_ids, list):
                    for room_id in room_ids:
                        if isinstance(room_id, str):
                            dm_room_id_set.add(room_id)

        # 4) Fixup
        for room_id in sync_room_id_set:
            sync_room_id_set[room_id] = sync_room_id_set[room_id].copy_and_replace(
                is_dm=room_id in dm_room_id_set
            )

        return sync_room_id_set

    async def filter_rooms_relevant_for_sync(
        self,
        user: UserID,
        room_membership_for_user_map: Dict[str, _RoomMembershipForUser],
    ) -> Dict[str, _RoomMembershipForUser]:
        """
        Filter room IDs that should/can be listed for this user in the sync response (the
        full room list that will be further filtered, sorted, and sliced).

        We're looking for rooms where the user has the following state in the token
        range (> `from_token` and <= `to_token`):

        - `invite`, `join`, `knock`, `ban` membership events
        - Kicks (`leave` membership events where `sender` is different from the
          `user_id`/`state_key`)
        - `newly_left` (rooms that were left during the given token range)
        - In order for bans/kicks to not show up in sync, you need to `/forget` those
          rooms. This doesn't modify the event itself though and only adds the
          `forgotten` flag to the `room_memberships` table in Synapse. There isn't a way
          to tell when a room was forgotten at the moment so we can't factor it into the
          from/to range.

        Args:
            user: User that is syncing
            room_membership_for_user_map: Room membership for the user

        Returns:
            A dictionary of room IDs that should be listed in the sync response along
            with membership information in that room at the time of `to_token`.
        """
        user_id = user.to_string()

        # Filter rooms to only what we're interested to sync with
        filtered_sync_room_map = {
            room_id: room_membership_for_user
            for room_id, room_membership_for_user in room_membership_for_user_map.items()
            if filter_membership_for_sync(
                user_id=user_id,
                room_membership_for_user=room_membership_for_user,
            )
        }

        return filtered_sync_room_map

    async def check_room_subscription_allowed_for_user(
        self,
        room_id: str,
        room_membership_for_user_map: Dict[str, _RoomMembershipForUser],
        to_token: StreamToken,
    ) -> Optional[_RoomMembershipForUser]:
        """
        Check whether the user is allowed to see the room based on whether they have
        ever had membership in the room or if the room is `world_readable`.

        Similar to `check_user_in_room_or_world_readable(...)`

        Args:
            room_id: Room to check
            room_membership_for_user_map: Room membership for the user at the time of
                the `to_token` (<= `to_token`).
            to_token: The token to fetch rooms up to.

        Returns:
            The room membership for the user if they are allowed to subscribe to the
            room else `None`.
        """

        # We can first check if they are already allowed to see the room based
        # on our previous work to assemble the `room_membership_for_user_map`.
        #
        # If they have had any membership in the room over time (up to the `to_token`),
        # let them subscribe and see what they can.
        existing_membership_for_user = room_membership_for_user_map.get(room_id)
        if existing_membership_for_user is not None:
            return existing_membership_for_user

        # TODO: Handle `world_readable` rooms
        return None

        # If the room is `world_readable`, it doesn't matter whether they can join,
        # everyone can see the room.
        # not_in_room_membership_for_user = _RoomMembershipForUser(
        #     room_id=room_id,
        #     event_id=None,
        #     event_pos=None,
        #     membership=None,
        #     sender=None,
        #     newly_joined=False,
        #     newly_left=False,
        #     is_dm=False,
        # )
        # room_state = await self.get_current_state_at(
        #     room_id=room_id,
        #     room_membership_for_user_at_to_token=not_in_room_membership_for_user,
        #     state_filter=StateFilter.from_types(
        #         [(EventTypes.RoomHistoryVisibility, "")]
        #     ),
        #     to_token=to_token,
        # )

        # visibility_event = room_state.get((EventTypes.RoomHistoryVisibility, ""))
        # if (
        #     visibility_event is not None
        #     and visibility_event.content.get("history_visibility")
        #     == HistoryVisibility.WORLD_READABLE
        # ):
        #     return not_in_room_membership_for_user

        # return None

    @trace
    async def filter_rooms(
        self,
        user: UserID,
        sync_room_map: Dict[str, _RoomMembershipForUser],
        filters: SlidingSyncConfig.SlidingSyncList.Filters,
        to_token: StreamToken,
    ) -> Dict[str, _RoomMembershipForUser]:
        """
        Filter rooms based on the sync request.

        Args:
            user: User to filter rooms for
            sync_room_map: Dictionary of room IDs to sort along with membership
                information in the room at the time of `to_token`.
            filters: Filters to apply
            to_token: We filter based on the state of the room at this token

        Returns:
            A filtered dictionary of room IDs along with membership information in the
            room at the time of `to_token`.
        """
        filtered_room_id_set = set(sync_room_map.keys())

        # Filter for Direct-Message (DM) rooms
        if filters.is_dm is not None:
            if filters.is_dm:
                # Only DM rooms please
                filtered_room_id_set = {
                    room_id
                    for room_id in filtered_room_id_set
                    if sync_room_map[room_id].is_dm
                }
            else:
                # Only non-DM rooms please
                filtered_room_id_set = {
                    room_id
                    for room_id in filtered_room_id_set
                    if not sync_room_map[room_id].is_dm
                }

        if filters.spaces:
            raise NotImplementedError()

        # Filter for encrypted rooms
        if filters.is_encrypted is not None:
            # Make a copy so we don't run into an error: `Set changed size during
            # iteration`, when we filter out and remove items
            for room_id in filtered_room_id_set.copy():
                state_at_to_token = await self.storage_controllers.state.get_state_at(
                    room_id,
                    to_token,
                    state_filter=StateFilter.from_types(
                        [(EventTypes.RoomEncryption, "")]
                    ),
                    # Partially-stated rooms should have all state events except for the
                    # membership events so we don't need to wait because we only care
                    # about retrieving the `EventTypes.RoomEncryption` state event here.
                    # Plus we don't want to block the whole sync waiting for this one
                    # room.
                    await_full_state=False,
                )
                is_encrypted = state_at_to_token.get((EventTypes.RoomEncryption, ""))

                # If we're looking for encrypted rooms, filter out rooms that are not
                # encrypted and vice versa
                if (filters.is_encrypted and not is_encrypted) or (
                    not filters.is_encrypted and is_encrypted
                ):
                    filtered_room_id_set.remove(room_id)

        # Filter for rooms that the user has been invited to
        if filters.is_invite is not None:
            # Make a copy so we don't run into an error: `Set changed size during
            # iteration`, when we filter out and remove items
            for room_id in filtered_room_id_set.copy():
                room_for_user = sync_room_map[room_id]
                # If we're looking for invite rooms, filter out rooms that the user is
                # not invited to and vice versa
                if (
                    filters.is_invite and room_for_user.membership != Membership.INVITE
                ) or (
                    not filters.is_invite
                    and room_for_user.membership == Membership.INVITE
                ):
                    filtered_room_id_set.remove(room_id)

        # Filter by room type (space vs room, etc). A room must match one of the types
        # provided in the list. `None` is a valid type for rooms which do not have a
        # room type.
        if filters.room_types is not None or filters.not_room_types is not None:
            room_to_type = await self.store.bulk_get_room_type(
                {
                    room_id
                    for room_id in filtered_room_id_set
                    # We only know the room types for joined rooms
                    if sync_room_map[room_id].membership == Membership.JOIN
                }
            )
            for room_id, room_type in room_to_type.items():
                if (
                    filters.room_types is not None
                    and room_type not in filters.room_types
                ):
                    filtered_room_id_set.remove(room_id)

                if (
                    filters.not_room_types is not None
                    and room_type in filters.not_room_types
                ):
                    filtered_room_id_set.remove(room_id)

        if filters.room_name_like:
            raise NotImplementedError()

        if filters.tags:
            raise NotImplementedError()

        if filters.not_tags:
            raise NotImplementedError()

        # Assemble a new sync room map but only with the `filtered_room_id_set`
        return {room_id: sync_room_map[room_id] for room_id in filtered_room_id_set}

    @trace
    async def sort_rooms(
        self,
        sync_room_map: Dict[str, _RoomMembershipForUser],
        to_token: StreamToken,
    ) -> List[_RoomMembershipForUser]:
        """
        Sort by `stream_ordering` of the last event that the user should see in the
        room. `stream_ordering` is unique so we get a stable sort.

        Args:
            sync_room_map: Dictionary of room IDs to sort along with membership
                information in the room at the time of `to_token`.
            to_token: We sort based on the events in the room at this token (<= `to_token`)

        Returns:
            A sorted list of room IDs by `stream_ordering` along with membership information.
        """

        # Assemble a map of room ID to the `stream_ordering` of the last activity that the
        # user should see in the room (<= `to_token`)
        last_activity_in_room_map: Dict[str, int] = {}
<<<<<<< HEAD
        to_fetch = []
        for room_id, room_for_user in sync_room_map.items():
            # If they are fully-joined to the room, let's find the latest activity
            # at/before the `to_token`.
            if room_for_user.membership == Membership.JOIN:
                stream = self.store._events_stream_cache._entity_to_key.get(room_id)
                if stream is not None:
                    if stream <= to_token.room_key.stream:
                        last_activity_in_room_map[room_id] = stream
                        continue

                to_fetch.append(room_id)
            else:
=======

        for room_id, room_for_user in sync_room_map.items():
            # If they are fully-joined to the room, let's find the latest activity
            # at/before the `to_token`.
            if room_for_user.membership != Membership.JOIN:
>>>>>>> a5218490
                # Otherwise, if the user has left/been invited/knocked/been banned from
                # a room, they shouldn't see anything past that point.
                #
                # FIXME: It's possible that people should see beyond this point in
                # invited/knocked cases if for example the room has
                # `invite`/`world_readable` history visibility, see
                # https://github.com/matrix-org/matrix-spec-proposals/pull/3575#discussion_r1653045932
                last_activity_in_room_map[room_id] = room_for_user.event_pos.stream

<<<<<<< HEAD
        ordering_map = await self.store.get_max_stream_ordering_in_rooms(to_fetch)
        for room_id, stream_pos in ordering_map.items():
            if stream_pos is None:
                continue

            if stream_pos.persisted_after(to_token.room_key):
                continue

            last_activity_in_room_map[room_id] = stream_pos.stream

        for room_id in sync_room_map.keys() - last_activity_in_room_map.keys():
            # TODO: Handle better
            last_activity_in_room_map[room_id] = sync_room_map[room_id].event_pos.stream
=======
        joined_room_positions = (
            await self.store.bulk_get_last_event_pos_in_room_before_stream_ordering(
                [
                    room_id
                    for room_id, room_for_user in sync_room_map.items()
                    if room_for_user.membership == Membership.JOIN
                ],
                to_token.room_key,
            )
        )

        last_activity_in_room_map.update(joined_room_positions)
>>>>>>> a5218490

        return sorted(
            sync_room_map.values(),
            # Sort by the last activity (stream_ordering) in the room
            key=lambda room_info: last_activity_in_room_map[room_info.room_id],
            # We want descending order
            reverse=True,
        )

    async def get_current_state_ids_at(
        self,
        room_id: str,
        room_membership_for_user_at_to_token: _RoomMembershipForUser,
        state_filter: StateFilter,
        to_token: StreamToken,
    ) -> StateMap[str]:
        """
        Get current state IDs for the user in the room according to their membership. This
        will be the current state at the time of their LEAVE/BAN, otherwise will be the
        current state <= to_token.

        Args:
            room_id: The room ID to fetch data for
            room_membership_for_user_at_token: Membership information for the user
                in the room at the time of `to_token`.
            to_token: The point in the stream to sync up to.
        """
        room_state_ids: StateMap[str]
        # People shouldn't see past their leave/ban event
        if room_membership_for_user_at_to_token.membership in (
            Membership.LEAVE,
            Membership.BAN,
        ):
            # TODO: `get_state_ids_at(...)` doesn't take into account the "current state"
            room_state_ids = await self.storage_controllers.state.get_state_ids_at(
                room_id,
                stream_position=to_token.copy_and_replace(
                    StreamKeyType.ROOM,
                    room_membership_for_user_at_to_token.event_pos.to_room_stream_token(),
                ),
                state_filter=state_filter,
                # Partially-stated rooms should have all state events except for
                # remote membership events. Since we've already excluded
                # partially-stated rooms unless `required_state` only has
                # `["m.room.member", "$LAZY"]` for membership, we should be able to
                # retrieve everything requested. When we're lazy-loading, if there
                # are some remote senders in the timeline, we should also have their
                # membership event because we had to auth that timeline event. Plus
                # we don't want to block the whole sync waiting for this one room.
                await_full_state=False,
            )
        # Otherwise, we can get the latest current state in the room
        else:
            room_state_ids = await self.storage_controllers.state.get_current_state_ids(
                room_id,
                state_filter,
                # Partially-stated rooms should have all state events except for
                # remote membership events. Since we've already excluded
                # partially-stated rooms unless `required_state` only has
                # `["m.room.member", "$LAZY"]` for membership, we should be able to
                # retrieve everything requested. When we're lazy-loading, if there
                # are some remote senders in the timeline, we should also have their
                # membership event because we had to auth that timeline event. Plus
                # we don't want to block the whole sync waiting for this one room.
                await_full_state=False,
            )
            # TODO: Query `current_state_delta_stream` and reverse/rewind back to the `to_token`

        return room_state_ids

    async def get_current_state_at(
        self,
        room_id: str,
        room_membership_for_user_at_to_token: _RoomMembershipForUser,
        state_filter: StateFilter,
        to_token: StreamToken,
    ) -> StateMap[EventBase]:
        """
        Get current state for the user in the room according to their membership. This
        will be the current state at the time of their LEAVE/BAN, otherwise will be the
        current state <= to_token.

        Args:
            room_id: The room ID to fetch data for
            room_membership_for_user_at_token: Membership information for the user
                in the room at the time of `to_token`.
            to_token: The point in the stream to sync up to.
        """
        room_state_ids = await self.get_current_state_ids_at(
            room_id=room_id,
            room_membership_for_user_at_to_token=room_membership_for_user_at_to_token,
            state_filter=state_filter,
            to_token=to_token,
        )

        event_map = await self.store.get_events(list(room_state_ids.values()))

        state_map = {}
        for key, event_id in room_state_ids.items():
            event = event_map.get(event_id)
            if event:
                state_map[key] = event

        return state_map

    async def get_room_sync_data(
        self,
        sync_config: SlidingSyncConfig,
        room_id: str,
        room_sync_config: RoomSyncConfig,
        room_membership_for_user_at_to_token: _RoomMembershipForUser,
        from_token: Optional[SlidingSyncStreamToken],
        to_token: StreamToken,
    ) -> SlidingSyncResult.RoomResult:
        """
        Fetch room data for the sync response.

        We fetch data according to the token range (> `from_token` and <= `to_token`).

        Args:
            user: User to fetch data for
            room_id: The room ID to fetch data for
            room_sync_config: Config for what data we should fetch for a room in the
                sync response.
            room_membership_for_user_at_to_token: Membership information for the user
                in the room at the time of `to_token`.
            from_token: The point in the stream to sync from.
            to_token: The point in the stream to sync up to.
        """
        user = sync_config.user

        # Determine whether we should limit the timeline to the token range.
        #
        # We should return historical messages (before token range) in the
        # following cases because we want clients to be able to show a basic
        # screen of information:
        #  - Initial sync (because no `from_token` to limit us anyway)
        #  - When users `newly_joined`
        #  - For an incremental sync where we haven't sent it down this
        #    connection before
        to_bound = None
        initial = True
        if from_token and not room_membership_for_user_at_to_token.newly_joined:
            room_status = await self.connection_store.have_sent_room(
                user_id=user.to_string(),
                conn_id=sync_config.connection_id(),
                connection_token=from_token.connection_token,
                room_id=room_id,
            )
            if room_status.status == HaveSentRoomFlag.LIVE:
                to_bound = from_token.stream_token.room_key
                initial = False
            elif room_status.status == HaveSentRoomFlag.PREVIOUSLY:
                assert room_status.last_token is not None
                to_bound = room_status.last_token
                initial = False
            elif room_status.status == HaveSentRoomFlag.NEVER:
                to_bound = None
                initial = True
            else:
                assert_never(room_status.status)

        # Assemble the list of timeline events
        #
        # FIXME: It would be nice to make the `rooms` response more uniform regardless of
        # membership. Currently, we have to make all of these optional because
        # `invite`/`knock` rooms only have `stripped_state`. See
        # https://github.com/matrix-org/matrix-spec-proposals/pull/3575#discussion_r1653045932
        timeline_events: List[EventBase] = []
        bundled_aggregations: Optional[Dict[str, BundledAggregations]] = None
        limited: Optional[bool] = None
        prev_batch_token: Optional[StreamToken] = None
        num_live: Optional[int] = None
        if (
            room_sync_config.timeline_limit > 0
            # No timeline for invite/knock rooms (just `stripped_state`)
            and room_membership_for_user_at_to_token.membership
            not in (Membership.INVITE, Membership.KNOCK)
        ):
            limited = False
            # We want to start off using the `to_token` (vs `from_token`) because we look
            # backwards from the `to_token` up to the `timeline_limit` and we might not
            # reach the `from_token` before we hit the limit. We will update the room stream
            # position once we've fetched the events to point to the earliest event fetched.
            prev_batch_token = to_token

            # We're going to paginate backwards from the `to_token`
            from_bound = to_token.room_key
            # People shouldn't see past their leave/ban event
            if room_membership_for_user_at_to_token.membership in (
                Membership.LEAVE,
                Membership.BAN,
            ):
                from_bound = (
                    room_membership_for_user_at_to_token.event_pos.to_room_stream_token()
                )

            fiddled_timeline_limit = room_sync_config.timeline_limit
            # if to_bound:
            #     fiddled_timeline_limit = max(fiddled_timeline_limit, 10)

            timeline_events, new_room_key = await self.store.paginate_room_events(
                room_id=room_id,
                from_key=from_bound,
                to_key=to_bound,
                direction=Direction.BACKWARDS,
                # We add one so we can determine if there are enough events to saturate
                # the limit or not (see `limited`)
                limit=fiddled_timeline_limit + 1,
                event_filter=None,
            )

            # We want to return the events in ascending order (the last event is the
            # most recent).
            timeline_events.reverse()

            # Determine our `limited` status based on the timeline. We do this before
            # filtering the events so we can accurately determine if there is more to
            # paginate even if we filter out some/all events.
            if len(timeline_events) > fiddled_timeline_limit:
                limited = True
                # Get rid of that extra "+ 1" event because we only used it to determine
                # if we hit the limit or not
                timeline_events = timeline_events[-fiddled_timeline_limit:]
                assert timeline_events[0].internal_metadata.stream_ordering
                new_room_key = RoomStreamToken(
                    stream=timeline_events[0].internal_metadata.stream_ordering - 1
                )

            # Make sure we don't expose any events that the client shouldn't see
            timeline_events = await filter_events_for_client(
                self.storage_controllers,
                user.to_string(),
                timeline_events,
                is_peeking=room_membership_for_user_at_to_token.membership
                != Membership.JOIN,
                filter_send_to_client=True,
            )
            # TODO: Filter out `EventTypes.CallInvite` in public rooms,
            # see https://github.com/element-hq/synapse/issues/17359

            # TODO: Handle timeline gaps (`get_timeline_gaps()`)

            # Determine how many "live" events we have (events within the given token range).
            #
            # This is mostly useful to determine whether a given @mention event should
            # make a noise or not. Clients cannot rely solely on the absence of
            # `initial: true` to determine live events because if a room not in the
            # sliding window bumps into the window because of an @mention it will have
            # `initial: true` yet contain a single live event (with potentially other
            # old events in the timeline)
            num_live = 0
            if from_token is not None:
                for timeline_event in reversed(timeline_events):
                    # This fields should be present for all persisted events
                    assert timeline_event.internal_metadata.stream_ordering is not None
                    assert timeline_event.internal_metadata.instance_name is not None

                    persisted_position = PersistedEventPosition(
                        instance_name=timeline_event.internal_metadata.instance_name,
                        stream=timeline_event.internal_metadata.stream_ordering,
                    )
                    if persisted_position.persisted_after(
                        from_token.stream_token.room_key
                    ):
                        num_live += 1
                    else:
                        # Since we're iterating over the timeline events in
                        # reverse-chronological order, we can break once we hit an event
                        # that's not live. In the future, we could potentially optimize
                        # this more with a binary search (bisect).
                        break

            # If the timeline is `limited=True`, the client does not have all events
            # necessary to calculate aggregations themselves.
            if limited:
                bundled_aggregations = (
                    await self.relations_handler.get_bundled_aggregations(
                        timeline_events, user.to_string()
                    )
                )

            # Update the `prev_batch_token` to point to the position that allows us to
            # keep paginating backwards from the oldest event we return in the timeline.
            prev_batch_token = prev_batch_token.copy_and_replace(
                StreamKeyType.ROOM, new_room_key
            )

        # Figure out any stripped state events for invite/knocks. This allows the
        # potential joiner to identify the room.
        stripped_state: List[JsonDict] = []
        if room_membership_for_user_at_to_token.membership in (
            Membership.INVITE,
            Membership.KNOCK,
        ):
            # This should never happen. If someone is invited/knocked on room, then
            # there should be an event for it.
            assert room_membership_for_user_at_to_token.event_id is not None

            invite_or_knock_event = await self.store.get_event(
                room_membership_for_user_at_to_token.event_id
            )

            stripped_state = []
            if invite_or_knock_event.membership == Membership.INVITE:
                stripped_state.extend(
                    invite_or_knock_event.unsigned.get("invite_room_state", [])
                )
            elif invite_or_knock_event.membership == Membership.KNOCK:
                stripped_state.extend(
                    invite_or_knock_event.unsigned.get("knock_room_state", [])
                )

            stripped_state.append(strip_event(invite_or_knock_event))

        # TODO: Handle state resets. For example, if we see
        # `room_membership_for_user_at_to_token.event_id=None and
        # room_membership_for_user_at_to_token.membership is not None`, we should
        # indicate to the client that a state reset happened. Perhaps we should indicate
        # this by setting `initial: True` and empty `required_state`.

        # Check whether the room has a name set
        name_state_ids = await self.get_current_state_ids_at(
            room_id=room_id,
            room_membership_for_user_at_to_token=room_membership_for_user_at_to_token,
            state_filter=StateFilter.from_types([(EventTypes.Name, "")]),
            to_token=to_token,
        )
        name_event_id = name_state_ids.get((EventTypes.Name, ""))

        room_membership_summary: Mapping[str, MemberSummary]
        empty_membership_summary = MemberSummary([], 0)
        if room_membership_for_user_at_to_token.membership in (
            Membership.LEAVE,
            Membership.BAN,
        ):
            # TODO: Figure out how to get the membership summary for left/banned rooms
            room_membership_summary = {}
        else:
            room_membership_summary = await self.store.get_room_summary(room_id)
            # TODO: Reverse/rewind back to the `to_token`

        # `heroes` are required if the room name is not set.
        #
        # Note: When you're the first one on your server to be invited to a new room
        # over federation, we only have access to some stripped state in
        # `event.unsigned.invite_room_state` which currently doesn't include `heroes`,
        # see https://github.com/matrix-org/matrix-spec/issues/380. This means that
        # clients won't be able to calculate the room name when necessary and just a
        # pitfall we have to deal with until that spec issue is resolved.
        hero_user_ids: List[str] = []
        # TODO: Should we also check for `EventTypes.CanonicalAlias`
        # (`m.room.canonical_alias`) as a fallback for the room name? see
        # https://github.com/matrix-org/matrix-spec-proposals/pull/3575#discussion_r1671260153
        if name_event_id is None:
            hero_user_ids = extract_heroes_from_room_summary(
                room_membership_summary, me=user.to_string()
            )

        # Fetch the `required_state` for the room
        #
        # No `required_state` for invite/knock rooms (just `stripped_state`)
        #
        # FIXME: It would be nice to make the `rooms` response more uniform regardless
        # of membership. Currently, we have to make this optional because
        # `invite`/`knock` rooms only have `stripped_state`. See
        # https://github.com/matrix-org/matrix-spec-proposals/pull/3575#discussion_r1653045932
        #
        # Calculate the `StateFilter` based on the `required_state` for the room
        required_state_filter = StateFilter.none()
        if room_membership_for_user_at_to_token.membership not in (
            Membership.INVITE,
            Membership.KNOCK,
        ):
            # If we have a double wildcard ("*", "*") in the `required_state`, we need
            # to fetch all state for the room
            #
            # Note: MSC3575 describes different behavior to how we're handling things
            # here but since it's not wrong to return more state than requested
            # (`required_state` is just the minimum requested), it doesn't matter if we
            # include more than client wanted. This complexity is also under scrutiny,
            # see
            # https://github.com/matrix-org/matrix-spec-proposals/pull/3575#discussion_r1185109050
            #
            # > One unique exception is when you request all state events via ["*", "*"]. When used,
            # > all state events are returned by default, and additional entries FILTER OUT the returned set
            # > of state events. These additional entries cannot use '*' themselves.
            # > For example, ["*", "*"], ["m.room.member", "@alice:example.com"] will _exclude_ every m.room.member
            # > event _except_ for @alice:example.com, and include every other state event.
            # > In addition, ["*", "*"], ["m.space.child", "*"] is an error, the m.space.child filter is not
            # > required as it would have been returned anyway.
            # >
            # > -- MSC3575 (https://github.com/matrix-org/matrix-spec-proposals/pull/3575)
            if StateValues.WILDCARD in room_sync_config.required_state_map.get(
                StateValues.WILDCARD, set()
            ):
                required_state_filter = StateFilter.all()
            # TODO: `StateFilter` currently doesn't support wildcard event types. We're
            # currently working around this by returning all state to the client but it
            # would be nice to fetch less from the database and return just what the
            # client wanted.
            elif (
                room_sync_config.required_state_map.get(StateValues.WILDCARD)
                is not None
            ):
                required_state_filter = StateFilter.all()
            else:
                required_state_types: List[Tuple[str, Optional[str]]] = []
                for (
                    state_type,
                    state_key_set,
                ) in room_sync_config.required_state_map.items():
                    for state_key in state_key_set:
                        if state_key == StateValues.WILDCARD:
                            # `None` is a wildcard in the `StateFilter`
                            required_state_types.append((state_type, None))
                        # We need to fetch all relevant people when we're lazy-loading membership
                        elif (
                            state_type == EventTypes.Member
                            and state_key == StateValues.LAZY
                        ):
                            # Everyone in the timeline is relevant
                            timeline_membership: Set[str] = set()
                            if timeline_events is not None:
                                for timeline_event in timeline_events:
                                    timeline_membership.add(timeline_event.sender)

                            for user_id in timeline_membership:
                                required_state_types.append(
                                    (EventTypes.Member, user_id)
                                )

                            # FIXME: We probably also care about invite, ban, kick, targets, etc
                            # but the spec only mentions "senders".
                        elif (
                            state_type == EventTypes.Member
                            and state_key == StateValues.ME
                        ):
                            required_state_types.append(
                                (EventTypes.Member, user.to_string())
                            )
                        else:
                            required_state_types.append((state_type, state_key))

                required_state_filter = StateFilter.from_types(required_state_types)

        # We need this base set of info for the response so let's just fetch it along
        # with the `required_state` for the room
        meta_room_state = [(EventTypes.Name, ""), (EventTypes.RoomAvatar, "")] + [
            (EventTypes.Member, hero_user_id) for hero_user_id in hero_user_ids
        ]
        state_filter = StateFilter.all()
        if required_state_filter != StateFilter.all():
            state_filter = StateFilter(
                types=StateFilter.from_types(
                    chain(meta_room_state, required_state_filter.to_types())
                ).types,
                include_others=required_state_filter.include_others,
            )

        # We can return all of the state that was requested if this was the first
        # time we've sent the room down this connection.
        room_state: StateMap[EventBase] = {}
        if initial:
            room_state = await self.get_current_state_at(
                room_id=room_id,
                room_membership_for_user_at_to_token=room_membership_for_user_at_to_token,
                state_filter=state_filter,
                to_token=to_token,
            )
        else:
            assert to_bound is not None

            deltas = await self.store.get_current_state_deltas_for_room(
                room_id, to_bound, to_token.room_key
            )
            # TODO: Filter room state before fetching events
            # TODO: Handle state resets where event_id is None
            events = await self.store.get_events(
                [d.event_id for d in deltas if d.event_id]
            )
            room_state = {(s.type, s.state_key): s for s in events.values()}

        required_room_state: StateMap[EventBase] = {}
        if required_state_filter != StateFilter.none():
            required_room_state = required_state_filter.filter_state(room_state)

        # Find the room name and avatar from the state
        room_name: Optional[str] = None
        # TODO: Should we also check for `EventTypes.CanonicalAlias`
        # (`m.room.canonical_alias`) as a fallback for the room name? see
        # https://github.com/matrix-org/matrix-spec-proposals/pull/3575#discussion_r1671260153
        name_event = room_state.get((EventTypes.Name, ""))
        if name_event is not None:
            room_name = name_event.content.get("name")

        room_avatar: Optional[str] = None
        avatar_event = room_state.get((EventTypes.RoomAvatar, ""))
        if avatar_event is not None:
            room_avatar = avatar_event.content.get("url")

        # Assemble heroes: extract the info from the state we just fetched
        heroes: List[SlidingSyncResult.RoomResult.StrippedHero] = []
        for hero_user_id in hero_user_ids:
            member_event = room_state.get((EventTypes.Member, hero_user_id))
            if member_event is not None:
                heroes.append(
                    SlidingSyncResult.RoomResult.StrippedHero(
                        user_id=hero_user_id,
                        display_name=member_event.content.get("displayname"),
                        avatar_url=member_event.content.get("avatar_url"),
                    )
                )

        # Figure out the last bump event in the room
        last_bump_event_stream_ordering = None
        if timeline_events:
            for e in reversed(timeline_events):
                if (
                    e.type in DEFAULT_BUMP_EVENT_TYPES
                    and e.internal_metadata.stream_ordering > 0
                ):
                    last_bump_event_stream_ordering = (
                        e.internal_metadata.stream_ordering
                    )
                    break

        if last_bump_event_stream_ordering is None:
            last_bump_event_result = (
                await self.store.get_last_event_pos_in_room_before_stream_ordering(
                    room_id, to_token.room_key, event_types=DEFAULT_BUMP_EVENT_TYPES
                )
            )
            if last_bump_event_result is not None:
                last_bump_event_stream_ordering = last_bump_event_result[1].stream

        # By default, just choose the membership event position
        bump_stamp = room_membership_for_user_at_to_token.event_pos.stream
        # But if we found a bump event, use that instead
        if last_bump_event_stream_ordering is not None:
            bump_stamp = last_bump_event_stream_ordering

        return SlidingSyncResult.RoomResult(
            name=room_name,
            avatar=room_avatar,
            heroes=heroes,
            is_dm=room_membership_for_user_at_to_token.is_dm,
            initial=initial,
            required_state=list(required_room_state.values()),
            timeline_events=timeline_events,
            bundled_aggregations=bundled_aggregations,
            stripped_state=stripped_state,
            prev_batch=prev_batch_token,
            limited=limited,
            num_live=num_live,
            bump_stamp=bump_stamp,
            joined_count=room_membership_summary.get(
                Membership.JOIN, empty_membership_summary
            ).count,
            invited_count=room_membership_summary.get(
                Membership.INVITE, empty_membership_summary
            ).count,
            # TODO: These are just dummy values. We could potentially just remove these
            # since notifications can only really be done correctly on the client anyway
            # (encrypted rooms).
            notification_count=0,
            highlight_count=0,
        )

    async def get_extensions_response(
        self,
        sync_config: SlidingSyncConfig,
        to_token: StreamToken,
    ) -> SlidingSyncResult.Extensions:
        """Handle extension requests.

        Args:
            sync_config: Sync configuration
            to_token: The point in the stream to sync up to.
        """

        if sync_config.extensions is None:
            return SlidingSyncResult.Extensions()

        to_device_response = None
        if sync_config.extensions.to_device:
            to_device_response = await self.get_to_device_extensions_response(
                sync_config=sync_config,
                to_device_request=sync_config.extensions.to_device,
                to_token=to_token,
            )

        return SlidingSyncResult.Extensions(to_device=to_device_response)

    async def get_to_device_extensions_response(
        self,
        sync_config: SlidingSyncConfig,
        to_device_request: SlidingSyncConfig.Extensions.ToDeviceExtension,
        to_token: StreamToken,
    ) -> SlidingSyncResult.Extensions.ToDeviceExtension:
        """Handle to-device extension (MSC3885)

        Args:
            sync_config: Sync configuration
            to_device_request: The to-device extension from the request
            to_token: The point in the stream to sync up to.
        """

        user_id = sync_config.user.to_string()
        device_id = sync_config.requester.device_id

        # Check that this request has a valid device ID (not all requests have
        # to belong to a device, and so device_id is None), and that the
        # extension is enabled.
        if device_id is None or not to_device_request.enabled:
            return SlidingSyncResult.Extensions.ToDeviceExtension(
                next_batch=f"{to_token.to_device_key}",
                events=[],
            )

        since_stream_id = 0
        if to_device_request.since is not None:
            # We've already validated this is an int.
            since_stream_id = int(to_device_request.since)

            if to_token.to_device_key < since_stream_id:
                # The since token is ahead of our current token, so we return an
                # empty response.
                logger.warning(
                    "Got to-device.since from the future. since token: %r is ahead of our current to_device stream position: %r",
                    since_stream_id,
                    to_token.to_device_key,
                )
                return SlidingSyncResult.Extensions.ToDeviceExtension(
                    next_batch=to_device_request.since,
                    events=[],
                )

            # Delete everything before the given since token, as we know the
            # device must have received them.
            deleted = await self.store.delete_messages_for_device(
                user_id=user_id,
                device_id=device_id,
                up_to_stream_id=since_stream_id,
            )

            if deleted:
                logger.debug(
                    "Deleted %d to-device messages up to %d for %s",
                    deleted,
                    since_stream_id,
                    user_id,
                )

        messages, stream_id = await self.store.get_messages_for_device(
            user_id=user_id,
            device_id=device_id,
            from_stream_id=since_stream_id,
            to_stream_id=to_token.to_device_key,
            limit=min(to_device_request.limit, 100),  # Limit to at most 100 events
        )

        return SlidingSyncResult.Extensions.ToDeviceExtension(
            next_batch=f"{stream_id}",
            events=messages,
        )


class HaveSentRoomFlag(Enum):
    """Flag for whether we have sent the room down a sliding sync connection.

    The valid state changes here are:
        NEVER -> LIVE
        LIVE -> PREVIOUSLY
        PREVIOUSLY -> LIVE
    """

    # The room has never been sent down (or we have forgotten we have sent it
    # down).
    NEVER = 1

    # We have previously sent the room down, but there are updates that we
    # haven't sent down.
    PREVIOUSLY = 2

    # We have sent the room down and the client has received all updates.
    LIVE = 3


@attr.s(auto_attribs=True, slots=True, frozen=True)
class HaveSentRoom:
    """Whether we have sent the room down a sliding sync connection.

    Attributes:
        status: Flag of if we have or haven't sent down the room
        last_token: If the flag is `PREVIOUSLY` then this is non-null and
            contains the last stream token of the last updates we sent down
            the room, i.e. we still need to send everything since then to the
            client.
    """

    status: HaveSentRoomFlag
    last_token: Optional[RoomStreamToken]

    @staticmethod
    def previously(last_token: RoomStreamToken) -> "HaveSentRoom":
        """Constructor for `PREVIOUSLY` flag."""
        return HaveSentRoom(HaveSentRoomFlag.PREVIOUSLY, last_token)


HAVE_SENT_ROOM_NEVER = HaveSentRoom(HaveSentRoomFlag.NEVER, None)
HAVE_SENT_ROOM_LIVE = HaveSentRoom(HaveSentRoomFlag.LIVE, None)


@attr.s(auto_attribs=True)
class SlidingSyncConnectionStore:
    """In-memory store of per-connection state, including what rooms we have
    previously sent down a sliding sync connection.

    Note: This is NOT safe to run in a worker setup.

    The complication here is that we need to handle requests being resent, i.e.
    if we sent down a room in a response that the client received, we must
    consider the room *not* sent when we get the request again.

    This is handled by using an integer "token", which is returned to the client
    as part of the sync token. For each connection we store a mapping from
    tokens to the room states, and create a new entry when we send down new
    rooms.

    Note that for any given sliding sync connection we will only store a maximum
    of two different tokens: the previous token from the request and a new token
    sent in the response. When we receive a request with a given token, we then
    clear out all other entries with a different token.

    Attributes:
        _connections: Mapping from `(user_id, conn_id)` to mapping of `token`
            to mapping of room ID to `HaveSentRoom`.
    """

    # `(user_id, conn_id)` -> `token` -> `room_id` -> `HaveSentRoom`
    _connections: Dict[Tuple[str, str], Dict[int, Dict[str, HaveSentRoom]]] = (
        attr.Factory(dict)
    )

    async def have_sent_room(
        self, user_id: str, conn_id: str, connection_token: int, room_id: str
    ) -> HaveSentRoom:
        """Whether for the given user_id/conn_id/token, return whether we have
        previously sent the room down
        """

        sync_statuses = self._connections.setdefault((user_id, conn_id), {})
        room_status = sync_statuses.get(connection_token, {}).get(
            room_id, HAVE_SENT_ROOM_NEVER
        )

        return room_status

    async def record_rooms(
        self,
        user_id: str,
        conn_id: str,
        from_token: Optional[SlidingSyncStreamToken],
        *,
        sent_room_ids: StrCollection,
        unsent_room_ids: StrCollection,
    ) -> int:
        """Record which rooms we have/haven't sent down in a new response

        Attributes:
            user_id
            conn_id
            from_token: The since token from the request, if any
            sent_room_ids: The set of room IDs that we have sent down as
                part of this request (only needs to be ones we didn't
                previously sent down).
            unsent_room_ids: The set of room IDs that have had updates
                since the `last_room_token`, but which were not included in
                this request
        """
        prev_connection_token = 0
        if from_token is not None:
            prev_connection_token = from_token.connection_token

        # If there are no changes then this is a noop.
        if not sent_room_ids and not unsent_room_ids:
            return prev_connection_token

        sync_statuses = self._connections.setdefault((user_id, conn_id), {})

        # Generate a new token, removing any existing entries in that token
        # (which can happen if requests get resent).
        new_store_token = prev_connection_token + 1
        sync_statuses.pop(new_store_token, None)

        # Copy over and update the room mappings.
        new_room_statuses = dict(sync_statuses.get(prev_connection_token, {}))

        # Whether we have updated the `new_room_statuses`, if we don't by the
        # end we can treat this as a noop.
        have_updated = False
        for room_id in sent_room_ids:
            new_room_statuses[room_id] = HAVE_SENT_ROOM_LIVE
            have_updated = True

        # Whether we add/update the entries for unsent rooms depends on the
        # existing entry:
        #   - LIVE: We have previously sent down everything up to
        #     `last_room_token, so we update the entry to be `PREVIOUSLY` with
        #     `last_room_token`.
        #   - PREVIOUSLY: We have previously sent down everything up to *a*
        #     given token, so we don't need to update the entry.
        #   - NEVER: We have never previously sent down the room, and we haven't
        #     sent anything down this time either so we leave it as NEVER.

        # Work out the new state for unsent rooms that were `LIVE`.
        if from_token:
            new_unsent_state = HaveSentRoom.previously(from_token.stream_token.room_key)
        else:
            new_unsent_state = HAVE_SENT_ROOM_NEVER

        for room_id in unsent_room_ids:
            prev_state = new_room_statuses.get(room_id)
            if prev_state is not None and prev_state.status == HaveSentRoomFlag.LIVE:
                new_room_statuses[room_id] = new_unsent_state
                have_updated = True

        if not have_updated:
            return prev_connection_token

        sync_statuses[new_store_token] = new_room_statuses

        return new_store_token

    async def mark_token_seen(
        self,
        user_id: str,
        conn_id: str,
        from_token: Optional[SlidingSyncStreamToken],
    ) -> None:
        """We have received a request with the given token, so we can clear out
        any other tokens associated with the connection.

        If there is no from token then we have started afresh, and so we delete
        all tokens associated with the device.
        """
        # Clear out any tokens for the connection that doesn't match the one
        # from the request.

        sync_statuses = self._connections.pop((user_id, conn_id), {})
        if from_token is None:
            return

        sync_statuses = {
            i: room_statuses
            for i, room_statuses in sync_statuses.items()
            if i == from_token.connection_token
        }
        if sync_statuses:
            self._connections[(user_id, conn_id)] = sync_statuses<|MERGE_RESOLUTION|>--- conflicted
+++ resolved
@@ -1275,27 +1275,11 @@
         # Assemble a map of room ID to the `stream_ordering` of the last activity that the
         # user should see in the room (<= `to_token`)
         last_activity_in_room_map: Dict[str, int] = {}
-<<<<<<< HEAD
-        to_fetch = []
-        for room_id, room_for_user in sync_room_map.items():
-            # If they are fully-joined to the room, let's find the latest activity
-            # at/before the `to_token`.
-            if room_for_user.membership == Membership.JOIN:
-                stream = self.store._events_stream_cache._entity_to_key.get(room_id)
-                if stream is not None:
-                    if stream <= to_token.room_key.stream:
-                        last_activity_in_room_map[room_id] = stream
-                        continue
-
-                to_fetch.append(room_id)
-            else:
-=======
 
         for room_id, room_for_user in sync_room_map.items():
             # If they are fully-joined to the room, let's find the latest activity
             # at/before the `to_token`.
             if room_for_user.membership != Membership.JOIN:
->>>>>>> a5218490
                 # Otherwise, if the user has left/been invited/knocked/been banned from
                 # a room, they shouldn't see anything past that point.
                 #
@@ -1305,21 +1289,6 @@
                 # https://github.com/matrix-org/matrix-spec-proposals/pull/3575#discussion_r1653045932
                 last_activity_in_room_map[room_id] = room_for_user.event_pos.stream
 
-<<<<<<< HEAD
-        ordering_map = await self.store.get_max_stream_ordering_in_rooms(to_fetch)
-        for room_id, stream_pos in ordering_map.items():
-            if stream_pos is None:
-                continue
-
-            if stream_pos.persisted_after(to_token.room_key):
-                continue
-
-            last_activity_in_room_map[room_id] = stream_pos.stream
-
-        for room_id in sync_room_map.keys() - last_activity_in_room_map.keys():
-            # TODO: Handle better
-            last_activity_in_room_map[room_id] = sync_room_map[room_id].event_pos.stream
-=======
         joined_room_positions = (
             await self.store.bulk_get_last_event_pos_in_room_before_stream_ordering(
                 [
@@ -1332,7 +1301,6 @@
         )
 
         last_activity_in_room_map.update(joined_room_positions)
->>>>>>> a5218490
 
         return sorted(
             sync_room_map.values(),
