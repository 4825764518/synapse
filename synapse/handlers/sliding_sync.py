--- conflicted
+++ resolved
@@ -63,10 +63,7 @@
     JsonDict,
     JsonMapping,
     MultiWriterStreamToken,
-<<<<<<< HEAD
-=======
     MutableStateMap,
->>>>>>> 46de0ee1
     PersistedEventPosition,
     Requester,
     RoomStreamToken,
@@ -647,7 +644,6 @@
 
         # Fetch room data
         rooms: Dict[str, SlidingSyncResult.RoomResult] = {}
-        all_rooms = set(relevant_room_map)
 
         # Filter out rooms that haven't received updates and we've sent down
         # previously.
@@ -728,9 +724,6 @@
         extensions = await self.get_extensions_response(
             sync_config=sync_config,
             actual_lists=lists,
-<<<<<<< HEAD
-            actual_room_ids=all_rooms,
-=======
             # We're purposely using `relevant_room_map` instead of
             # `relevant_rooms_to_send_map` here. This needs to be all room_ids we could
             # send regardless of whether they have an event update or not. The
@@ -738,7 +731,6 @@
             # account data, read receipts, typing indicators, to-device messages, etc).
             actual_room_ids=set(relevant_room_map.keys()),
             actual_room_response_map=rooms,
->>>>>>> 46de0ee1
             from_token=from_token,
             to_token=to_token,
         )
@@ -2283,10 +2275,7 @@
         sync_config: SlidingSyncConfig,
         actual_lists: Dict[str, SlidingSyncResult.SlidingWindowList],
         actual_room_ids: Set[str],
-<<<<<<< HEAD
-=======
         actual_room_response_map: Dict[str, SlidingSyncResult.RoomResult],
->>>>>>> 46de0ee1
         to_token: StreamToken,
         from_token: Optional[SlidingSyncStreamToken],
     ) -> SlidingSyncResult.Extensions:
@@ -2297,11 +2286,8 @@
             actual_lists: Sliding window API. A map of list key to list results in the
                 Sliding Sync response.
             actual_room_ids: The actual room IDs in the the Sliding Sync response.
-<<<<<<< HEAD
-=======
             actual_room_response_map: A map of room ID to room results in the the
                 Sliding Sync response.
->>>>>>> 46de0ee1
             to_token: The point in the stream to sync up to.
             from_token: The point in the stream to sync from.
         """
@@ -2343,10 +2329,7 @@
                 sync_config=sync_config,
                 actual_lists=actual_lists,
                 actual_room_ids=actual_room_ids,
-<<<<<<< HEAD
-=======
                 actual_room_response_map=actual_room_response_map,
->>>>>>> 46de0ee1
                 receipts_request=sync_config.extensions.receipts,
                 to_token=to_token,
                 from_token=from_token,
@@ -2648,19 +2631,12 @@
             account_data_by_room_map=account_data_by_room_map,
         )
 
-<<<<<<< HEAD
-    @trace
-=======
->>>>>>> 46de0ee1
     async def get_receipts_extension_response(
         self,
         sync_config: SlidingSyncConfig,
         actual_lists: Dict[str, SlidingSyncResult.SlidingWindowList],
         actual_room_ids: Set[str],
-<<<<<<< HEAD
-=======
         actual_room_response_map: Dict[str, SlidingSyncResult.RoomResult],
->>>>>>> 46de0ee1
         receipts_request: SlidingSyncConfig.Extensions.ReceiptsExtension,
         to_token: StreamToken,
         from_token: Optional[SlidingSyncStreamToken],
@@ -2672,11 +2648,8 @@
             actual_lists: Sliding window API. A map of list key to list results in the
                 Sliding Sync response.
             actual_room_ids: The actual room IDs in the the Sliding Sync response.
-<<<<<<< HEAD
-=======
             actual_room_response_map: A map of room ID to room results in the the
                 Sliding Sync response.
->>>>>>> 46de0ee1
             account_data_request: The account_data extension from the request
             to_token: The point in the stream to sync up to.
             from_token: The point in the stream to sync from.
@@ -2714,8 +2687,6 @@
                 room_id = receipt["room_id"]
                 type = receipt["type"]
                 content = receipt["content"]
-<<<<<<< HEAD
-=======
 
                 room_result = actual_room_response_map.get(room_id)
                 if room_result is not None:
@@ -2734,7 +2705,6 @@
                             if event_id in relevant_event_ids
                         }
 
->>>>>>> 46de0ee1
                 room_id_to_receipt_map[room_id] = {"type": type, "content": content}
 
         return SlidingSyncResult.Extensions.ReceiptsExtension(
