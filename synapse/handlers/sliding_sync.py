#
# This file is licensed under the Affero General Public License (AGPL) version 3.
#
# Copyright (C) 2024 New Vector, Ltd
#
# This program is free software: you can redistribute it and/or modify
# it under the terms of the GNU Affero General Public License as
# published by the Free Software Foundation, either version 3 of the
# License, or (at your option) any later version.
#
# See the GNU Affero General Public License for more details:
# <https://www.gnu.org/licenses/agpl-3.0.html>.
#
# Originally licensed under the Apache License, Version 2.0:
# <http://www.apache.org/licenses/LICENSE-2.0>.
#
# [This file includes modifications made by New Vector Limited]
#
#
import logging
from enum import Enum
from itertools import chain
from typing import (
    TYPE_CHECKING,
    Any,
    Dict,
    Final,
    List,
    Mapping,
    Optional,
    Sequence,
    Set,
    Tuple,
)

import attr
from immutabledict import immutabledict
from typing_extensions import assert_never

from synapse.api.constants import AccountDataTypes, Direction, EventTypes, Membership
from synapse.events import EventBase
from synapse.events.utils import strip_event
from synapse.handlers.relations import BundledAggregations
from synapse.logging.opentracing import set_tag, start_active_span, tag_args, trace
from synapse.storage.databases.main.roommember import extract_heroes_from_room_summary
from synapse.storage.databases.main.stream import CurrentStateDeltaMembership
from synapse.storage.roommember import MemberSummary
from synapse.types import (
    DeviceListUpdates,
    JsonDict,
    JsonMapping,
    MultiWriterStreamToken,
    PersistedEventPosition,
    Requester,
    RoomStreamToken,
    SlidingSyncStreamToken,
    StateMap,
    StrCollection,
    StreamKeyType,
    StreamToken,
    UserID,
)
from synapse.types.handlers import OperationType, SlidingSyncConfig, SlidingSyncResult
from synapse.types.state import StateFilter
from synapse.util.async_helpers import concurrently_execute
from synapse.visibility import filter_events_for_client

if TYPE_CHECKING:
    from synapse.server import HomeServer

logger = logging.getLogger(__name__)


# The event types that clients should consider as new activity.
DEFAULT_BUMP_EVENT_TYPES = {
    EventTypes.Create,
    EventTypes.Message,
    EventTypes.Encrypted,
    EventTypes.Sticker,
    EventTypes.CallInvite,
    EventTypes.PollStart,
    EventTypes.LiveLocationShareStart,
}


@attr.s(slots=True, frozen=True, auto_attribs=True)
class _RoomMembershipForUser:
    """
    Attributes:
        room_id: The room ID of the membership event
        event_id: The event ID of the membership event
        event_pos: The stream position of the membership event
        membership: The membership state of the user in the room
        sender: The person who sent the membership event
        newly_joined: Whether the user newly joined the room during the given token
            range and is still joined to the room at the end of this range.
        newly_left: Whether the user newly left (or kicked) the room during the given
            token range and is still "leave" at the end of this range.
        is_dm: Whether this user considers this room as a direct-message (DM) room
    """

    room_id: str
    # Optional because state resets can affect room membership without a corresponding event.
    event_id: Optional[str]
    # Even during a state reset which removes the user from the room, we expect this to
    # be set because `current_state_delta_stream` will note the position that the reset
    # happened.
    event_pos: PersistedEventPosition
    # Even during a state reset which removes the user from the room, we expect this to
    # be set to `LEAVE` because we can make that assumption based on the situaton (see
    # `get_current_state_delta_membership_changes_for_user(...)`)
    membership: str
    # Optional because state resets can affect room membership without a corresponding event.
    sender: Optional[str]
    newly_joined: bool
    newly_left: bool
    is_dm: bool

    def copy_and_replace(self, **kwds: Any) -> "_RoomMembershipForUser":
        return attr.evolve(self, **kwds)


def filter_membership_for_sync(
    *, user_id: str, room_membership_for_user: _RoomMembershipForUser
) -> bool:
    """
    Returns True if the membership event should be included in the sync response,
    otherwise False.

    Attributes:
        user_id: The user ID that the membership applies to
        room_membership_for_user: Membership information for the user in the room
    """

    membership = room_membership_for_user.membership
    sender = room_membership_for_user.sender
    newly_left = room_membership_for_user.newly_left

    # We want to allow everything except rooms the user has left unless `newly_left`
    # because we want everything that's *still* relevant to the user. We include
    # `newly_left` rooms because the last event that the user should see is their own
    # leave event.
    #
    # A leave != kick. This logic includes kicks (leave events where the sender is not
    # the same user).
    #
    # When `sender=None`, it means that a state reset happened that removed the user
    # from the room without a corresponding leave event. We can just remove the rooms
    # since they are no longer relevant to the user but will still appear if they are
    # `newly_left`.
    return (
        # Anything except leave events
        membership != Membership.LEAVE
        # Unless...
        or newly_left
        # Allow kicks
        or (membership == Membership.LEAVE and sender not in (user_id, None))
    )


# We can't freeze this class because we want to update it in place with the
# de-duplicated data.
@attr.s(slots=True, auto_attribs=True)
class RoomSyncConfig:
    """
    Holds the config for what data we should fetch for a room in the sync response.

    Attributes:
        timeline_limit: The maximum number of events to return in the timeline.

        required_state_map: Map from state event type to state_keys requested for the
            room. The values are close to `StateKey` but actually use a syntax where you
            can provide `*` wildcard and `$LAZY` for lazy-loading room members.
    """

    timeline_limit: int
    required_state_map: Dict[str, Set[str]]

    @classmethod
    def from_room_config(
        cls,
        room_params: SlidingSyncConfig.CommonRoomParameters,
    ) -> "RoomSyncConfig":
        """
        Create a `RoomSyncConfig` from a `SlidingSyncList`/`RoomSubscription` config.

        Args:
            room_params: `SlidingSyncConfig.SlidingSyncList` or `SlidingSyncConfig.RoomSubscription`
        """
        required_state_map: Dict[str, Set[str]] = {}
        for (
            state_type,
            state_key,
        ) in room_params.required_state:
            # If we already have a wildcard for this specific `state_key`, we don't need
            # to add it since the wildcard already covers it.
            if state_key in required_state_map.get(StateValues.WILDCARD, set()):
                continue

            # If we already have a wildcard `state_key` for this `state_type`, we don't need
            # to add anything else
            if StateValues.WILDCARD in required_state_map.get(state_type, set()):
                continue

            # If we're getting wildcards for the `state_type` and `state_key`, that's
            # all that matters so get rid of any other entries
            if state_type == StateValues.WILDCARD and state_key == StateValues.WILDCARD:
                required_state_map = {StateValues.WILDCARD: {StateValues.WILDCARD}}
                # We can break, since we don't need to add anything else
                break

            # If we're getting a wildcard for the `state_type`, get rid of any other
            # entries with the same `state_key`, since the wildcard will cover it already.
            elif state_type == StateValues.WILDCARD:
                # Get rid of any entries that match the `state_key`
                #
                # Make a copy so we don't run into an error: `dictionary changed size
                # during iteration`, when we remove items
                for (
                    existing_state_type,
                    existing_state_key_set,
                ) in list(required_state_map.items()):
                    # Make a copy so we don't run into an error: `Set changed size during
                    # iteration`, when we filter out and remove items
                    for existing_state_key in existing_state_key_set.copy():
                        if existing_state_key == state_key:
                            existing_state_key_set.remove(state_key)

                    # If we've the left the `set()` empty, remove it from the map
                    if existing_state_key_set == set():
                        required_state_map.pop(existing_state_type, None)

            # If we're getting a wildcard `state_key`, get rid of any other state_keys
            # for this `state_type` since the wildcard will cover it already.
            if state_key == StateValues.WILDCARD:
                required_state_map[state_type] = {state_key}
            # Otherwise, just add it to the set
            else:
                if required_state_map.get(state_type) is None:
                    required_state_map[state_type] = {state_key}
                else:
                    required_state_map[state_type].add(state_key)

        return cls(
            timeline_limit=room_params.timeline_limit,
            required_state_map=required_state_map,
        )

    def deep_copy(self) -> "RoomSyncConfig":
        required_state_map: Dict[str, Set[str]] = {
            state_type: state_key_set.copy()
            for state_type, state_key_set in self.required_state_map.items()
        }

        return RoomSyncConfig(
            timeline_limit=self.timeline_limit,
            required_state_map=required_state_map,
        )

    def combine_room_sync_config(
        self, other_room_sync_config: "RoomSyncConfig"
    ) -> None:
        """
        Combine this `RoomSyncConfig` with another `RoomSyncConfig` and take the
        superset union of the two.
        """
        # Take the highest timeline limit
        if self.timeline_limit < other_room_sync_config.timeline_limit:
            self.timeline_limit = other_room_sync_config.timeline_limit

        # Union the required state
        for (
            state_type,
            state_key_set,
        ) in other_room_sync_config.required_state_map.items():
            # If we already have a wildcard for everything, we don't need to add
            # anything else
            if StateValues.WILDCARD in self.required_state_map.get(
                StateValues.WILDCARD, set()
            ):
                break

            # If we already have a wildcard `state_key` for this `state_type`, we don't need
            # to add anything else
            if StateValues.WILDCARD in self.required_state_map.get(state_type, set()):
                continue

            # If we're getting wildcards for the `state_type` and `state_key`, that's
            # all that matters so get rid of any other entries
            if (
                state_type == StateValues.WILDCARD
                and StateValues.WILDCARD in state_key_set
            ):
                self.required_state_map = {state_type: {StateValues.WILDCARD}}
                # We can break, since we don't need to add anything else
                break

            for state_key in state_key_set:
                # If we already have a wildcard for this specific `state_key`, we don't need
                # to add it since the wildcard already covers it.
                if state_key in self.required_state_map.get(
                    StateValues.WILDCARD, set()
                ):
                    continue

                # If we're getting a wildcard for the `state_type`, get rid of any other
                # entries with the same `state_key`, since the wildcard will cover it already.
                if state_type == StateValues.WILDCARD:
                    # Get rid of any entries that match the `state_key`
                    #
                    # Make a copy so we don't run into an error: `dictionary changed size
                    # during iteration`, when we remove items
                    for existing_state_type, existing_state_key_set in list(
                        self.required_state_map.items()
                    ):
                        # Make a copy so we don't run into an error: `Set changed size during
                        # iteration`, when we filter out and remove items
                        for existing_state_key in existing_state_key_set.copy():
                            if existing_state_key == state_key:
                                existing_state_key_set.remove(state_key)

                        # If we've the left the `set()` empty, remove it from the map
                        if existing_state_key_set == set():
                            self.required_state_map.pop(existing_state_type, None)

                # If we're getting a wildcard `state_key`, get rid of any other state_keys
                # for this `state_type` since the wildcard will cover it already.
                if state_key == StateValues.WILDCARD:
                    self.required_state_map[state_type] = {state_key}
                    break
                # Otherwise, just add it to the set
                else:
                    if self.required_state_map.get(state_type) is None:
                        self.required_state_map[state_type] = {state_key}
                    else:
                        self.required_state_map[state_type].add(state_key)


class StateValues:
    """
    Understood values of the (type, state_key) tuple in `required_state`.
    """

    # Include all state events of the given type
    WILDCARD: Final = "*"
    # Lazy-load room membership events (include room membership events for any event
    # `sender` in the timeline). We only give special meaning to this value when it's a
    # `state_key`.
    LAZY: Final = "$LAZY"
    # Subsitute with the requester's user ID. Typically used by clients to get
    # the user's membership.
    ME: Final = "$ME"


class SlidingSyncHandler:
    def __init__(self, hs: "HomeServer"):
        self.clock = hs.get_clock()
        self.store = hs.get_datastores().main
        self.storage_controllers = hs.get_storage_controllers()
        self.auth_blocking = hs.get_auth_blocking()
        self.notifier = hs.get_notifier()
        self.event_sources = hs.get_event_sources()
        self.relations_handler = hs.get_relations_handler()
        self.device_handler = hs.get_device_handler()
        self.push_rules_handler = hs.get_push_rules_handler()
        self.rooms_to_exclude_globally = hs.config.server.rooms_to_exclude_from_sync

        self.connection_store = SlidingSyncConnectionStore()

    async def wait_for_sync_for_user(
        self,
        requester: Requester,
        sync_config: SlidingSyncConfig,
        from_token: Optional[SlidingSyncStreamToken] = None,
        timeout_ms: int = 0,
    ) -> SlidingSyncResult:
        """
        Get the sync for a client if we have new data for it now. Otherwise
        wait for new data to arrive on the server. If the timeout expires, then
        return an empty sync result.

        Args:
            requester: The user making the request
            sync_config: Sync configuration
            from_token: The point in the stream to sync from. Token of the end of the
                previous batch. May be `None` if this is the initial sync request.
            timeout_ms: The time in milliseconds to wait for new data to arrive. If 0,
                we will immediately but there might not be any new data so we just return an
                empty response.
        """
        # If the user is not part of the mau group, then check that limits have
        # not been exceeded (if not part of the group by this point, almost certain
        # auth_blocking will occur)
        await self.auth_blocking.check_auth_blocking(requester=requester)

        # If we're working with a user-provided token, we need to make sure to wait for
        # this worker to catch up with the token so we don't skip past any incoming
        # events or future events if the user is nefariously, manually modifying the
        # token.
        if from_token is not None:
            # We need to make sure this worker has caught up with the token. If
            # this returns false, it means we timed out waiting, and we should
            # just return an empty response.
            before_wait_ts = self.clock.time_msec()
            if not await self.notifier.wait_for_stream_token(from_token.stream_token):
                logger.warning(
                    "Timed out waiting for worker to catch up. Returning empty response"
                )
                return SlidingSyncResult.empty(from_token)

            # If we've spent significant time waiting to catch up, take it off
            # the timeout.
            after_wait_ts = self.clock.time_msec()
            if after_wait_ts - before_wait_ts > 1_000:
                timeout_ms -= after_wait_ts - before_wait_ts
                timeout_ms = max(timeout_ms, 0)

        # We're going to respond immediately if the timeout is 0 or if this is an
        # initial sync (without a `from_token`) so we can avoid calling
        # `notifier.wait_for_events()`.
        if timeout_ms == 0 or from_token is None:
            now_token = self.event_sources.get_current_token()
            result = await self.current_sync_for_user(
                sync_config,
                from_token=from_token,
                to_token=now_token,
            )
        else:
            # Otherwise, we wait for something to happen and report it to the user.
            async def current_sync_callback(
                before_token: StreamToken, after_token: StreamToken
            ) -> SlidingSyncResult:
                return await self.current_sync_for_user(
                    sync_config,
                    from_token=from_token,
                    to_token=after_token,
                )

            result = await self.notifier.wait_for_events(
                sync_config.user.to_string(),
                timeout_ms,
                current_sync_callback,
                from_token=from_token.stream_token,
            )

        return result

    @trace
    async def current_sync_for_user(
        self,
        sync_config: SlidingSyncConfig,
        to_token: StreamToken,
        from_token: Optional[SlidingSyncStreamToken] = None,
    ) -> SlidingSyncResult:
        """
        Generates the response body of a Sliding Sync result, represented as a
        `SlidingSyncResult`.

        We fetch data according to the token range (> `from_token` and <= `to_token`).

        Args:
            sync_config: Sync configuration
            to_token: The point in the stream to sync up to.
            from_token: The point in the stream to sync from. Token of the end of the
                previous batch. May be `None` if this is the initial sync request.
        """
        user_id = sync_config.user.to_string()
        app_service = self.store.get_app_service_by_user_id(user_id)
        if app_service:
            # We no longer support AS users using /sync directly.
            # See https://github.com/matrix-org/matrix-doc/issues/1144
            raise NotImplementedError()

        await self.connection_store.mark_token_seen(
            sync_config=sync_config,
            from_token=from_token,
        )

        # Get all of the room IDs that the user should be able to see in the sync
        # response
        has_lists = sync_config.lists is not None and len(sync_config.lists) > 0
        has_room_subscriptions = (
            sync_config.room_subscriptions is not None
            and len(sync_config.room_subscriptions) > 0
        )
        if has_lists or has_room_subscriptions:
            room_membership_for_user_map = (
                await self.get_room_membership_for_user_at_to_token(
                    user=sync_config.user,
                    to_token=to_token,
                    from_token=from_token.stream_token if from_token else None,
                )
            )

        # Assemble sliding window lists
        lists: Dict[str, SlidingSyncResult.SlidingWindowList] = {}
        # Keep track of the rooms that we're going to display and need to fetch more
        # info about
        relevant_room_map: Dict[str, RoomSyncConfig] = {}
        if has_lists and sync_config.lists is not None:
            sync_room_map = await self.filter_rooms_relevant_for_sync(
                user=sync_config.user,
                room_membership_for_user_map=room_membership_for_user_map,
            )

            for list_key, list_config in sync_config.lists.items():
                # Apply filters
                filtered_sync_room_map = sync_room_map

                if list_config.filters:

                    filtered_sync_room_map = await self.filter_rooms(
                        sync_config.user,
                        filtered_sync_room_map,
                        list_config.filters,
                        to_token,
                    )

                # Sort the list
                sorted_room_info = await self.sort_rooms(
                    filtered_sync_room_map, to_token
                )

                # Find which rooms are partially stated and may need to be filtered out
                # depending on the `required_state` requested (see below).
                partial_state_room_map = await self.store.is_partial_state_room_batched(
                    filtered_sync_room_map.keys()
                )

                # Since creating the `RoomSyncConfig` takes some work, let's just do it
                # once and make a copy whenever we need it.
                room_sync_config = RoomSyncConfig.from_room_config(list_config)
                membership_state_keys = room_sync_config.required_state_map.get(
                    EventTypes.Member
                )
                # Also see `StateFilter.must_await_full_state(...)` for comparison
                lazy_loading = (
                    membership_state_keys is not None
                    and StateValues.LAZY in membership_state_keys
                )

                ops: List[SlidingSyncResult.SlidingWindowList.Operation] = []
                if list_config.ranges:
                    for range in list_config.ranges:
                        room_ids_in_list: List[str] = []

                        # We're going to loop through the sorted list of rooms starting
                        # at the range start index and keep adding rooms until we fill
                        # up the range or run out of rooms.
                        #
                        # Both sides of range are inclusive so we `+ 1`
                        max_num_rooms = range[1] - range[0] + 1
                        for room_membership in sorted_room_info[range[0] :]:
                            room_id = room_membership.room_id

                            if len(room_ids_in_list) >= max_num_rooms:
                                break

                            # Exclude partially-stated rooms unless the `required_state`
                            # only has `["m.room.member", "$LAZY"]` for membership
                            # (lazy-loading room members).
                            if partial_state_room_map.get(room_id) and not lazy_loading:
                                continue

                            # Take the superset of the `RoomSyncConfig` for each room.
                            #
                            # Update our `relevant_room_map` with the room we're going
                            # to display and need to fetch more info about.
                            existing_room_sync_config = relevant_room_map.get(room_id)
                            if existing_room_sync_config is not None:
                                existing_room_sync_config.combine_room_sync_config(
                                    room_sync_config
                                )
                            else:
                                # Make a copy so if we modify it later, it doesn't
                                # affect all references.
                                relevant_room_map[room_id] = (
                                    room_sync_config.deep_copy()
                                )

                            room_ids_in_list.append(room_id)

                        ops.append(
                            SlidingSyncResult.SlidingWindowList.Operation(
                                op=OperationType.SYNC,
                                range=range,
                                room_ids=room_ids_in_list,
                            )
                        )

                lists[list_key] = SlidingSyncResult.SlidingWindowList(
                    count=len(sorted_room_info),
                    ops=ops,
                )

        # Handle room subscriptions
        if has_room_subscriptions and sync_config.room_subscriptions is not None:
            for room_id, room_subscription in sync_config.room_subscriptions.items():
                room_membership_for_user_at_to_token = (
                    await self.check_room_subscription_allowed_for_user(
                        room_id=room_id,
                        room_membership_for_user_map=room_membership_for_user_map,
                        to_token=to_token,
                    )
                )

                # Skip this room if the user isn't allowed to see it
                if not room_membership_for_user_at_to_token:
                    continue

                room_membership_for_user_map[room_id] = (
                    room_membership_for_user_at_to_token
                )

                # Take the superset of the `RoomSyncConfig` for each room.
                #
                # Update our `relevant_room_map` with the room we're going to display
                # and need to fetch more info about.
                room_sync_config = RoomSyncConfig.from_room_config(room_subscription)
                existing_room_sync_config = relevant_room_map.get(room_id)
                if existing_room_sync_config is not None:
                    existing_room_sync_config.combine_room_sync_config(room_sync_config)
                else:
                    relevant_room_map[room_id] = room_sync_config

        # Fetch room data
        rooms: Dict[str, SlidingSyncResult.RoomResult] = {}

        # Filter out rooms that haven't received updates and we've sent down
        # previously.
        if from_token:
            rooms_should_send = set()
            for room_id in relevant_room_map:
                status = await self.connection_store.have_sent_room(
                    sync_config,
                    from_token.connection_position,
                    room_id,
                )
                if status.status != HaveSentRoomFlag.LIVE:
                    rooms_should_send.add(room_id)

            # We only need to check for any new events and not state changes, as
            # state changes can only happen if an event has also been sent.
            rooms_that_have_updates = (
                self.store._events_stream_cache.get_entities_changed(
                    relevant_room_map, from_token.stream_token.room_key.stream
                )
            )
            rooms_should_send.update(rooms_that_have_updates)
            relevant_room_map = {
                room_id: room_sync_config
                for room_id, room_sync_config in relevant_room_map.items()
                if room_id in rooms_should_send
            }

        @trace
        @tag_args
        async def handle_room(room_id: str) -> None:
            room_sync_result = await self.get_room_sync_data(
                sync_config=sync_config,
                room_id=room_id,
                room_sync_config=relevant_room_map[room_id],
                room_membership_for_user_at_to_token=room_membership_for_user_map[
                    room_id
                ],
                from_token=from_token,
                to_token=to_token,
            )

            # Filter out empty room results during incremental sync
            if room_sync_result or not from_token:
                rooms[room_id] = room_sync_result

        with start_active_span("sliding_sync.generate_room_entries"):
            await concurrently_execute(handle_room, relevant_room_map, 10)

        extensions = await self.get_extensions_response(
            sync_config=sync_config,
            actual_lists=lists,
            actual_room_ids=set(rooms.keys()),
            from_token=from_token,
            to_token=to_token,
        )

        if has_lists or has_room_subscriptions:
            connection_token = await self.connection_store.record_rooms(
                sync_config=sync_config,
                from_token=from_token,
                relevant_room_map=relevant_room_map,
                sent_room_ids=relevant_room_map.keys(),
                # TODO: We need to calculate which rooms have had updates since the `from_token` but were not included in the `sent_room_ids`
                unsent_room_ids=[],
            )
        elif from_token:
            connection_token = from_token.connection_position
        else:
            # Initial sync without a `from_token` starts at `0`
            connection_token = 0

        return SlidingSyncResult(
            next_pos=SlidingSyncStreamToken(to_token, connection_token),
            lists=lists,
            rooms=rooms,
            extensions=extensions,
        )

    async def get_room_membership_for_user_at_to_token(
        self,
        user: UserID,
        to_token: StreamToken,
        from_token: Optional[StreamToken],
    ) -> Dict[str, _RoomMembershipForUser]:
        """
        Fetch room IDs that the user has had membership in (the full room list including
        long-lost left rooms that will be filtered, sorted, and sliced).

        We're looking for rooms where the user has had any sort of membership in the
        token range (> `from_token` and <= `to_token`)

        In order for bans/kicks to not show up, you need to `/forget` those rooms. This
        doesn't modify the event itself though and only adds the `forgotten` flag to the
        `room_memberships` table in Synapse. There isn't a way to tell when a room was
        forgotten at the moment so we can't factor it into the token range.

        Args:
            user: User to fetch rooms for
            to_token: The token to fetch rooms up to.
            from_token: The point in the stream to sync from.

        Returns:
            A dictionary of room IDs that the user has had membership in along with
            membership information in that room at the time of `to_token`.
        """
        user_id = user.to_string()

        # First grab a current snapshot rooms for the user
        # (also handles forgotten rooms)
        room_for_user_list = await self.store.get_rooms_for_local_user_where_membership_is(
            user_id=user_id,
            # We want to fetch any kind of membership (joined and left rooms) in order
            # to get the `event_pos` of the latest room membership event for the
            # user.
            membership_list=Membership.LIST,
            excluded_rooms=self.rooms_to_exclude_globally,
        )

        # If the user has never joined any rooms before, we can just return an empty list
        if not room_for_user_list:
            return {}

        # Our working list of rooms that can show up in the sync response
        sync_room_id_set = {
            # Note: The `room_for_user` we're assigning here will need to be fixed up
            # (below) because they are potentially from the current snapshot time
            # instead from the time of the `to_token`.
            room_for_user.room_id: _RoomMembershipForUser(
                room_id=room_for_user.room_id,
                event_id=room_for_user.event_id,
                event_pos=room_for_user.event_pos,
                membership=room_for_user.membership,
                sender=room_for_user.sender,
                # We will update these fields below to be accurate
                newly_joined=False,
                newly_left=False,
                is_dm=False,
            )
            for room_for_user in room_for_user_list
        }

        # Get the `RoomStreamToken` that represents the spot we queried up to when we got
        # our membership snapshot from `get_rooms_for_local_user_where_membership_is()`.
        #
        # First, we need to get the max stream_ordering of each event persister instance
        # that we queried events from.
        instance_to_max_stream_ordering_map: Dict[str, int] = {}
        for room_for_user in room_for_user_list:
            instance_name = room_for_user.event_pos.instance_name
            stream_ordering = room_for_user.event_pos.stream

            current_instance_max_stream_ordering = (
                instance_to_max_stream_ordering_map.get(instance_name)
            )
            if (
                current_instance_max_stream_ordering is None
                or stream_ordering > current_instance_max_stream_ordering
            ):
                instance_to_max_stream_ordering_map[instance_name] = stream_ordering

        # Then assemble the `RoomStreamToken`
        min_stream_pos = min(instance_to_max_stream_ordering_map.values())
        membership_snapshot_token = RoomStreamToken(
            # Minimum position in the `instance_map`
            stream=min_stream_pos,
            instance_map=immutabledict(
                {
                    instance_name: stream_pos
                    for instance_name, stream_pos in instance_to_max_stream_ordering_map.items()
                    if stream_pos > min_stream_pos
                }
            ),
        )

        # Since we fetched the users room list at some point in time after the from/to
        # tokens, we need to revert/rewind some membership changes to match the point in
        # time of the `to_token`. In particular, we need to make these fixups:
        #
        # - 1a) Remove rooms that the user joined after the `to_token`
        # - 1b) Add back rooms that the user left after the `to_token`
        # - 1c) Update room membership events to the point in time of the `to_token`
        # - 2) Figure out which rooms are `newly_left` rooms (> `from_token` and <= `to_token`)
        # - 3) Figure out which rooms are `newly_joined` (> `from_token` and <= `to_token`)
        # - 4) Figure out which rooms are DM's

        # 1) Fetch membership changes that fall in the range from `to_token` up to
        # `membership_snapshot_token`
        #
        # If our `to_token` is already the same or ahead of the latest room membership
        # for the user, we don't need to do any "2)" fix-ups and can just straight-up
        # use the room list from the snapshot as a base (nothing has changed)
        current_state_delta_membership_changes_after_to_token = []
        if not membership_snapshot_token.is_before_or_eq(to_token.room_key):
            current_state_delta_membership_changes_after_to_token = (
                await self.store.get_current_state_delta_membership_changes_for_user(
                    user_id,
                    from_key=to_token.room_key,
                    to_key=membership_snapshot_token,
                    excluded_room_ids=self.rooms_to_exclude_globally,
                )
            )

        # 1) Assemble a list of the first membership event after the `to_token` so we can
        # step backward to the previous membership that would apply to the from/to
        # range.
        first_membership_change_by_room_id_after_to_token: Dict[
            str, CurrentStateDeltaMembership
        ] = {}
        for membership_change in current_state_delta_membership_changes_after_to_token:
            # Only set if we haven't already set it
            first_membership_change_by_room_id_after_to_token.setdefault(
                membership_change.room_id, membership_change
            )

        # 1) Fixup
        #
        # Since we fetched a snapshot of the users room list at some point in time after
        # the from/to tokens, we need to revert/rewind some membership changes to match
        # the point in time of the `to_token`.
        for (
            room_id,
            first_membership_change_after_to_token,
        ) in first_membership_change_by_room_id_after_to_token.items():
            # 1a) Remove rooms that the user joined after the `to_token`
            if first_membership_change_after_to_token.prev_event_id is None:
                sync_room_id_set.pop(room_id, None)
            # 1b) 1c) From the first membership event after the `to_token`, step backward to the
            # previous membership that would apply to the from/to range.
            else:
                # We don't expect these fields to be `None` if we have a `prev_event_id`
                # but we're being defensive since it's possible that the prev event was
                # culled from the database.
                if (
                    first_membership_change_after_to_token.prev_event_pos is not None
                    and first_membership_change_after_to_token.prev_membership
                    is not None
                ):
                    sync_room_id_set[room_id] = _RoomMembershipForUser(
                        room_id=room_id,
                        event_id=first_membership_change_after_to_token.prev_event_id,
                        event_pos=first_membership_change_after_to_token.prev_event_pos,
                        membership=first_membership_change_after_to_token.prev_membership,
                        sender=first_membership_change_after_to_token.prev_sender,
                        # We will update these fields below to be accurate
                        newly_joined=False,
                        newly_left=False,
                        is_dm=False,
                    )
                else:
                    # If we can't find the previous membership event, we shouldn't
                    # include the room in the sync response since we can't determine the
                    # exact membership state and shouldn't rely on the current snapshot.
                    sync_room_id_set.pop(room_id, None)

        # 2) Fetch membership changes that fall in the range from `from_token` up to `to_token`
        current_state_delta_membership_changes_in_from_to_range = []
        if from_token:
            current_state_delta_membership_changes_in_from_to_range = (
                await self.store.get_current_state_delta_membership_changes_for_user(
                    user_id,
                    from_key=from_token.room_key,
                    to_key=to_token.room_key,
                    excluded_room_ids=self.rooms_to_exclude_globally,
                )
            )

        # 2) Assemble a list of the last membership events in some given ranges. Someone
        # could have left and joined multiple times during the given range but we only
        # care about end-result so we grab the last one.
        last_membership_change_by_room_id_in_from_to_range: Dict[
            str, CurrentStateDeltaMembership
        ] = {}
        # We also want to assemble a list of the first membership events during the token
        # range so we can step backward to the previous membership that would apply to
        # before the token range to see if we have `newly_joined` the room.
        first_membership_change_by_room_id_in_from_to_range: Dict[
            str, CurrentStateDeltaMembership
        ] = {}
        # Keep track if the room has a non-join event in the token range so we can later
        # tell if it was a `newly_joined` room. If the last membership event in the
        # token range is a join and there is also some non-join in the range, we know
        # they `newly_joined`.
        has_non_join_event_by_room_id_in_from_to_range: Dict[str, bool] = {}
        for (
            membership_change
        ) in current_state_delta_membership_changes_in_from_to_range:
            room_id = membership_change.room_id

            last_membership_change_by_room_id_in_from_to_range[room_id] = (
                membership_change
            )
            # Only set if we haven't already set it
            first_membership_change_by_room_id_in_from_to_range.setdefault(
                room_id, membership_change
            )

            if membership_change.membership != Membership.JOIN:
                has_non_join_event_by_room_id_in_from_to_range[room_id] = True

        # 2) Fixup
        #
        # 3) We also want to assemble a list of possibly newly joined rooms. Someone
        # could have left and joined multiple times during the given range but we only
        # care about whether they are joined at the end of the token range so we are
        # working with the last membership even in the token range.
        possibly_newly_joined_room_ids = set()
        for (
            last_membership_change_in_from_to_range
        ) in last_membership_change_by_room_id_in_from_to_range.values():
            room_id = last_membership_change_in_from_to_range.room_id

            # 3)
            if last_membership_change_in_from_to_range.membership == Membership.JOIN:
                possibly_newly_joined_room_ids.add(room_id)

            # 2) Figure out newly_left rooms (> `from_token` and <= `to_token`).
            if last_membership_change_in_from_to_range.membership == Membership.LEAVE:
                # 2) Mark this room as `newly_left`

                # If we're seeing a membership change here, we should expect to already
                # have it in our snapshot but if a state reset happens, it wouldn't have
                # shown up in our snapshot but appear as a change here.
                existing_sync_entry = sync_room_id_set.get(room_id)
                if existing_sync_entry is not None:
                    # Normal expected case
                    sync_room_id_set[room_id] = existing_sync_entry.copy_and_replace(
                        newly_left=True
                    )
                else:
                    # State reset!
                    logger.warn(
                        "State reset detected for room_id %s with %s who is no longer in the room",
                        room_id,
                        user_id,
                    )
                    # Even though a state reset happened which removed the person from
                    # the room, we still add it the list so the user knows they left the
                    # room. Downstream code can check for a state reset by looking for
                    # `event_id=None and membership is not None`.
                    sync_room_id_set[room_id] = _RoomMembershipForUser(
                        room_id=room_id,
                        event_id=last_membership_change_in_from_to_range.event_id,
                        event_pos=last_membership_change_in_from_to_range.event_pos,
                        membership=last_membership_change_in_from_to_range.membership,
                        sender=last_membership_change_in_from_to_range.sender,
                        newly_joined=False,
                        newly_left=True,
                        is_dm=False,
                    )

        # 3) Figure out `newly_joined`
        for room_id in possibly_newly_joined_room_ids:
            has_non_join_in_from_to_range = (
                has_non_join_event_by_room_id_in_from_to_range.get(room_id, False)
            )
            # If the last membership event in the token range is a join and there is
            # also some non-join in the range, we know they `newly_joined`.
            if has_non_join_in_from_to_range:
                # We found a `newly_joined` room (we left and joined within the token range)
                sync_room_id_set[room_id] = sync_room_id_set[room_id].copy_and_replace(
                    newly_joined=True
                )
            else:
                prev_event_id = first_membership_change_by_room_id_in_from_to_range[
                    room_id
                ].prev_event_id
                prev_membership = first_membership_change_by_room_id_in_from_to_range[
                    room_id
                ].prev_membership

                if prev_event_id is None:
                    # We found a `newly_joined` room (we are joining the room for the
                    # first time within the token range)
                    sync_room_id_set[room_id] = sync_room_id_set[
                        room_id
                    ].copy_and_replace(newly_joined=True)
                # Last resort, we need to step back to the previous membership event
                # just before the token range to see if we're joined then or not.
                elif prev_membership != Membership.JOIN:
                    # We found a `newly_joined` room (we left before the token range
                    # and joined within the token range)
                    sync_room_id_set[room_id] = sync_room_id_set[
                        room_id
                    ].copy_and_replace(newly_joined=True)

        # 4) Figure out which rooms the user considers to be direct-message (DM) rooms
        #
        # We're using global account data (`m.direct`) instead of checking for
        # `is_direct` on membership events because that property only appears for
        # the invitee membership event (doesn't show up for the inviter).
        #
        # We're unable to take `to_token` into account for global account data since
        # we only keep track of the latest account data for the user.
        dm_map = await self.store.get_global_account_data_by_type_for_user(
            user_id, AccountDataTypes.DIRECT
        )

        # Flatten out the map. Account data is set by the client so it needs to be
        # scrutinized.
        dm_room_id_set = set()
        if isinstance(dm_map, dict):
            for room_ids in dm_map.values():
                # Account data should be a list of room IDs. Ignore anything else
                if isinstance(room_ids, list):
                    for room_id in room_ids:
                        if isinstance(room_id, str):
                            dm_room_id_set.add(room_id)

        # 4) Fixup
        for room_id in sync_room_id_set:
            sync_room_id_set[room_id] = sync_room_id_set[room_id].copy_and_replace(
                is_dm=room_id in dm_room_id_set
            )

        return sync_room_id_set

    async def filter_rooms_relevant_for_sync(
        self,
        user: UserID,
        room_membership_for_user_map: Dict[str, _RoomMembershipForUser],
    ) -> Dict[str, _RoomMembershipForUser]:
        """
        Filter room IDs that should/can be listed for this user in the sync response (the
        full room list that will be further filtered, sorted, and sliced).

        We're looking for rooms where the user has the following state in the token
        range (> `from_token` and <= `to_token`):

        - `invite`, `join`, `knock`, `ban` membership events
        - Kicks (`leave` membership events where `sender` is different from the
          `user_id`/`state_key`)
        - `newly_left` (rooms that were left during the given token range)
        - In order for bans/kicks to not show up in sync, you need to `/forget` those
          rooms. This doesn't modify the event itself though and only adds the
          `forgotten` flag to the `room_memberships` table in Synapse. There isn't a way
          to tell when a room was forgotten at the moment so we can't factor it into the
          from/to range.

        Args:
            user: User that is syncing
            room_membership_for_user_map: Room membership for the user

        Returns:
            A dictionary of room IDs that should be listed in the sync response along
            with membership information in that room at the time of `to_token`.
        """
        user_id = user.to_string()

        # Filter rooms to only what we're interested to sync with
        filtered_sync_room_map = {
            room_id: room_membership_for_user
            for room_id, room_membership_for_user in room_membership_for_user_map.items()
            if filter_membership_for_sync(
                user_id=user_id,
                room_membership_for_user=room_membership_for_user,
            )
        }

        return filtered_sync_room_map

    async def check_room_subscription_allowed_for_user(
        self,
        room_id: str,
        room_membership_for_user_map: Dict[str, _RoomMembershipForUser],
        to_token: StreamToken,
    ) -> Optional[_RoomMembershipForUser]:
        """
        Check whether the user is allowed to see the room based on whether they have
        ever had membership in the room or if the room is `world_readable`.

        Similar to `check_user_in_room_or_world_readable(...)`

        Args:
            room_id: Room to check
            room_membership_for_user_map: Room membership for the user at the time of
                the `to_token` (<= `to_token`).
            to_token: The token to fetch rooms up to.

        Returns:
            The room membership for the user if they are allowed to subscribe to the
            room else `None`.
        """

        # We can first check if they are already allowed to see the room based
        # on our previous work to assemble the `room_membership_for_user_map`.
        #
        # If they have had any membership in the room over time (up to the `to_token`),
        # let them subscribe and see what they can.
        existing_membership_for_user = room_membership_for_user_map.get(room_id)
        if existing_membership_for_user is not None:
            return existing_membership_for_user

        # TODO: Handle `world_readable` rooms
        return None

        # If the room is `world_readable`, it doesn't matter whether they can join,
        # everyone can see the room.
        # not_in_room_membership_for_user = _RoomMembershipForUser(
        #     room_id=room_id,
        #     event_id=None,
        #     event_pos=None,
        #     membership=None,
        #     sender=None,
        #     newly_joined=False,
        #     newly_left=False,
        #     is_dm=False,
        # )
        # room_state = await self.get_current_state_at(
        #     room_id=room_id,
        #     room_membership_for_user_at_to_token=not_in_room_membership_for_user,
        #     state_filter=StateFilter.from_types(
        #         [(EventTypes.RoomHistoryVisibility, "")]
        #     ),
        #     to_token=to_token,
        # )

        # visibility_event = room_state.get((EventTypes.RoomHistoryVisibility, ""))
        # if (
        #     visibility_event is not None
        #     and visibility_event.content.get("history_visibility")
        #     == HistoryVisibility.WORLD_READABLE
        # ):
        #     return not_in_room_membership_for_user

        # return None

    @trace
    async def filter_rooms(
        self,
        user: UserID,
        sync_room_map: Dict[str, _RoomMembershipForUser],
        filters: SlidingSyncConfig.SlidingSyncList.Filters,
        to_token: StreamToken,
    ) -> Dict[str, _RoomMembershipForUser]:
        """
        Filter rooms based on the sync request.

        Args:
            user: User to filter rooms for
            sync_room_map: Dictionary of room IDs to sort along with membership
                information in the room at the time of `to_token`.
            filters: Filters to apply
            to_token: We filter based on the state of the room at this token

        Returns:
            A filtered dictionary of room IDs along with membership information in the
            room at the time of `to_token`.
        """
        filtered_room_id_set = set(sync_room_map.keys())

        # Filter for Direct-Message (DM) rooms
        if filters.is_dm is not None:
            if filters.is_dm:
                # Only DM rooms please
                filtered_room_id_set = {
                    room_id
                    for room_id in filtered_room_id_set
                    if sync_room_map[room_id].is_dm
                }
            else:
                # Only non-DM rooms please
                filtered_room_id_set = {
                    room_id
                    for room_id in filtered_room_id_set
                    if not sync_room_map[room_id].is_dm
                }

        if filters.spaces:
            raise NotImplementedError()

        # Filter for encrypted rooms
        if filters.is_encrypted is not None:
            # Make a copy so we don't run into an error: `Set changed size during
            # iteration`, when we filter out and remove items
            for room_id in filtered_room_id_set.copy():
                state_at_to_token = await self.storage_controllers.state.get_state_at(
                    room_id,
                    to_token,
                    state_filter=StateFilter.from_types(
                        [(EventTypes.RoomEncryption, "")]
                    ),
                    # Partially-stated rooms should have all state events except for the
                    # membership events so we don't need to wait because we only care
                    # about retrieving the `EventTypes.RoomEncryption` state event here.
                    # Plus we don't want to block the whole sync waiting for this one
                    # room.
                    await_full_state=False,
                )
                is_encrypted = state_at_to_token.get((EventTypes.RoomEncryption, ""))

                # If we're looking for encrypted rooms, filter out rooms that are not
                # encrypted and vice versa
                if (filters.is_encrypted and not is_encrypted) or (
                    not filters.is_encrypted and is_encrypted
                ):
                    filtered_room_id_set.remove(room_id)

        # Filter for rooms that the user has been invited to
        if filters.is_invite is not None:
            # Make a copy so we don't run into an error: `Set changed size during
            # iteration`, when we filter out and remove items
            for room_id in filtered_room_id_set.copy():
                room_for_user = sync_room_map[room_id]
                # If we're looking for invite rooms, filter out rooms that the user is
                # not invited to and vice versa
                if (
                    filters.is_invite and room_for_user.membership != Membership.INVITE
                ) or (
                    not filters.is_invite
                    and room_for_user.membership == Membership.INVITE
                ):
                    filtered_room_id_set.remove(room_id)

        # Filter by room type (space vs room, etc). A room must match one of the types
        # provided in the list. `None` is a valid type for rooms which do not have a
        # room type.
        if filters.room_types is not None or filters.not_room_types is not None:
            room_to_type = await self.store.bulk_get_room_type(
                {
                    room_id
                    for room_id in filtered_room_id_set
                    # We only know the room types for joined rooms
                    if sync_room_map[room_id].membership == Membership.JOIN
                }
            )
            for room_id, room_type in room_to_type.items():
                if (
                    filters.room_types is not None
                    and room_type not in filters.room_types
                ):
                    filtered_room_id_set.remove(room_id)

                if (
                    filters.not_room_types is not None
                    and room_type in filters.not_room_types
                ):
                    filtered_room_id_set.remove(room_id)

        if filters.room_name_like:
            raise NotImplementedError()

        if filters.tags:
            raise NotImplementedError()

        if filters.not_tags:
            raise NotImplementedError()

        # Assemble a new sync room map but only with the `filtered_room_id_set`
        return {room_id: sync_room_map[room_id] for room_id in filtered_room_id_set}

    @trace
    async def sort_rooms(
        self,
        sync_room_map: Dict[str, _RoomMembershipForUser],
        to_token: StreamToken,
    ) -> List[_RoomMembershipForUser]:
        """
        Sort by `stream_ordering` of the last event that the user should see in the
        room. `stream_ordering` is unique so we get a stable sort.

        Args:
            sync_room_map: Dictionary of room IDs to sort along with membership
                information in the room at the time of `to_token`.
            to_token: We sort based on the events in the room at this token (<= `to_token`)

        Returns:
            A sorted list of room IDs by `stream_ordering` along with membership information.
        """

        # Assemble a map of room ID to the `stream_ordering` of the last activity that the
        # user should see in the room (<= `to_token`)
        last_activity_in_room_map: Dict[str, int] = {}

        for room_id, room_for_user in sync_room_map.items():
            if room_for_user.membership != Membership.JOIN:
                # If the user has left/been invited/knocked/been banned from a
                # room, they shouldn't see anything past that point.
                #
                # FIXME: It's possible that people should see beyond this point
                # in invited/knocked cases if for example the room has
                # `invite`/`world_readable` history visibility, see
                # https://github.com/matrix-org/matrix-spec-proposals/pull/3575#discussion_r1653045932
                last_activity_in_room_map[room_id] = room_for_user.event_pos.stream

        # For fully-joined rooms, we find the latest activity at/before the
        # `to_token`.
        joined_room_positions = (
            await self.store.bulk_get_last_event_pos_in_room_before_stream_ordering(
                [
                    room_id
                    for room_id, room_for_user in sync_room_map.items()
                    if room_for_user.membership == Membership.JOIN
                ],
                to_token.room_key,
            )
        )

        last_activity_in_room_map.update(joined_room_positions)

        return sorted(
            sync_room_map.values(),
            # Sort by the last activity (stream_ordering) in the room
            key=lambda room_info: last_activity_in_room_map[room_info.room_id],
            # We want descending order
            reverse=True,
        )

    async def get_current_state_ids_at(
        self,
        room_id: str,
        room_membership_for_user_at_to_token: _RoomMembershipForUser,
        state_filter: StateFilter,
        to_token: StreamToken,
    ) -> StateMap[str]:
        """
        Get current state IDs for the user in the room according to their membership. This
        will be the current state at the time of their LEAVE/BAN, otherwise will be the
        current state <= to_token.

        Args:
            room_id: The room ID to fetch data for
            room_membership_for_user_at_token: Membership information for the user
                in the room at the time of `to_token`.
            to_token: The point in the stream to sync up to.
        """
        room_state_ids: StateMap[str]
        # People shouldn't see past their leave/ban event
        if room_membership_for_user_at_to_token.membership in (
            Membership.LEAVE,
            Membership.BAN,
        ):
            # TODO: `get_state_ids_at(...)` doesn't take into account the "current state"
            room_state_ids = await self.storage_controllers.state.get_state_ids_at(
                room_id,
                stream_position=to_token.copy_and_replace(
                    StreamKeyType.ROOM,
                    room_membership_for_user_at_to_token.event_pos.to_room_stream_token(),
                ),
                state_filter=state_filter,
                # Partially-stated rooms should have all state events except for
                # remote membership events. Since we've already excluded
                # partially-stated rooms unless `required_state` only has
                # `["m.room.member", "$LAZY"]` for membership, we should be able to
                # retrieve everything requested. When we're lazy-loading, if there
                # are some remote senders in the timeline, we should also have their
                # membership event because we had to auth that timeline event. Plus
                # we don't want to block the whole sync waiting for this one room.
                await_full_state=False,
            )
        # Otherwise, we can get the latest current state in the room
        else:
            room_state_ids = await self.storage_controllers.state.get_current_state_ids(
                room_id,
                state_filter,
                # Partially-stated rooms should have all state events except for
                # remote membership events. Since we've already excluded
                # partially-stated rooms unless `required_state` only has
                # `["m.room.member", "$LAZY"]` for membership, we should be able to
                # retrieve everything requested. When we're lazy-loading, if there
                # are some remote senders in the timeline, we should also have their
                # membership event because we had to auth that timeline event. Plus
                # we don't want to block the whole sync waiting for this one room.
                await_full_state=False,
            )
            # TODO: Query `current_state_delta_stream` and reverse/rewind back to the `to_token`

        return room_state_ids

    async def get_current_state_at(
        self,
        room_id: str,
        room_membership_for_user_at_to_token: _RoomMembershipForUser,
        state_filter: StateFilter,
        to_token: StreamToken,
    ) -> StateMap[EventBase]:
        """
        Get current state for the user in the room according to their membership. This
        will be the current state at the time of their LEAVE/BAN, otherwise will be the
        current state <= to_token.

        Args:
            room_id: The room ID to fetch data for
            room_membership_for_user_at_token: Membership information for the user
                in the room at the time of `to_token`.
            to_token: The point in the stream to sync up to.
        """
        room_state_ids = await self.get_current_state_ids_at(
            room_id=room_id,
            room_membership_for_user_at_to_token=room_membership_for_user_at_to_token,
            state_filter=state_filter,
            to_token=to_token,
        )

        event_map = await self.store.get_events(list(room_state_ids.values()))

        state_map = {}
        for key, event_id in room_state_ids.items():
            event = event_map.get(event_id)
            if event:
                state_map[key] = event

        return state_map

    async def get_room_sync_data(
        self,
        sync_config: SlidingSyncConfig,
        room_id: str,
        room_sync_config: RoomSyncConfig,
        room_membership_for_user_at_to_token: _RoomMembershipForUser,
        from_token: Optional[SlidingSyncStreamToken],
        to_token: StreamToken,
    ) -> SlidingSyncResult.RoomResult:
        """
        Fetch room data for the sync response.

        We fetch data according to the token range (> `from_token` and <= `to_token`).

        Args:
            user: User to fetch data for
            room_id: The room ID to fetch data for
            room_sync_config: Config for what data we should fetch for a room in the
                sync response.
            room_membership_for_user_at_to_token: Membership information for the user
                in the room at the time of `to_token`.
            from_token: The point in the stream to sync from.
            to_token: The point in the stream to sync up to.
        """
        user = sync_config.user

        # Determine whether we should limit the timeline to the token range.
        #
        # We should return historical messages (before token range) in the
        # following cases because we want clients to be able to show a basic
        # screen of information:
        #  - Initial sync (because no `from_token` to limit us anyway)
        #  - When users `newly_joined`
        #  - For an incremental sync where we haven't sent it down this
        #    connection before
        from_bound = None
        initial = True
        if from_token and not room_membership_for_user_at_to_token.newly_joined:
            room_status = await self.connection_store.have_sent_room(
                sync_config=sync_config,
                connection_token=from_token.connection_position,
                room_id=room_id,
            )
            if (
                room_status.timeline_limit is not None
                and room_status.timeline_limit < room_sync_config.timeline_limit
            ):
                from_bound = None
                initial = True
            elif room_status.status == HaveSentRoomFlag.LIVE:
                from_bound = from_token.stream_token.room_key
                initial = False
            elif room_status.status == HaveSentRoomFlag.PREVIOUSLY:
                assert room_status.last_token is not None
                from_bound = room_status.last_token
                initial = False
            elif room_status.status == HaveSentRoomFlag.NEVER:
                from_bound = None
                initial = True
            else:
                assert_never(room_status.status)

            set_tag("sliding_sync.from_bound", from_bound)
            set_tag("sliding_sync.room_status", room_status.status)

        set_tag("sliding_sync.initial", initial)
        set_tag("room_id", room_id)

        # Assemble the list of timeline events
        #
        # FIXME: It would be nice to make the `rooms` response more uniform regardless of
        # membership. Currently, we have to make all of these optional because
        # `invite`/`knock` rooms only have `stripped_state`. See
        # https://github.com/matrix-org/matrix-spec-proposals/pull/3575#discussion_r1653045932
        timeline_events: List[EventBase] = []
        bundled_aggregations: Optional[Dict[str, BundledAggregations]] = None
        limited: Optional[bool] = None
        prev_batch_token: Optional[StreamToken] = None
        num_live: Optional[int] = None
        if (
            room_sync_config.timeline_limit > 0
            # No timeline for invite/knock rooms (just `stripped_state`)
            and room_membership_for_user_at_to_token.membership
            not in (Membership.INVITE, Membership.KNOCK)
        ):
            limited = False
            # We want to start off using the `to_token` (vs `from_token`) because we look
            # backwards from the `to_token` up to the `timeline_limit` and we might not
            # reach the `from_token` before we hit the limit. We will update the room stream
            # position once we've fetched the events to point to the earliest event fetched.
            prev_batch_token = to_token

            # We're going to paginate backwards from the `to_token`
            to_bound = to_token.room_key
            # People shouldn't see past their leave/ban event
            if room_membership_for_user_at_to_token.membership in (
                Membership.LEAVE,
                Membership.BAN,
            ):
                to_bound = (
                    room_membership_for_user_at_to_token.event_pos.to_room_stream_token()
                )

            fiddled_timeline_limit = room_sync_config.timeline_limit
            # if to_bound:
            #     fiddled_timeline_limit = max(fiddled_timeline_limit, 10)

            timeline_events, new_room_key = await self.store.paginate_room_events(
                room_id=room_id,
                # The bounds are reversed so we can paginate backwards
                # (from newer to older events) starting at to_bound.
                # This ensures we fill the `limit` with the newest events first,
                from_key=to_bound,
                to_key=from_bound,
                direction=Direction.BACKWARDS,
                # We add one so we can determine if there are enough events to saturate
                # the limit or not (see `limited`)
                limit=fiddled_timeline_limit + 1,
                event_filter=None,
            )

            # We want to return the events in ascending order (the last event is the
            # most recent).
            timeline_events.reverse()

            # Determine our `limited` status based on the timeline. We do this before
            # filtering the events so we can accurately determine if there is more to
            # paginate even if we filter out some/all events.
            if len(timeline_events) > fiddled_timeline_limit:
                limited = True
                # Get rid of that extra "+ 1" event because we only used it to determine
                # if we hit the limit or not
                timeline_events = timeline_events[-fiddled_timeline_limit:]
                assert timeline_events[0].internal_metadata.stream_ordering
                new_room_key = RoomStreamToken(
                    stream=timeline_events[0].internal_metadata.stream_ordering - 1
                )

            # Make sure we don't expose any events that the client shouldn't see
            timeline_events = await filter_events_for_client(
                self.storage_controllers,
                user.to_string(),
                timeline_events,
                is_peeking=room_membership_for_user_at_to_token.membership
                != Membership.JOIN,
                filter_send_to_client=True,
            )
            # TODO: Filter out `EventTypes.CallInvite` in public rooms,
            # see https://github.com/element-hq/synapse/issues/17359

            # TODO: Handle timeline gaps (`get_timeline_gaps()`)

            # Determine how many "live" events we have (events within the given token range).
            #
            # This is mostly useful to determine whether a given @mention event should
            # make a noise or not. Clients cannot rely solely on the absence of
            # `initial: true` to determine live events because if a room not in the
            # sliding window bumps into the window because of an @mention it will have
            # `initial: true` yet contain a single live event (with potentially other
            # old events in the timeline)
            num_live = 0
            if from_token is not None:
                for timeline_event in reversed(timeline_events):
                    # This fields should be present for all persisted events
                    assert timeline_event.internal_metadata.stream_ordering is not None
                    assert timeline_event.internal_metadata.instance_name is not None

                    persisted_position = PersistedEventPosition(
                        instance_name=timeline_event.internal_metadata.instance_name,
                        stream=timeline_event.internal_metadata.stream_ordering,
                    )
                    if persisted_position.persisted_after(
                        from_token.stream_token.room_key
                    ):
                        num_live += 1
                    else:
                        # Since we're iterating over the timeline events in
                        # reverse-chronological order, we can break once we hit an event
                        # that's not live. In the future, we could potentially optimize
                        # this more with a binary search (bisect).
                        break

            # If the timeline is `limited=True`, the client does not have all events
            # necessary to calculate aggregations themselves.
            if limited:
                bundled_aggregations = (
                    await self.relations_handler.get_bundled_aggregations(
                        timeline_events, user.to_string()
                    )
                )

            # Update the `prev_batch_token` to point to the position that allows us to
            # keep paginating backwards from the oldest event we return in the timeline.
            prev_batch_token = prev_batch_token.copy_and_replace(
                StreamKeyType.ROOM, new_room_key
            )

        # Figure out any stripped state events for invite/knocks. This allows the
        # potential joiner to identify the room.
        stripped_state: List[JsonDict] = []
        if room_membership_for_user_at_to_token.membership in (
            Membership.INVITE,
            Membership.KNOCK,
        ):
            # This should never happen. If someone is invited/knocked on room, then
            # there should be an event for it.
            assert room_membership_for_user_at_to_token.event_id is not None

            invite_or_knock_event = await self.store.get_event(
                room_membership_for_user_at_to_token.event_id
            )

            stripped_state = []
            if invite_or_knock_event.membership == Membership.INVITE:
                stripped_state.extend(
                    invite_or_knock_event.unsigned.get("invite_room_state", [])
                )
            elif invite_or_knock_event.membership == Membership.KNOCK:
                stripped_state.extend(
                    invite_or_knock_event.unsigned.get("knock_room_state", [])
                )

            stripped_state.append(strip_event(invite_or_knock_event))

        # TODO: Handle state resets. For example, if we see
        # `room_membership_for_user_at_to_token.event_id=None and
        # room_membership_for_user_at_to_token.membership is not None`, we should
        # indicate to the client that a state reset happened. Perhaps we should indicate
        # this by setting `initial: True` and empty `required_state`.

        # Check whether the room has a name set
        name_state_ids = await self.get_current_state_ids_at(
            room_id=room_id,
            room_membership_for_user_at_to_token=room_membership_for_user_at_to_token,
            state_filter=StateFilter.from_types([(EventTypes.Name, "")]),
            to_token=to_token,
        )
        name_event_id = name_state_ids.get((EventTypes.Name, ""))

        room_membership_summary: Mapping[str, MemberSummary]
        empty_membership_summary = MemberSummary([], 0)
        if room_membership_for_user_at_to_token.membership in (
            Membership.LEAVE,
            Membership.BAN,
        ):
            # TODO: Figure out how to get the membership summary for left/banned rooms
            room_membership_summary = {}
        else:
            room_membership_summary = await self.store.get_room_summary(room_id)
            # TODO: Reverse/rewind back to the `to_token`

        # `heroes` are required if the room name is not set.
        #
        # Note: When you're the first one on your server to be invited to a new room
        # over federation, we only have access to some stripped state in
        # `event.unsigned.invite_room_state` which currently doesn't include `heroes`,
        # see https://github.com/matrix-org/matrix-spec/issues/380. This means that
        # clients won't be able to calculate the room name when necessary and just a
        # pitfall we have to deal with until that spec issue is resolved.
        hero_user_ids: List[str] = []
        # TODO: Should we also check for `EventTypes.CanonicalAlias`
        # (`m.room.canonical_alias`) as a fallback for the room name? see
        # https://github.com/matrix-org/matrix-spec-proposals/pull/3575#discussion_r1671260153
        if name_event_id is None:
            hero_user_ids = extract_heroes_from_room_summary(
                room_membership_summary, me=user.to_string()
            )

        # Fetch the `required_state` for the room
        #
        # No `required_state` for invite/knock rooms (just `stripped_state`)
        #
        # FIXME: It would be nice to make the `rooms` response more uniform regardless
        # of membership. Currently, we have to make this optional because
        # `invite`/`knock` rooms only have `stripped_state`. See
        # https://github.com/matrix-org/matrix-spec-proposals/pull/3575#discussion_r1653045932
        #
        # Calculate the `StateFilter` based on the `required_state` for the room
        required_state_filter = StateFilter.none()
        if room_membership_for_user_at_to_token.membership not in (
            Membership.INVITE,
            Membership.KNOCK,
        ):
            # If we have a double wildcard ("*", "*") in the `required_state`, we need
            # to fetch all state for the room
            #
            # Note: MSC3575 describes different behavior to how we're handling things
            # here but since it's not wrong to return more state than requested
            # (`required_state` is just the minimum requested), it doesn't matter if we
            # include more than client wanted. This complexity is also under scrutiny,
            # see
            # https://github.com/matrix-org/matrix-spec-proposals/pull/3575#discussion_r1185109050
            #
            # > One unique exception is when you request all state events via ["*", "*"]. When used,
            # > all state events are returned by default, and additional entries FILTER OUT the returned set
            # > of state events. These additional entries cannot use '*' themselves.
            # > For example, ["*", "*"], ["m.room.member", "@alice:example.com"] will _exclude_ every m.room.member
            # > event _except_ for @alice:example.com, and include every other state event.
            # > In addition, ["*", "*"], ["m.space.child", "*"] is an error, the m.space.child filter is not
            # > required as it would have been returned anyway.
            # >
            # > -- MSC3575 (https://github.com/matrix-org/matrix-spec-proposals/pull/3575)
            if StateValues.WILDCARD in room_sync_config.required_state_map.get(
                StateValues.WILDCARD, set()
            ):
                required_state_filter = StateFilter.all()
            # TODO: `StateFilter` currently doesn't support wildcard event types. We're
            # currently working around this by returning all state to the client but it
            # would be nice to fetch less from the database and return just what the
            # client wanted.
            elif (
                room_sync_config.required_state_map.get(StateValues.WILDCARD)
                is not None
            ):
                required_state_filter = StateFilter.all()
            else:
                required_state_types: List[Tuple[str, Optional[str]]] = []
                for (
                    state_type,
                    state_key_set,
                ) in room_sync_config.required_state_map.items():
                    for state_key in state_key_set:
                        if state_key == StateValues.WILDCARD:
                            # `None` is a wildcard in the `StateFilter`
                            required_state_types.append((state_type, None))
                        # We need to fetch all relevant people when we're lazy-loading membership
                        elif (
                            state_type == EventTypes.Member
                            and state_key == StateValues.LAZY
                        ):
                            # Everyone in the timeline is relevant
                            timeline_membership: Set[str] = set()
                            if timeline_events is not None:
                                for timeline_event in timeline_events:
                                    timeline_membership.add(timeline_event.sender)

                            for user_id in timeline_membership:
                                required_state_types.append(
                                    (EventTypes.Member, user_id)
                                )

                            # FIXME: We probably also care about invite, ban, kick, targets, etc
                            # but the spec only mentions "senders".
                        elif state_key == StateValues.ME:
                            required_state_types.append((state_type, user.to_string()))
                        else:
                            required_state_types.append((state_type, state_key))

                required_state_filter = StateFilter.from_types(required_state_types)

        # We need this base set of info for the response so let's just fetch it along
        # with the `required_state` for the room
        meta_room_state = [(EventTypes.Name, ""), (EventTypes.RoomAvatar, "")] + [
            (EventTypes.Member, hero_user_id) for hero_user_id in hero_user_ids
        ]
        state_filter = StateFilter.all()
        if required_state_filter != StateFilter.all():
            state_filter = StateFilter(
                types=StateFilter.from_types(
                    chain(meta_room_state, required_state_filter.to_types())
                ).types,
                include_others=required_state_filter.include_others,
            )

        # We can return all of the state that was requested if this was the first
        # time we've sent the room down this connection.
        room_state: StateMap[EventBase] = {}
        if initial:
            room_state = await self.get_current_state_at(
                room_id=room_id,
                room_membership_for_user_at_to_token=room_membership_for_user_at_to_token,
                state_filter=state_filter,
                to_token=to_token,
            )
        else:
            assert from_bound is not None

            # TODO: Limit the number of state events we're about to send down
            # the room, if its too many we should change this to an
            # `initial=True`?
            deltas = await self.store.get_current_state_deltas_for_room(
                room_id=room_id,
                from_token=from_bound,
                to_token=to_token.room_key,
            )
            # TODO: Filter room state before fetching events
            # TODO: Handle state resets where event_id is None
            events = await self.store.get_events(
                [d.event_id for d in deltas if d.event_id]
            )
            room_state = {(s.type, s.state_key): s for s in events.values()}

        required_room_state: StateMap[EventBase] = {}
        if required_state_filter != StateFilter.none():
            required_room_state = required_state_filter.filter_state(room_state)

        # Find the room name and avatar from the state
        room_name: Optional[str] = None
        # TODO: Should we also check for `EventTypes.CanonicalAlias`
        # (`m.room.canonical_alias`) as a fallback for the room name? see
        # https://github.com/matrix-org/matrix-spec-proposals/pull/3575#discussion_r1671260153
        name_event = room_state.get((EventTypes.Name, ""))
        if name_event is not None:
            room_name = name_event.content.get("name")

        room_avatar: Optional[str] = None
        avatar_event = room_state.get((EventTypes.RoomAvatar, ""))
        if avatar_event is not None:
            room_avatar = avatar_event.content.get("url")

        # Assemble heroes: extract the info from the state we just fetched
        heroes: List[SlidingSyncResult.RoomResult.StrippedHero] = []
        for hero_user_id in hero_user_ids:
            member_event = room_state.get((EventTypes.Member, hero_user_id))
            if member_event is not None:
                heroes.append(
                    SlidingSyncResult.RoomResult.StrippedHero(
                        user_id=hero_user_id,
                        display_name=member_event.content.get("displayname"),
                        avatar_url=member_event.content.get("avatar_url"),
                    )
                )

        # Figure out the last bump event in the room
        bump_stamp = None
        if timeline_events:
            for e in reversed(timeline_events):
                assert e.internal_metadata.stream_ordering is not None
                if (
                    e.type in DEFAULT_BUMP_EVENT_TYPES
                    and e.internal_metadata.stream_ordering > 0
                ):
                    bump_stamp = e.internal_metadata.stream_ordering
                    break

        if bump_stamp is None:
            # By default, just choose the membership event position
            bump_stamp = room_membership_for_user_at_to_token.event_pos.stream

            last_bump_event_result = (
                await self.store.get_last_event_pos_in_room_before_stream_ordering(
                    room_id, to_token.room_key, event_types=DEFAULT_BUMP_EVENT_TYPES
                )
            )

            # But if we found a bump event, use that instead
            if last_bump_event_result is not None:
                _, new_bump_event_pos = last_bump_event_result

                # If we've just joined a remote room, then the last bump event may
                # have been backfilled (and so have a negative stream ordering).
                # These negative stream orderings can't sensibly be compared, so
                # instead we use the membership event position.
                if new_bump_event_pos.stream > 0:
                    bump_stamp = new_bump_event_pos.stream

        return SlidingSyncResult.RoomResult(
            name=room_name,
            avatar=room_avatar,
            heroes=heroes,
            is_dm=room_membership_for_user_at_to_token.is_dm,
            initial=initial,
            required_state=list(required_room_state.values()),
            timeline_events=timeline_events,
            bundled_aggregations=bundled_aggregations,
            stripped_state=stripped_state,
            prev_batch=prev_batch_token,
            limited=limited,
            num_live=num_live,
            bump_stamp=bump_stamp,
            joined_count=room_membership_summary.get(
                Membership.JOIN, empty_membership_summary
            ).count,
            invited_count=room_membership_summary.get(
                Membership.INVITE, empty_membership_summary
            ).count,
            # TODO: These are just dummy values. We could potentially just remove these
            # since notifications can only really be done correctly on the client anyway
            # (encrypted rooms).
            notification_count=0,
            highlight_count=0,
        )

    async def get_extensions_response(
        self,
        sync_config: SlidingSyncConfig,
        actual_lists: Dict[str, SlidingSyncResult.SlidingWindowList],
        actual_room_ids: Set[str],
        to_token: StreamToken,
        from_token: Optional[SlidingSyncStreamToken],
    ) -> SlidingSyncResult.Extensions:
        """Handle extension requests.

        Args:
            sync_config: Sync configuration
            actual_lists: Sliding window API. A map of list key to list results in the
                Sliding Sync response.
            actual_room_ids: The actual room IDs in the the Sliding Sync response.
            to_token: The point in the stream to sync up to.
            from_token: The point in the stream to sync from.
        """

        if sync_config.extensions is None:
            return SlidingSyncResult.Extensions()

        to_device_response = None
        if sync_config.extensions.to_device is not None:
            to_device_response = await self.get_to_device_extension_response(
                sync_config=sync_config,
                to_device_request=sync_config.extensions.to_device,
                to_token=to_token,
            )

        e2ee_response = None
        if sync_config.extensions.e2ee is not None:
            e2ee_response = await self.get_e2ee_extension_response(
                sync_config=sync_config,
                e2ee_request=sync_config.extensions.e2ee,
                to_token=to_token,
                from_token=from_token,
            )

        account_data_response = None
        if sync_config.extensions.account_data is not None:
            account_data_response = await self.get_account_data_extension_response(
                sync_config=sync_config,
                actual_lists=actual_lists,
                actual_room_ids=actual_room_ids,
                account_data_request=sync_config.extensions.account_data,
                to_token=to_token,
                from_token=from_token,
            )

        receipts_response = None
        if sync_config.extensions.receipts is not None:
            receipts_response = await self.get_receipts_extension_response(
                sync_config=sync_config,
                actual_lists=actual_lists,
                actual_room_ids=actual_room_ids,
                receipts_request=sync_config.extensions.receipts,
                to_token=to_token,
                from_token=from_token,
            )

        return SlidingSyncResult.Extensions(
            to_device=to_device_response,
            e2ee=e2ee_response,
            account_data=account_data_response,
            receipts=receipts_response,
        )

    def find_relevant_room_ids_for_extension(
        self,
        requested_lists: Optional[List[str]],
        requested_room_ids: Optional[List[str]],
        actual_lists: Dict[str, SlidingSyncResult.SlidingWindowList],
        actual_room_ids: Set[str],
    ) -> Set[str]:
        """
        Handle the reserved `lists`/`rooms` keys for extensions. Extensions should only
        return results for rooms in the Sliding Sync response. This matches up the
        requested rooms/lists with the actual lists/rooms in the Sliding Sync response.

        {"lists": []}                    // Do not process any lists.
        {"lists": ["rooms", "dms"]}      // Process only a subset of lists.
        {"lists": ["*"]}                 // Process all lists defined in the Sliding Window API. (This is the default.)

        {"rooms": []}                    // Do not process any specific rooms.
        {"rooms": ["!a:b", "!c:d"]}      // Process only a subset of room subscriptions.
        {"rooms": ["*"]}                 // Process all room subscriptions defined in the Room Subscription API. (This is the default.)

        Args:
            requested_lists: The `lists` from the extension request.
            requested_room_ids: The `rooms` from the extension request.
            actual_lists: The actual lists from the Sliding Sync response.
            actual_room_ids: The actual room subscriptions from the Sliding Sync request.
        """

        # We only want to include account data for rooms that are already in the sliding
        # sync response AND that were requested in the account data request.
        relevant_room_ids: Set[str] = set()

        # See what rooms from the room subscriptions we should get account data for
        if requested_room_ids is not None:
            for room_id in requested_room_ids:
                # A wildcard means we process all rooms from the room subscriptions
                if room_id == "*":
                    relevant_room_ids.update(actual_room_ids)
                    break

                if room_id in actual_room_ids:
                    relevant_room_ids.add(room_id)

        # See what rooms from the sliding window lists we should get account data for
        if requested_lists is not None:
            for list_key in requested_lists:
                # Just some typing because we share the variable name in multiple places
                actual_list: Optional[SlidingSyncResult.SlidingWindowList] = None

                # A wildcard means we process rooms from all lists
                if list_key == "*":
                    for actual_list in actual_lists.values():
                        # We only expect a single SYNC operation for any list
                        assert len(actual_list.ops) == 1
                        sync_op = actual_list.ops[0]
                        assert sync_op.op == OperationType.SYNC

                        relevant_room_ids.update(sync_op.room_ids)

                    break

                actual_list = actual_lists.get(list_key)
                if actual_list is not None:
                    # We only expect a single SYNC operation for any list
                    assert len(actual_list.ops) == 1
                    sync_op = actual_list.ops[0]
                    assert sync_op.op == OperationType.SYNC

                    relevant_room_ids.update(sync_op.room_ids)

        return relevant_room_ids

    async def get_to_device_extension_response(
        self,
        sync_config: SlidingSyncConfig,
        to_device_request: SlidingSyncConfig.Extensions.ToDeviceExtension,
        to_token: StreamToken,
    ) -> Optional[SlidingSyncResult.Extensions.ToDeviceExtension]:
        """Handle to-device extension (MSC3885)

        Args:
            sync_config: Sync configuration
            to_device_request: The to-device extension from the request
            to_token: The point in the stream to sync up to.
        """
        user_id = sync_config.user.to_string()
        device_id = sync_config.requester.device_id

        # Skip if the extension is not enabled
        if not to_device_request.enabled:
            return None

        # Check that this request has a valid device ID (not all requests have
        # to belong to a device, and so device_id is None)
        if device_id is None:
            return SlidingSyncResult.Extensions.ToDeviceExtension(
                next_batch=f"{to_token.to_device_key}",
                events=[],
            )

        since_stream_id = 0
        if to_device_request.since is not None:
            # We've already validated this is an int.
            since_stream_id = int(to_device_request.since)

            if to_token.to_device_key < since_stream_id:
                # The since token is ahead of our current token, so we return an
                # empty response.
                logger.warning(
                    "Got to-device.since from the future. since token: %r is ahead of our current to_device stream position: %r",
                    since_stream_id,
                    to_token.to_device_key,
                )
                return SlidingSyncResult.Extensions.ToDeviceExtension(
                    next_batch=to_device_request.since,
                    events=[],
                )

            # Delete everything before the given since token, as we know the
            # device must have received them.
            deleted = await self.store.delete_messages_for_device(
                user_id=user_id,
                device_id=device_id,
                up_to_stream_id=since_stream_id,
            )

            if deleted:
                logger.debug(
                    "Deleted %d to-device messages up to %d for %s",
                    deleted,
                    since_stream_id,
                    user_id,
                )

        messages, stream_id = await self.store.get_messages_for_device(
            user_id=user_id,
            device_id=device_id,
            from_stream_id=since_stream_id,
            to_stream_id=to_token.to_device_key,
            limit=min(to_device_request.limit, 100),  # Limit to at most 100 events
        )

        return SlidingSyncResult.Extensions.ToDeviceExtension(
            next_batch=f"{stream_id}",
            events=messages,
        )

    async def get_e2ee_extension_response(
        self,
        sync_config: SlidingSyncConfig,
        e2ee_request: SlidingSyncConfig.Extensions.E2eeExtension,
        to_token: StreamToken,
        from_token: Optional[SlidingSyncStreamToken],
    ) -> Optional[SlidingSyncResult.Extensions.E2eeExtension]:
        """Handle E2EE device extension (MSC3884)

        Args:
            sync_config: Sync configuration
            e2ee_request: The e2ee extension from the request
            to_token: The point in the stream to sync up to.
            from_token: The point in the stream to sync from.
        """
        user_id = sync_config.user.to_string()
        device_id = sync_config.requester.device_id

        # Skip if the extension is not enabled
        if not e2ee_request.enabled:
            return None

        device_list_updates: Optional[DeviceListUpdates] = None
        if from_token is not None:
            # TODO: This should take into account the `from_token` and `to_token`
            device_list_updates = await self.device_handler.get_user_ids_changed(
                user_id=user_id,
                from_token=from_token.stream_token,
            )

        device_one_time_keys_count: Mapping[str, int] = {}
        device_unused_fallback_key_types: Sequence[str] = []
        if device_id:
            # TODO: We should have a way to let clients differentiate between the states of:
            #   * no change in OTK count since the provided since token
            #   * the server has zero OTKs left for this device
            #  Spec issue: https://github.com/matrix-org/matrix-doc/issues/3298
            device_one_time_keys_count = await self.store.count_e2e_one_time_keys(
                user_id, device_id
            )
            device_unused_fallback_key_types = (
                await self.store.get_e2e_unused_fallback_key_types(user_id, device_id)
            )

        return SlidingSyncResult.Extensions.E2eeExtension(
            device_list_updates=device_list_updates,
            device_one_time_keys_count=device_one_time_keys_count,
            device_unused_fallback_key_types=device_unused_fallback_key_types,
        )

    async def get_account_data_extension_response(
        self,
        sync_config: SlidingSyncConfig,
        actual_lists: Dict[str, SlidingSyncResult.SlidingWindowList],
        actual_room_ids: Set[str],
        account_data_request: SlidingSyncConfig.Extensions.AccountDataExtension,
        to_token: StreamToken,
        from_token: Optional[SlidingSyncStreamToken],
    ) -> Optional[SlidingSyncResult.Extensions.AccountDataExtension]:
        """Handle Account Data extension (MSC3959)

        Args:
            sync_config: Sync configuration
            actual_lists: Sliding window API. A map of list key to list results in the
                Sliding Sync response.
            actual_room_ids: The actual room IDs in the the Sliding Sync response.
            account_data_request: The account_data extension from the request
            to_token: The point in the stream to sync up to.
            from_token: The point in the stream to sync from.
        """
        user_id = sync_config.user.to_string()

        # Skip if the extension is not enabled
        if not account_data_request.enabled:
            return None

        global_account_data_map: Mapping[str, JsonMapping] = {}
        if from_token is not None:
            # TODO: This should take into account the `from_token` and `to_token`
            global_account_data_map = (
                await self.store.get_updated_global_account_data_for_user(
                    user_id, from_token.stream_token.account_data_key
                )
            )

            have_push_rules_changed = await self.store.have_push_rules_changed_for_user(
                user_id, from_token.stream_token.push_rules_key
            )
            if have_push_rules_changed:
                global_account_data_map = dict(global_account_data_map)
                # TODO: This should take into account the `from_token` and `to_token`
                global_account_data_map[AccountDataTypes.PUSH_RULES] = (
                    await self.push_rules_handler.push_rules_for_user(sync_config.user)
                )
        else:
            # TODO: This should take into account the `to_token`
            all_global_account_data = await self.store.get_global_account_data_for_user(
                user_id
            )

            global_account_data_map = dict(all_global_account_data)
            # TODO: This should take into account the  `to_token`
            global_account_data_map[AccountDataTypes.PUSH_RULES] = (
                await self.push_rules_handler.push_rules_for_user(sync_config.user)
            )

        # Fetch room account data
        account_data_by_room_map: Mapping[str, Mapping[str, JsonMapping]] = {}
        relevant_room_ids = self.find_relevant_room_ids_for_extension(
            requested_lists=account_data_request.lists,
            requested_room_ids=account_data_request.rooms,
            actual_lists=actual_lists,
            actual_room_ids=actual_room_ids,
        )
        if len(relevant_room_ids) > 0:
            if from_token is not None:
                # TODO: This should take into account the `from_token` and `to_token`
                account_data_by_room_map = (
                    await self.store.get_updated_room_account_data_for_user(
                        user_id, from_token.stream_token.account_data_key
                    )
                )
            else:
                # TODO: This should take into account the `to_token`
                account_data_by_room_map = (
                    await self.store.get_room_account_data_for_user(user_id)
                )

        # Filter down to the relevant rooms
        account_data_by_room_map = {
            room_id: account_data_map
            for room_id, account_data_map in account_data_by_room_map.items()
            if room_id in relevant_room_ids
        }

        return SlidingSyncResult.Extensions.AccountDataExtension(
            global_account_data_map=global_account_data_map,
            account_data_by_room_map=account_data_by_room_map,
        )

<<<<<<< HEAD

class HaveSentRoomFlag(Enum):
    """Flag for whether we have sent the room down a sliding sync connection.

    The valid state changes here are:
        NEVER -> LIVE
        LIVE -> PREVIOUSLY
        PREVIOUSLY -> LIVE
    """

    # The room has never been sent down (or we have forgotten we have sent it
    # down).
    NEVER = 1

    # We have previously sent the room down, but there are updates that we
    # haven't sent down.
    PREVIOUSLY = 2

    # We have sent the room down and the client has received all updates.
    LIVE = 3


@attr.s(auto_attribs=True, slots=True, frozen=True)
class HaveSentRoom:
    """Whether we have sent the room down a sliding sync connection.

    Attributes:
        status: Flag of if we have or haven't sent down the room
        last_token: If the flag is `PREVIOUSLY` then this is non-null and
            contains the last stream token of the last updates we sent down
            the room, i.e. we still need to send everything since then to the
            client.
    """

    status: HaveSentRoomFlag
    last_token: Optional[RoomStreamToken]
    timeline_limit: Optional[int]

    @staticmethod
    def previously(last_token: RoomStreamToken) -> "HaveSentRoom":
        """Constructor for `PREVIOUSLY` flag."""
        return HaveSentRoom(HaveSentRoomFlag.PREVIOUSLY, last_token)


HAVE_SENT_ROOM_NEVER = HaveSentRoom(HaveSentRoomFlag.NEVER, None, None)
HAVE_SENT_ROOM_LIVE = HaveSentRoom(HaveSentRoomFlag.LIVE, None, None)


@attr.s(auto_attribs=True)
class SlidingSyncConnectionStore:
    """In-memory store of per-connection state, including what rooms we have
    previously sent down a sliding sync connection.

    Note: This is NOT safe to run in a worker setup.

    The complication here is that we need to handle requests being resent, i.e.
    if we sent down a room in a response that the client received, we must
    consider the room *not* sent when we get the request again.

    This is handled by using an integer "token", which is returned to the client
    as part of the sync token. For each connection we store a mapping from
    tokens to the room states, and create a new entry when we send down new
    rooms.

    Note that for any given sliding sync connection we will only store a maximum
    of two different tokens: the previous token from the request and a new token
    sent in the response. When we receive a request with a given token, we then
    clear out all other entries with a different token.

    Attributes:
        _connections: Mapping from `(user_id, conn_id)` to mapping of `token`
            to mapping of room ID to `HaveSentRoom`.
    """

    # `(user_id, conn_id)` -> `token` -> `room_id` -> `HaveSentRoom`
    _connections: Dict[Tuple[str, str], Dict[int, Dict[str, HaveSentRoom]]] = (
        attr.Factory(dict)
    )

    async def have_sent_room(
        self, sync_config: SlidingSyncConfig, connection_token: int, room_id: str
    ) -> HaveSentRoom:
        """For the given user_id/conn_id/token, return whether we have
        previously sent the room down
        """

        conn_key = self._get_connection_key(sync_config)
        sync_statuses = self._connections.setdefault(conn_key, {})
        room_status = sync_statuses.get(connection_token, {}).get(
            room_id, HAVE_SENT_ROOM_NEVER
        )

        return room_status

    async def record_rooms(
        self,
        sync_config: SlidingSyncConfig,
        from_token: Optional[SlidingSyncStreamToken],
        *,
        relevant_room_map: Dict[str, RoomSyncConfig],
        sent_room_ids: StrCollection,
        unsent_room_ids: StrCollection,
    ) -> int:
        """Record which rooms we have/haven't sent down in a new response

        Attributes:
            sync_config
            from_token: The since token from the request, if any
            sent_room_ids: The set of room IDs that we have sent down as
                part of this request (only needs to be ones we didn't
                previously sent down).
            unsent_room_ids: The set of room IDs that have had updates
                since the `from_token`, but which were not included in
                this request
        """
        prev_connection_token = 0
        if from_token is not None:
            prev_connection_token = from_token.connection_position

        # If there are no changes then this is a noop.
        if not sent_room_ids and not unsent_room_ids:
            return prev_connection_token

        conn_key = self._get_connection_key(sync_config)
        sync_statuses = self._connections.setdefault(conn_key, {})

        # Generate a new token, removing any existing entries in that token
        # (which can happen if requests get resent).
        new_store_token = prev_connection_token + 1
        sync_statuses.pop(new_store_token, None)

        # Copy over and update the room mappings.
        new_room_statuses = dict(sync_statuses.get(prev_connection_token, {}))

        # Whether we have updated the `new_room_statuses`, if we don't by the
        # end we can treat this as a noop.
        have_updated = False
        for room_id in sent_room_ids:
            new_room_statuses[room_id] = HaveSentRoom(
                HaveSentRoomFlag.LIVE, None, relevant_room_map[room_id].timeline_limit
            )
            have_updated = True

        # Whether we add/update the entries for unsent rooms depends on the
        # existing entry:
        #   - LIVE: We have previously sent down everything up to
        #     `last_room_token, so we update the entry to be `PREVIOUSLY` with
        #     `last_room_token`.
        #   - PREVIOUSLY: We have previously sent down everything up to *a*
        #     given token, so we don't need to update the entry.
        #   - NEVER: We have never previously sent down the room, and we haven't
        #     sent anything down this time either so we leave it as NEVER.

        # Work out the new state for unsent rooms that were `LIVE`.

        for room_id in unsent_room_ids:
            prev_state = new_room_statuses.get(room_id)
            if prev_state is not None and prev_state.status == HaveSentRoomFlag.LIVE:
                have_updated = True

                if from_token:
                    new_room_statuses[room_id] = HaveSentRoom.previously(
                        from_token.stream_token.room_key,
                        None,
                        relevant_room_map[room_id].timeline_limit,
                    )
                else:
                    new_room_statuses[room_id] = HAVE_SENT_ROOM_NEVER

        if not have_updated:
            return prev_connection_token

        sync_statuses[new_store_token] = new_room_statuses

        return new_store_token

    async def mark_token_seen(
        self,
        sync_config: SlidingSyncConfig,
        from_token: Optional[SlidingSyncStreamToken],
    ) -> None:
        """We have received a request with the given token, so we can clear out
        any other tokens associated with the connection.

        If there is no from token then we have started afresh, and so we delete
        all tokens associated with the device.
        """
        # Clear out any tokens for the connection that doesn't match the one
        # from the request.

        conn_key = self._get_connection_key(sync_config)
        sync_statuses = self._connections.pop(conn_key, {})
        if from_token is None:
            return

        sync_statuses = {
            connection_token: room_statuses
            for connection_token, room_statuses in sync_statuses.items()
            if connection_token == from_token.connection_position
        }
        if sync_statuses:
            self._connections[conn_key] = sync_statuses

    @staticmethod
    def _get_connection_key(sync_config: SlidingSyncConfig) -> Tuple[str, str]:
        """Return a unique identifier for this connection.

        The first part is simply the user ID.

        The second part is generally a combination of device ID and conn_id.
        However, both these two are optional (e.g. puppet access tokens don't
        have device IDs), so this handles those edge cases.

        We use this over the raw `conn_id` to avoid clashes between different
        clients that use the same `conn_id`. Imagine a user uses a web client
        that uses `conn_id: main_sync_loop` and an Android client that also has
        a `conn_id: main_sync_loop`.
        """

        user_id = sync_config.user.to_string()

        # Only one sliding sync connection is allowed per given conn_id (empty
        # or not).
        conn_id = sync_config.conn_id or ""

        if sync_config.requester.device_id:
            return (user_id, f"D/{sync_config.requester.device_id}/{conn_id}")

        if sync_config.requester.access_token_id:
            # If we don't have a device, then the access token ID should be a
            # stable ID.
            return (user_id, f"A/{sync_config.requester.access_token_id}/{conn_id}")

        # If we have neither then its likely an AS or some weird token. Either
        # way we can just fail here.
        raise Exception("Cannot use sliding sync with access token type")
=======
    async def get_receipts_extension_response(
        self,
        sync_config: SlidingSyncConfig,
        actual_lists: Dict[str, SlidingSyncResult.SlidingWindowList],
        actual_room_ids: Set[str],
        receipts_request: SlidingSyncConfig.Extensions.ReceiptsExtension,
        to_token: StreamToken,
        from_token: Optional[SlidingSyncStreamToken],
    ) -> Optional[SlidingSyncResult.Extensions.ReceiptsExtension]:
        """Handle Receipts extension (MSC3960)

        Args:
            sync_config: Sync configuration
            actual_lists: Sliding window API. A map of list key to list results in the
                Sliding Sync response.
            actual_room_ids: The actual room IDs in the the Sliding Sync response.
            account_data_request: The account_data extension from the request
            to_token: The point in the stream to sync up to.
            from_token: The point in the stream to sync from.
        """
        # Skip if the extension is not enabled
        if not receipts_request.enabled:
            return None

        relevant_room_ids = self.find_relevant_room_ids_for_extension(
            requested_lists=receipts_request.lists,
            requested_room_ids=receipts_request.rooms,
            actual_lists=actual_lists,
            actual_room_ids=actual_room_ids,
        )

        room_id_to_receipt_map: Dict[str, JsonMapping] = {}
        if len(relevant_room_ids) > 0:
            receipt_source = self.event_sources.sources.receipt
            receipts, _ = await receipt_source.get_new_events(
                user=sync_config.user,
                from_key=(
                    from_token.stream_token.receipt_key
                    if from_token
                    else MultiWriterStreamToken(stream=0)
                ),
                to_key=to_token.receipt_key,
                # This is a dummy value and isn't used in the function
                limit=0,
                room_ids=relevant_room_ids,
                is_guest=False,
            )

            for receipt in receipts:
                # These fields should exist for every receipt
                room_id = receipt["room_id"]
                type = receipt["type"]
                content = receipt["content"]
                room_id_to_receipt_map[room_id] = {"type": type, "content": content}

        return SlidingSyncResult.Extensions.ReceiptsExtension(
            room_id_to_receipt_map=room_id_to_receipt_map,
        )
>>>>>>> b5b27319
<|MERGE_RESOLUTION|>--- conflicted
+++ resolved
@@ -625,6 +625,7 @@
 
         # Fetch room data
         rooms: Dict[str, SlidingSyncResult.RoomResult] = {}
+        all_rooms = set(relevant_room_map)
 
         # Filter out rooms that haven't received updates and we've sent down
         # previously.
@@ -677,7 +678,7 @@
         extensions = await self.get_extensions_response(
             sync_config=sync_config,
             actual_lists=lists,
-            actual_room_ids=set(rooms.keys()),
+            actual_room_ids=all_rooms,
             from_token=from_token,
             to_token=to_token,
         )
@@ -2266,244 +2267,6 @@
             account_data_by_room_map=account_data_by_room_map,
         )
 
-<<<<<<< HEAD
-
-class HaveSentRoomFlag(Enum):
-    """Flag for whether we have sent the room down a sliding sync connection.
-
-    The valid state changes here are:
-        NEVER -> LIVE
-        LIVE -> PREVIOUSLY
-        PREVIOUSLY -> LIVE
-    """
-
-    # The room has never been sent down (or we have forgotten we have sent it
-    # down).
-    NEVER = 1
-
-    # We have previously sent the room down, but there are updates that we
-    # haven't sent down.
-    PREVIOUSLY = 2
-
-    # We have sent the room down and the client has received all updates.
-    LIVE = 3
-
-
-@attr.s(auto_attribs=True, slots=True, frozen=True)
-class HaveSentRoom:
-    """Whether we have sent the room down a sliding sync connection.
-
-    Attributes:
-        status: Flag of if we have or haven't sent down the room
-        last_token: If the flag is `PREVIOUSLY` then this is non-null and
-            contains the last stream token of the last updates we sent down
-            the room, i.e. we still need to send everything since then to the
-            client.
-    """
-
-    status: HaveSentRoomFlag
-    last_token: Optional[RoomStreamToken]
-    timeline_limit: Optional[int]
-
-    @staticmethod
-    def previously(last_token: RoomStreamToken) -> "HaveSentRoom":
-        """Constructor for `PREVIOUSLY` flag."""
-        return HaveSentRoom(HaveSentRoomFlag.PREVIOUSLY, last_token)
-
-
-HAVE_SENT_ROOM_NEVER = HaveSentRoom(HaveSentRoomFlag.NEVER, None, None)
-HAVE_SENT_ROOM_LIVE = HaveSentRoom(HaveSentRoomFlag.LIVE, None, None)
-
-
-@attr.s(auto_attribs=True)
-class SlidingSyncConnectionStore:
-    """In-memory store of per-connection state, including what rooms we have
-    previously sent down a sliding sync connection.
-
-    Note: This is NOT safe to run in a worker setup.
-
-    The complication here is that we need to handle requests being resent, i.e.
-    if we sent down a room in a response that the client received, we must
-    consider the room *not* sent when we get the request again.
-
-    This is handled by using an integer "token", which is returned to the client
-    as part of the sync token. For each connection we store a mapping from
-    tokens to the room states, and create a new entry when we send down new
-    rooms.
-
-    Note that for any given sliding sync connection we will only store a maximum
-    of two different tokens: the previous token from the request and a new token
-    sent in the response. When we receive a request with a given token, we then
-    clear out all other entries with a different token.
-
-    Attributes:
-        _connections: Mapping from `(user_id, conn_id)` to mapping of `token`
-            to mapping of room ID to `HaveSentRoom`.
-    """
-
-    # `(user_id, conn_id)` -> `token` -> `room_id` -> `HaveSentRoom`
-    _connections: Dict[Tuple[str, str], Dict[int, Dict[str, HaveSentRoom]]] = (
-        attr.Factory(dict)
-    )
-
-    async def have_sent_room(
-        self, sync_config: SlidingSyncConfig, connection_token: int, room_id: str
-    ) -> HaveSentRoom:
-        """For the given user_id/conn_id/token, return whether we have
-        previously sent the room down
-        """
-
-        conn_key = self._get_connection_key(sync_config)
-        sync_statuses = self._connections.setdefault(conn_key, {})
-        room_status = sync_statuses.get(connection_token, {}).get(
-            room_id, HAVE_SENT_ROOM_NEVER
-        )
-
-        return room_status
-
-    async def record_rooms(
-        self,
-        sync_config: SlidingSyncConfig,
-        from_token: Optional[SlidingSyncStreamToken],
-        *,
-        relevant_room_map: Dict[str, RoomSyncConfig],
-        sent_room_ids: StrCollection,
-        unsent_room_ids: StrCollection,
-    ) -> int:
-        """Record which rooms we have/haven't sent down in a new response
-
-        Attributes:
-            sync_config
-            from_token: The since token from the request, if any
-            sent_room_ids: The set of room IDs that we have sent down as
-                part of this request (only needs to be ones we didn't
-                previously sent down).
-            unsent_room_ids: The set of room IDs that have had updates
-                since the `from_token`, but which were not included in
-                this request
-        """
-        prev_connection_token = 0
-        if from_token is not None:
-            prev_connection_token = from_token.connection_position
-
-        # If there are no changes then this is a noop.
-        if not sent_room_ids and not unsent_room_ids:
-            return prev_connection_token
-
-        conn_key = self._get_connection_key(sync_config)
-        sync_statuses = self._connections.setdefault(conn_key, {})
-
-        # Generate a new token, removing any existing entries in that token
-        # (which can happen if requests get resent).
-        new_store_token = prev_connection_token + 1
-        sync_statuses.pop(new_store_token, None)
-
-        # Copy over and update the room mappings.
-        new_room_statuses = dict(sync_statuses.get(prev_connection_token, {}))
-
-        # Whether we have updated the `new_room_statuses`, if we don't by the
-        # end we can treat this as a noop.
-        have_updated = False
-        for room_id in sent_room_ids:
-            new_room_statuses[room_id] = HaveSentRoom(
-                HaveSentRoomFlag.LIVE, None, relevant_room_map[room_id].timeline_limit
-            )
-            have_updated = True
-
-        # Whether we add/update the entries for unsent rooms depends on the
-        # existing entry:
-        #   - LIVE: We have previously sent down everything up to
-        #     `last_room_token, so we update the entry to be `PREVIOUSLY` with
-        #     `last_room_token`.
-        #   - PREVIOUSLY: We have previously sent down everything up to *a*
-        #     given token, so we don't need to update the entry.
-        #   - NEVER: We have never previously sent down the room, and we haven't
-        #     sent anything down this time either so we leave it as NEVER.
-
-        # Work out the new state for unsent rooms that were `LIVE`.
-
-        for room_id in unsent_room_ids:
-            prev_state = new_room_statuses.get(room_id)
-            if prev_state is not None and prev_state.status == HaveSentRoomFlag.LIVE:
-                have_updated = True
-
-                if from_token:
-                    new_room_statuses[room_id] = HaveSentRoom.previously(
-                        from_token.stream_token.room_key,
-                        None,
-                        relevant_room_map[room_id].timeline_limit,
-                    )
-                else:
-                    new_room_statuses[room_id] = HAVE_SENT_ROOM_NEVER
-
-        if not have_updated:
-            return prev_connection_token
-
-        sync_statuses[new_store_token] = new_room_statuses
-
-        return new_store_token
-
-    async def mark_token_seen(
-        self,
-        sync_config: SlidingSyncConfig,
-        from_token: Optional[SlidingSyncStreamToken],
-    ) -> None:
-        """We have received a request with the given token, so we can clear out
-        any other tokens associated with the connection.
-
-        If there is no from token then we have started afresh, and so we delete
-        all tokens associated with the device.
-        """
-        # Clear out any tokens for the connection that doesn't match the one
-        # from the request.
-
-        conn_key = self._get_connection_key(sync_config)
-        sync_statuses = self._connections.pop(conn_key, {})
-        if from_token is None:
-            return
-
-        sync_statuses = {
-            connection_token: room_statuses
-            for connection_token, room_statuses in sync_statuses.items()
-            if connection_token == from_token.connection_position
-        }
-        if sync_statuses:
-            self._connections[conn_key] = sync_statuses
-
-    @staticmethod
-    def _get_connection_key(sync_config: SlidingSyncConfig) -> Tuple[str, str]:
-        """Return a unique identifier for this connection.
-
-        The first part is simply the user ID.
-
-        The second part is generally a combination of device ID and conn_id.
-        However, both these two are optional (e.g. puppet access tokens don't
-        have device IDs), so this handles those edge cases.
-
-        We use this over the raw `conn_id` to avoid clashes between different
-        clients that use the same `conn_id`. Imagine a user uses a web client
-        that uses `conn_id: main_sync_loop` and an Android client that also has
-        a `conn_id: main_sync_loop`.
-        """
-
-        user_id = sync_config.user.to_string()
-
-        # Only one sliding sync connection is allowed per given conn_id (empty
-        # or not).
-        conn_id = sync_config.conn_id or ""
-
-        if sync_config.requester.device_id:
-            return (user_id, f"D/{sync_config.requester.device_id}/{conn_id}")
-
-        if sync_config.requester.access_token_id:
-            # If we don't have a device, then the access token ID should be a
-            # stable ID.
-            return (user_id, f"A/{sync_config.requester.access_token_id}/{conn_id}")
-
-        # If we have neither then its likely an AS or some weird token. Either
-        # way we can just fail here.
-        raise Exception("Cannot use sliding sync with access token type")
-=======
     async def get_receipts_extension_response(
         self,
         sync_config: SlidingSyncConfig,
@@ -2562,4 +2325,240 @@
         return SlidingSyncResult.Extensions.ReceiptsExtension(
             room_id_to_receipt_map=room_id_to_receipt_map,
         )
->>>>>>> b5b27319
+
+
+class HaveSentRoomFlag(Enum):
+    """Flag for whether we have sent the room down a sliding sync connection.
+
+    The valid state changes here are:
+        NEVER -> LIVE
+        LIVE -> PREVIOUSLY
+        PREVIOUSLY -> LIVE
+    """
+
+    # The room has never been sent down (or we have forgotten we have sent it
+    # down).
+    NEVER = 1
+
+    # We have previously sent the room down, but there are updates that we
+    # haven't sent down.
+    PREVIOUSLY = 2
+
+    # We have sent the room down and the client has received all updates.
+    LIVE = 3
+
+
+@attr.s(auto_attribs=True, slots=True, frozen=True)
+class HaveSentRoom:
+    """Whether we have sent the room down a sliding sync connection.
+
+    Attributes:
+        status: Flag of if we have or haven't sent down the room
+        last_token: If the flag is `PREVIOUSLY` then this is non-null and
+            contains the last stream token of the last updates we sent down
+            the room, i.e. we still need to send everything since then to the
+            client.
+    """
+
+    status: HaveSentRoomFlag
+    last_token: Optional[RoomStreamToken]
+    timeline_limit: Optional[int]
+
+    @staticmethod
+    def previously(last_token: RoomStreamToken, timeline_limit: int) -> "HaveSentRoom":
+        """Constructor for `PREVIOUSLY` flag."""
+        return HaveSentRoom(HaveSentRoomFlag.PREVIOUSLY, last_token, timeline_limit)
+
+
+HAVE_SENT_ROOM_NEVER = HaveSentRoom(HaveSentRoomFlag.NEVER, None, None)
+HAVE_SENT_ROOM_LIVE = HaveSentRoom(HaveSentRoomFlag.LIVE, None, None)
+
+
+@attr.s(auto_attribs=True)
+class SlidingSyncConnectionStore:
+    """In-memory store of per-connection state, including what rooms we have
+    previously sent down a sliding sync connection.
+
+    Note: This is NOT safe to run in a worker setup.
+
+    The complication here is that we need to handle requests being resent, i.e.
+    if we sent down a room in a response that the client received, we must
+    consider the room *not* sent when we get the request again.
+
+    This is handled by using an integer "token", which is returned to the client
+    as part of the sync token. For each connection we store a mapping from
+    tokens to the room states, and create a new entry when we send down new
+    rooms.
+
+    Note that for any given sliding sync connection we will only store a maximum
+    of two different tokens: the previous token from the request and a new token
+    sent in the response. When we receive a request with a given token, we then
+    clear out all other entries with a different token.
+
+    Attributes:
+        _connections: Mapping from `(user_id, conn_id)` to mapping of `token`
+            to mapping of room ID to `HaveSentRoom`.
+    """
+
+    # `(user_id, conn_id)` -> `token` -> `room_id` -> `HaveSentRoom`
+    _connections: Dict[Tuple[str, str], Dict[int, Dict[str, HaveSentRoom]]] = (
+        attr.Factory(dict)
+    )
+
+    async def have_sent_room(
+        self, sync_config: SlidingSyncConfig, connection_token: int, room_id: str
+    ) -> HaveSentRoom:
+        """For the given user_id/conn_id/token, return whether we have
+        previously sent the room down
+        """
+
+        conn_key = self._get_connection_key(sync_config)
+        sync_statuses = self._connections.setdefault(conn_key, {})
+        room_status = sync_statuses.get(connection_token, {}).get(
+            room_id, HAVE_SENT_ROOM_NEVER
+        )
+
+        return room_status
+
+    async def record_rooms(
+        self,
+        sync_config: SlidingSyncConfig,
+        from_token: Optional[SlidingSyncStreamToken],
+        *,
+        relevant_room_map: Dict[str, RoomSyncConfig],
+        sent_room_ids: StrCollection,
+        unsent_room_ids: StrCollection,
+    ) -> int:
+        """Record which rooms we have/haven't sent down in a new response
+
+        Attributes:
+            sync_config
+            from_token: The since token from the request, if any
+            sent_room_ids: The set of room IDs that we have sent down as
+                part of this request (only needs to be ones we didn't
+                previously sent down).
+            unsent_room_ids: The set of room IDs that have had updates
+                since the `from_token`, but which were not included in
+                this request
+        """
+        prev_connection_token = 0
+        if from_token is not None:
+            prev_connection_token = from_token.connection_position
+
+        # If there are no changes then this is a noop.
+        if not sent_room_ids and not unsent_room_ids:
+            return prev_connection_token
+
+        conn_key = self._get_connection_key(sync_config)
+        sync_statuses = self._connections.setdefault(conn_key, {})
+
+        # Generate a new token, removing any existing entries in that token
+        # (which can happen if requests get resent).
+        new_store_token = prev_connection_token + 1
+        sync_statuses.pop(new_store_token, None)
+
+        # Copy over and update the room mappings.
+        new_room_statuses = dict(sync_statuses.get(prev_connection_token, {}))
+
+        # Whether we have updated the `new_room_statuses`, if we don't by the
+        # end we can treat this as a noop.
+        have_updated = False
+        for room_id in sent_room_ids:
+            new_room_statuses[room_id] = HaveSentRoom(
+                HaveSentRoomFlag.LIVE, None, relevant_room_map[room_id].timeline_limit
+            )
+            have_updated = True
+
+        # Whether we add/update the entries for unsent rooms depends on the
+        # existing entry:
+        #   - LIVE: We have previously sent down everything up to
+        #     `last_room_token, so we update the entry to be `PREVIOUSLY` with
+        #     `last_room_token`.
+        #   - PREVIOUSLY: We have previously sent down everything up to *a*
+        #     given token, so we don't need to update the entry.
+        #   - NEVER: We have never previously sent down the room, and we haven't
+        #     sent anything down this time either so we leave it as NEVER.
+
+        # Work out the new state for unsent rooms that were `LIVE`.
+
+        for room_id in unsent_room_ids:
+            prev_state = new_room_statuses.get(room_id)
+            if prev_state is not None and prev_state.status == HaveSentRoomFlag.LIVE:
+                have_updated = True
+
+                if from_token:
+                    new_room_statuses[room_id] = HaveSentRoom.previously(
+                        from_token.stream_token.room_key,
+                        None,
+                        relevant_room_map[room_id].timeline_limit,
+                    )
+                else:
+                    new_room_statuses[room_id] = HAVE_SENT_ROOM_NEVER
+
+        if not have_updated:
+            return prev_connection_token
+
+        sync_statuses[new_store_token] = new_room_statuses
+
+        return new_store_token
+
+    async def mark_token_seen(
+        self,
+        sync_config: SlidingSyncConfig,
+        from_token: Optional[SlidingSyncStreamToken],
+    ) -> None:
+        """We have received a request with the given token, so we can clear out
+        any other tokens associated with the connection.
+
+        If there is no from token then we have started afresh, and so we delete
+        all tokens associated with the device.
+        """
+        # Clear out any tokens for the connection that doesn't match the one
+        # from the request.
+
+        conn_key = self._get_connection_key(sync_config)
+        sync_statuses = self._connections.pop(conn_key, {})
+        if from_token is None:
+            return
+
+        sync_statuses = {
+            connection_token: room_statuses
+            for connection_token, room_statuses in sync_statuses.items()
+            if connection_token == from_token.connection_position
+        }
+        if sync_statuses:
+            self._connections[conn_key] = sync_statuses
+
+    @staticmethod
+    def _get_connection_key(sync_config: SlidingSyncConfig) -> Tuple[str, str]:
+        """Return a unique identifier for this connection.
+
+        The first part is simply the user ID.
+
+        The second part is generally a combination of device ID and conn_id.
+        However, both these two are optional (e.g. puppet access tokens don't
+        have device IDs), so this handles those edge cases.
+
+        We use this over the raw `conn_id` to avoid clashes between different
+        clients that use the same `conn_id`. Imagine a user uses a web client
+        that uses `conn_id: main_sync_loop` and an Android client that also has
+        a `conn_id: main_sync_loop`.
+        """
+
+        user_id = sync_config.user.to_string()
+
+        # Only one sliding sync connection is allowed per given conn_id (empty
+        # or not).
+        conn_id = sync_config.conn_id or ""
+
+        if sync_config.requester.device_id:
+            return (user_id, f"D/{sync_config.requester.device_id}/{conn_id}")
+
+        if sync_config.requester.access_token_id:
+            # If we don't have a device, then the access token ID should be a
+            # stable ID.
+            return (user_id, f"A/{sync_config.requester.access_token_id}/{conn_id}")
+
+        # If we have neither then its likely an AS or some weird token. Either
+        # way we can just fail here.
+        raise Exception("Cannot use sliding sync with access token type")