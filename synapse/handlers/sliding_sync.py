#
# This file is licensed under the Affero General Public License (AGPL) version 3.
#
# Copyright (C) 2024 New Vector, Ltd
#
# This program is free software: you can redistribute it and/or modify
# it under the terms of the GNU Affero General Public License as
# published by the Free Software Foundation, either version 3 of the
# License, or (at your option) any later version.
#
# See the GNU Affero General Public License for more details:
# <https://www.gnu.org/licenses/agpl-3.0.html>.
#
# Originally licensed under the Apache License, Version 2.0:
# <http://www.apache.org/licenses/LICENSE-2.0>.
#
# [This file includes modifications made by New Vector Limited]
#
#
import logging
from itertools import chain
from typing import TYPE_CHECKING, Any, Dict, Final, List, Optional, Set, Tuple

import attr
from immutabledict import immutabledict

from synapse.api.constants import (
    AccountDataTypes,
    Direction,
    EventContentFields,
    EventTypes,
    Membership,
)
from synapse.events import EventBase
from synapse.events.utils import strip_event
from synapse.handlers.relations import BundledAggregations
<<<<<<< HEAD
from synapse.logging.opentracing import start_active_span, tag_args, trace
=======
from synapse.logging.opentracing import trace
>>>>>>> 99cf1e7c
from synapse.storage.databases.main.stream import CurrentStateDeltaMembership
from synapse.types import (
    JsonDict,
    PersistedEventPosition,
    Requester,
    RoomStreamToken,
    StateMap,
    StreamKeyType,
    StreamToken,
    UserID,
)
from synapse.types.handlers import OperationType, SlidingSyncConfig, SlidingSyncResult
from synapse.types.state import StateFilter
from synapse.util.async_helpers import concurrently_execute
from synapse.visibility import filter_events_for_client

if TYPE_CHECKING:
    from synapse.server import HomeServer

logger = logging.getLogger(__name__)


# The event types that clients should consider as new activity.
DEFAULT_BUMP_EVENT_TYPES = {
    EventTypes.Message,
    EventTypes.Encrypted,
    EventTypes.Sticker,
    EventTypes.CallInvite,
    EventTypes.PollStart,
    EventTypes.LiveLocationShareStart,
}


def filter_membership_for_sync(
    *, membership: str, user_id: str, sender: Optional[str]
) -> bool:
    """
    Returns True if the membership event should be included in the sync response,
    otherwise False.

    Attributes:
        membership: The membership state of the user in the room.
        user_id: The user ID that the membership applies to
        sender: The person who sent the membership event
    """

    # Everything except `Membership.LEAVE` because we want everything that's *still*
    # relevant to the user. There are few more things to include in the sync response
    # (newly_left) but those are handled separately.
    #
    # This logic includes kicks (leave events where the sender is not the same user) and
    # can be read as "anything that isn't a leave or a leave with a different sender".
    #
    # When `sender=None` and `membership=Membership.LEAVE`, it means that a state reset
    # happened that removed the user from the room, or the user was the last person
    # locally to leave the room which caused the server to leave the room. In both
    # cases, we can just remove the rooms since they are no longer relevant to the user.
    # They could still be added back later if they are `newly_left`.
    return membership != Membership.LEAVE or sender not in (user_id, None)


# We can't freeze this class because we want to update it in place with the
# de-duplicated data.
@attr.s(slots=True, auto_attribs=True)
class RoomSyncConfig:
    """
    Holds the config for what data we should fetch for a room in the sync response.

    Attributes:
        timeline_limit: The maximum number of events to return in the timeline.

        required_state_map: Map from state event type to state_keys requested for the
            room. The values are close to `StateKey` but actually use a syntax where you
            can provide `*` wildcard and `$LAZY` for lazy-loading room members.
    """

    timeline_limit: int
    required_state_map: Dict[str, Set[str]]

    @classmethod
    def from_room_config(
        cls,
        room_params: SlidingSyncConfig.CommonRoomParameters,
    ) -> "RoomSyncConfig":
        """
        Create a `RoomSyncConfig` from a `SlidingSyncList`/`RoomSubscription` config.

        Args:
            room_params: `SlidingSyncConfig.SlidingSyncList` or `SlidingSyncConfig.RoomSubscription`
        """
        required_state_map: Dict[str, Set[str]] = {}
        for (
            state_type,
            state_key,
        ) in room_params.required_state:
            # If we already have a wildcard for this specific `state_key`, we don't need
            # to add it since the wildcard already covers it.
            if state_key in required_state_map.get(StateValues.WILDCARD, set()):
                continue

            # If we already have a wildcard `state_key` for this `state_type`, we don't need
            # to add anything else
            if StateValues.WILDCARD in required_state_map.get(state_type, set()):
                continue

            # If we're getting wildcards for the `state_type` and `state_key`, that's
            # all that matters so get rid of any other entries
            if state_type == StateValues.WILDCARD and state_key == StateValues.WILDCARD:
                required_state_map = {StateValues.WILDCARD: {StateValues.WILDCARD}}
                # We can break, since we don't need to add anything else
                break

            # If we're getting a wildcard for the `state_type`, get rid of any other
            # entries with the same `state_key`, since the wildcard will cover it already.
            elif state_type == StateValues.WILDCARD:
                # Get rid of any entries that match the `state_key`
                #
                # Make a copy so we don't run into an error: `dictionary changed size
                # during iteration`, when we remove items
                for (
                    existing_state_type,
                    existing_state_key_set,
                ) in list(required_state_map.items()):
                    # Make a copy so we don't run into an error: `Set changed size during
                    # iteration`, when we filter out and remove items
                    for existing_state_key in existing_state_key_set.copy():
                        if existing_state_key == state_key:
                            existing_state_key_set.remove(state_key)

                    # If we've the left the `set()` empty, remove it from the map
                    if existing_state_key_set == set():
                        required_state_map.pop(existing_state_type, None)

            # If we're getting a wildcard `state_key`, get rid of any other state_keys
            # for this `state_type` since the wildcard will cover it already.
            if state_key == StateValues.WILDCARD:
                required_state_map[state_type] = {state_key}
            # Otherwise, just add it to the set
            else:
                if required_state_map.get(state_type) is None:
                    required_state_map[state_type] = {state_key}
                else:
                    required_state_map[state_type].add(state_key)

        return cls(
            timeline_limit=room_params.timeline_limit,
            required_state_map=required_state_map,
        )

    def deep_copy(self) -> "RoomSyncConfig":
        required_state_map: Dict[str, Set[str]] = {
            state_type: state_key_set.copy()
            for state_type, state_key_set in self.required_state_map.items()
        }

        return RoomSyncConfig(
            timeline_limit=self.timeline_limit,
            required_state_map=required_state_map,
        )

    def combine_room_sync_config(
        self, other_room_sync_config: "RoomSyncConfig"
    ) -> None:
        """
        Combine this `RoomSyncConfig` with another `RoomSyncConfig` and take the
        superset union of the two.
        """
        # Take the highest timeline limit
        if self.timeline_limit < other_room_sync_config.timeline_limit:
            self.timeline_limit = other_room_sync_config.timeline_limit

        # Union the required state
        for (
            state_type,
            state_key_set,
        ) in other_room_sync_config.required_state_map.items():
            # If we already have a wildcard for everything, we don't need to add
            # anything else
            if StateValues.WILDCARD in self.required_state_map.get(
                StateValues.WILDCARD, set()
            ):
                break

            # If we already have a wildcard `state_key` for this `state_type`, we don't need
            # to add anything else
            if StateValues.WILDCARD in self.required_state_map.get(state_type, set()):
                continue

            # If we're getting wildcards for the `state_type` and `state_key`, that's
            # all that matters so get rid of any other entries
            if (
                state_type == StateValues.WILDCARD
                and StateValues.WILDCARD in state_key_set
            ):
                self.required_state_map = {state_type: {StateValues.WILDCARD}}
                # We can break, since we don't need to add anything else
                break

            for state_key in state_key_set:
                # If we already have a wildcard for this specific `state_key`, we don't need
                # to add it since the wildcard already covers it.
                if state_key in self.required_state_map.get(
                    StateValues.WILDCARD, set()
                ):
                    continue

                # If we're getting a wildcard for the `state_type`, get rid of any other
                # entries with the same `state_key`, since the wildcard will cover it already.
                if state_type == StateValues.WILDCARD:
                    # Get rid of any entries that match the `state_key`
                    #
                    # Make a copy so we don't run into an error: `dictionary changed size
                    # during iteration`, when we remove items
                    for existing_state_type, existing_state_key_set in list(
                        self.required_state_map.items()
                    ):
                        # Make a copy so we don't run into an error: `Set changed size during
                        # iteration`, when we filter out and remove items
                        for existing_state_key in existing_state_key_set.copy():
                            if existing_state_key == state_key:
                                existing_state_key_set.remove(state_key)

                        # If we've the left the `set()` empty, remove it from the map
                        if existing_state_key_set == set():
                            self.required_state_map.pop(existing_state_type, None)

                # If we're getting a wildcard `state_key`, get rid of any other state_keys
                # for this `state_type` since the wildcard will cover it already.
                if state_key == StateValues.WILDCARD:
                    self.required_state_map[state_type] = {state_key}
                    break
                # Otherwise, just add it to the set
                else:
                    if self.required_state_map.get(state_type) is None:
                        self.required_state_map[state_type] = {state_key}
                    else:
                        self.required_state_map[state_type].add(state_key)


class StateValues:
    """
    Understood values of the (type, state_key) tuple in `required_state`.
    """

    # Include all state events of the given type
    WILDCARD: Final = "*"
    # Lazy-load room membership events (include room membership events for any event
    # `sender` in the timeline). We only give special meaning to this value when it's a
    # `state_key`.
    LAZY: Final = "$LAZY"

    ME: Final = "$ME"


@attr.s(slots=True, frozen=True, auto_attribs=True)
class _RoomMembershipForUser:
    """
    Attributes:
        event_id: The event ID of the membership event
        event_pos: The stream position of the membership event
        membership: The membership state of the user in the room
        sender: The person who sent the membership event
        newly_joined: Whether the user newly joined the room during the given token
            range
    """

    room_id: str
    event_id: Optional[str]
    event_pos: PersistedEventPosition
    membership: str
    sender: Optional[str]
    newly_joined: bool

    def copy_and_replace(self, **kwds: Any) -> "_RoomMembershipForUser":
        return attr.evolve(self, **kwds)


class SlidingSyncHandler:
    def __init__(self, hs: "HomeServer"):
        self.clock = hs.get_clock()
        self.store = hs.get_datastores().main
        self.storage_controllers = hs.get_storage_controllers()
        self.auth_blocking = hs.get_auth_blocking()
        self.notifier = hs.get_notifier()
        self.event_sources = hs.get_event_sources()
        self.relations_handler = hs.get_relations_handler()
        self.rooms_to_exclude_globally = hs.config.server.rooms_to_exclude_from_sync

    async def wait_for_sync_for_user(
        self,
        requester: Requester,
        sync_config: SlidingSyncConfig,
        from_token: Optional[StreamToken] = None,
        timeout_ms: int = 0,
    ) -> SlidingSyncResult:
        """
        Get the sync for a client if we have new data for it now. Otherwise
        wait for new data to arrive on the server. If the timeout expires, then
        return an empty sync result.

        Args:
            requester: The user making the request
            sync_config: Sync configuration
            from_token: The point in the stream to sync from. Token of the end of the
                previous batch. May be `None` if this is the initial sync request.
            timeout_ms: The time in milliseconds to wait for new data to arrive. If 0,
                we will immediately but there might not be any new data so we just return an
                empty response.
        """
        # If the user is not part of the mau group, then check that limits have
        # not been exceeded (if not part of the group by this point, almost certain
        # auth_blocking will occur)
        await self.auth_blocking.check_auth_blocking(requester=requester)

        # TODO: If the To-Device extension is enabled and we have a `from_token`, delete
        # any to-device messages before that token (since we now know that the device
        # has received them). (see sync v2 for how to do this)

        # If we're working with a user-provided token, we need to make sure to wait for
        # this worker to catch up with the token so we don't skip past any incoming
        # events or future events if the user is nefariously, manually modifying the
        # token.
        if from_token is not None:
            # We need to make sure this worker has caught up with the token. If
            # this returns false, it means we timed out waiting, and we should
            # just return an empty response.
            before_wait_ts = self.clock.time_msec()
            if not await self.notifier.wait_for_stream_token(from_token):
                logger.warning(
                    "Timed out waiting for worker to catch up. Returning empty response"
                )
                return SlidingSyncResult.empty(from_token)

            # If we've spent significant time waiting to catch up, take it off
            # the timeout.
            after_wait_ts = self.clock.time_msec()
            if after_wait_ts - before_wait_ts > 1_000:
                timeout_ms -= after_wait_ts - before_wait_ts
                timeout_ms = max(timeout_ms, 0)

        # We're going to respond immediately if the timeout is 0 or if this is an
        # initial sync (without a `from_token`) so we can avoid calling
        # `notifier.wait_for_events()`.
        if timeout_ms == 0 or from_token is None:
            now_token = self.event_sources.get_current_token()
            result = await self.current_sync_for_user(
                sync_config,
                from_token=from_token,
                to_token=now_token,
            )
        else:
            # Otherwise, we wait for something to happen and report it to the user.
            async def current_sync_callback(
                before_token: StreamToken, after_token: StreamToken
            ) -> SlidingSyncResult:
                return await self.current_sync_for_user(
                    sync_config,
                    from_token=from_token,
                    to_token=after_token,
                )

            result = await self.notifier.wait_for_events(
                sync_config.user.to_string(),
                timeout_ms,
                current_sync_callback,
                from_token=from_token,
            )

        return result

    @trace
    async def current_sync_for_user(
        self,
        sync_config: SlidingSyncConfig,
        to_token: StreamToken,
        from_token: Optional[StreamToken] = None,
    ) -> SlidingSyncResult:
        """
        Generates the response body of a Sliding Sync result, represented as a
        `SlidingSyncResult`.

        We fetch data according to the token range (> `from_token` and <= `to_token`).

        Args:
            sync_config: Sync configuration
            to_token: The point in the stream to sync up to.
            from_token: The point in the stream to sync from. Token of the end of the
                previous batch. May be `None` if this is the initial sync request.
        """
        user_id = sync_config.user.to_string()
        app_service = self.store.get_app_service_by_user_id(user_id)
        if app_service:
            # We no longer support AS users using /sync directly.
            # See https://github.com/matrix-org/matrix-doc/issues/1144
            raise NotImplementedError()

        # Assemble sliding window lists
        lists: Dict[str, SlidingSyncResult.SlidingWindowList] = {}
        # Keep track of the rooms that we're going to display and need to fetch more
        # info about
        relevant_room_map: Dict[str, RoomSyncConfig] = {}
        if sync_config.lists:
            # Get all of the room IDs that the user should be able to see in the sync
            # response
            sync_room_map = await self.get_sync_room_ids_for_user(
                sync_config.user,
                from_token=from_token,
                to_token=to_token,
            )

            for list_key, list_config in sync_config.lists.items():
                # Apply filters
                filtered_sync_room_map = sync_room_map

                if list_config.filters:

                    filtered_sync_room_map = await self.filter_rooms(
                        sync_config.user,
                        filtered_sync_room_map,
                        list_config.filters,
                        to_token,
                    )

                # Sort the list
                sorted_room_info = await self.sort_rooms(
                    filtered_sync_room_map, to_token
                )

                # Find which rooms are partially stated and may need to be filtered out
                # depending on the `required_state` requested (see below).
                partial_state_room_map = await self.store.is_partial_state_room_batched(
                    filtered_sync_room_map.keys()
                )

                # Since creating the `RoomSyncConfig` takes some work, let's just do it
                # once and make a copy whenever we need it.
                room_sync_config = RoomSyncConfig.from_room_config(list_config)
                membership_state_keys = room_sync_config.required_state_map.get(
                    EventTypes.Member
                )
                # Also see `StateFilter.must_await_full_state(...)` for comparison
                lazy_loading = (
                    membership_state_keys is not None
                    and StateValues.LAZY in membership_state_keys
                )

                ops: List[SlidingSyncResult.SlidingWindowList.Operation] = []
                if list_config.ranges:
                    for range in list_config.ranges:
                        room_ids_in_list: List[str] = []

                        # We're going to loop through the sorted list of rooms starting
                        # at the range start index and keep adding rooms until we fill
                        # up the range or run out of rooms.
                        #
                        # Both sides of range are inclusive so we `+ 1`
                        max_num_rooms = range[1] - range[0] + 1
                        for room_membership in sorted_room_info[range[0] :]:
                            room_id = room_membership.room_id

                            if len(room_ids_in_list) >= max_num_rooms:
                                break

                            # Exclude partially-stated rooms unless the `required_state`
                            # only has `["m.room.member", "$LAZY"]` for membership
                            # (lazy-loading room members).
                            if partial_state_room_map.get(room_id) and not lazy_loading:
                                continue

                            # Take the superset of the `RoomSyncConfig` for each room.
                            #
                            # Update our `relevant_room_map` with the room we're going
                            # to display and need to fetch more info about.
                            existing_room_sync_config = relevant_room_map.get(room_id)
                            if existing_room_sync_config is not None:
                                existing_room_sync_config.combine_room_sync_config(
                                    room_sync_config
                                )
                            else:
                                # Make a copy so if we modify it later, it doesn't
                                # affect all references.
                                relevant_room_map[room_id] = (
                                    room_sync_config.deep_copy()
                                )

                            room_ids_in_list.append(room_id)

                        ops.append(
                            SlidingSyncResult.SlidingWindowList.Operation(
                                op=OperationType.SYNC,
                                range=range,
                                room_ids=room_ids_in_list,
                            )
                        )

                lists[list_key] = SlidingSyncResult.SlidingWindowList(
                    count=len(sorted_room_info),
                    ops=ops,
                )

        # TODO: if (sync_config.room_subscriptions):

        # Fetch room data
        rooms: Dict[str, SlidingSyncResult.RoomResult] = {}

        @trace
        @tag_args
        async def handle_room(room_id: str) -> None:
            room_sync_result = await self.get_room_sync_data(
                user=sync_config.user,
                room_id=room_id,
                room_sync_config=relevant_room_map[room_id],
                room_membership_for_user_at_to_token=sync_room_map[room_id],
                from_token=from_token,
                to_token=to_token,
            )

            rooms[room_id] = room_sync_result

        with start_active_span("sliding_sync.generate_room_entries"):
            await concurrently_execute(handle_room, relevant_room_map, 10)

        extensions = await self.get_extensions_response(
            sync_config=sync_config, to_token=to_token
        )

        return SlidingSyncResult(
            next_pos=to_token,
            lists=lists,
            rooms=rooms,
            extensions=extensions,
        )

    async def get_sync_room_ids_for_user(
        self,
        user: UserID,
        to_token: StreamToken,
        from_token: Optional[StreamToken] = None,
    ) -> Dict[str, _RoomMembershipForUser]:
        """
        Fetch room IDs that should be listed for this user in the sync response (the
        full room list that will be filtered, sorted, and sliced).

        We're looking for rooms where the user has the following state in the token
        range (> `from_token` and <= `to_token`):

        - `invite`, `join`, `knock`, `ban` membership events
        - Kicks (`leave` membership events where `sender` is different from the
          `user_id`/`state_key`)
        - `newly_left` (rooms that were left during the given token range)
        - In order for bans/kicks to not show up in sync, you need to `/forget` those
          rooms. This doesn't modify the event itself though and only adds the
          `forgotten` flag to the `room_memberships` table in Synapse. There isn't a way
          to tell when a room was forgotten at the moment so we can't factor it into the
          from/to range.

        Args:
            user: User to fetch rooms for
            to_token: The token to fetch rooms up to.
            from_token: The point in the stream to sync from.

        Returns:
            A dictionary of room IDs that should be listed in the sync response along
            with membership information in that room at the time of `to_token`.
        """
        user_id = user.to_string()

        # First grab a current snapshot rooms for the user
        # (also handles forgotten rooms)
        room_for_user_list = await self.store.get_rooms_for_local_user_where_membership_is(
            user_id=user_id,
            # We want to fetch any kind of membership (joined and left rooms) in order
            # to get the `event_pos` of the latest room membership event for the
            # user.
            #
            # We will filter out the rooms that don't belong below (see
            # `filter_membership_for_sync`)
            membership_list=frozenset(Membership.LIST),
            excluded_rooms=self.rooms_to_exclude_globally,
        )

        # If the user has never joined any rooms before, we can just return an empty list
        if not room_for_user_list:
            return {}

        # Our working list of rooms that can show up in the sync response
        sync_room_id_set = {
            # Note: The `room_for_user` we're assigning here will need to be fixed up
            # (below) because they are potentially from the current snapshot time
            # instead from the time of the `to_token`.
            room_for_user.room_id: _RoomMembershipForUser(
                room_id=room_for_user.room_id,
                event_id=room_for_user.event_id,
                event_pos=room_for_user.event_pos,
                membership=room_for_user.membership,
                sender=room_for_user.sender,
                newly_joined=False,
            )
            for room_for_user in room_for_user_list
        }

        # Get the `RoomStreamToken` that represents the spot we queried up to when we got
        # our membership snapshot from `get_rooms_for_local_user_where_membership_is()`.
        #
        # First, we need to get the max stream_ordering of each event persister instance
        # that we queried events from.
        instance_to_max_stream_ordering_map: Dict[str, int] = {}
        for room_for_user in room_for_user_list:
            instance_name = room_for_user.event_pos.instance_name
            stream_ordering = room_for_user.event_pos.stream

            current_instance_max_stream_ordering = (
                instance_to_max_stream_ordering_map.get(instance_name)
            )
            if (
                current_instance_max_stream_ordering is None
                or stream_ordering > current_instance_max_stream_ordering
            ):
                instance_to_max_stream_ordering_map[instance_name] = stream_ordering

        # Then assemble the `RoomStreamToken`
        membership_snapshot_token = RoomStreamToken(
            # Minimum position in the `instance_map`
            stream=min(instance_to_max_stream_ordering_map.values()),
            instance_map=immutabledict(instance_to_max_stream_ordering_map),
        )

        # Since we fetched the users room list at some point in time after the from/to
        # tokens, we need to revert/rewind some membership changes to match the point in
        # time of the `to_token`. In particular, we need to make these fixups:
        #
        # - 1a) Remove rooms that the user joined after the `to_token`
        # - 1b) Add back rooms that the user left after the `to_token`
        # - 1c) Update room membership events to the point in time of the `to_token`
        # - 2) Add back newly_left rooms (> `from_token` and <= `to_token`)
        # - 3) Figure out which rooms are `newly_joined`

        # 1) -----------------------------------------------------

        # 1) Fetch membership changes that fall in the range from `to_token` up to
        # `membership_snapshot_token`
        #
        # If our `to_token` is already the same or ahead of the latest room membership
        # for the user, we don't need to do any "2)" fix-ups and can just straight-up
        # use the room list from the snapshot as a base (nothing has changed)
        current_state_delta_membership_changes_after_to_token = []
        if not membership_snapshot_token.is_before_or_eq(to_token.room_key):
            current_state_delta_membership_changes_after_to_token = (
                await self.store.get_current_state_delta_membership_changes_for_user(
                    user_id,
                    from_key=to_token.room_key,
                    to_key=membership_snapshot_token,
                    excluded_room_ids=self.rooms_to_exclude_globally,
                )
            )

        # 1) Assemble a list of the first membership event after the `to_token` so we can
        # step backward to the previous membership that would apply to the from/to
        # range.
        first_membership_change_by_room_id_after_to_token: Dict[
            str, CurrentStateDeltaMembership
        ] = {}
        for membership_change in current_state_delta_membership_changes_after_to_token:
            # Only set if we haven't already set it
            first_membership_change_by_room_id_after_to_token.setdefault(
                membership_change.room_id, membership_change
            )

        # 1) Fixup
        #
        # Since we fetched a snapshot of the users room list at some point in time after
        # the from/to tokens, we need to revert/rewind some membership changes to match
        # the point in time of the `to_token`.
        for (
            room_id,
            first_membership_change_after_to_token,
        ) in first_membership_change_by_room_id_after_to_token.items():
            # 1a) Remove rooms that the user joined after the `to_token`
            if first_membership_change_after_to_token.prev_event_id is None:
                sync_room_id_set.pop(room_id, None)
            # 1b) 1c) From the first membership event after the `to_token`, step backward to the
            # previous membership that would apply to the from/to range.
            else:
                # We don't expect these fields to be `None` if we have a `prev_event_id`
                # but we're being defensive since it's possible that the prev event was
                # culled from the database.
                if (
                    first_membership_change_after_to_token.prev_event_pos is not None
                    and first_membership_change_after_to_token.prev_membership
                    is not None
                ):
                    sync_room_id_set[room_id] = _RoomMembershipForUser(
                        room_id=room_id,
                        event_id=first_membership_change_after_to_token.prev_event_id,
                        event_pos=first_membership_change_after_to_token.prev_event_pos,
                        membership=first_membership_change_after_to_token.prev_membership,
                        sender=first_membership_change_after_to_token.prev_sender,
                        newly_joined=False,
                    )
                else:
                    # If we can't find the previous membership event, we shouldn't
                    # include the room in the sync response since we can't determine the
                    # exact membership state and shouldn't rely on the current snapshot.
                    sync_room_id_set.pop(room_id, None)

        # Filter the rooms that that we have updated room membership events to the point
        # in time of the `to_token` (from the "1)" fixups)
        filtered_sync_room_id_set = {
            room_id: room_membership_for_user
            for room_id, room_membership_for_user in sync_room_id_set.items()
            if filter_membership_for_sync(
                membership=room_membership_for_user.membership,
                user_id=user_id,
                sender=room_membership_for_user.sender,
            )
        }

        # 2) -----------------------------------------------------
        # We fix-up newly_left rooms after the first fixup because it may have removed
        # some left rooms that we can figure out are newly_left in the following code

        # 2) Fetch membership changes that fall in the range from `from_token` up to `to_token`
        current_state_delta_membership_changes_in_from_to_range = []
        if from_token:
            current_state_delta_membership_changes_in_from_to_range = (
                await self.store.get_current_state_delta_membership_changes_for_user(
                    user_id,
                    from_key=from_token.room_key,
                    to_key=to_token.room_key,
                    excluded_room_ids=self.rooms_to_exclude_globally,
                )
            )

        # 2) Assemble a list of the last membership events in some given ranges. Someone
        # could have left and joined multiple times during the given range but we only
        # care about end-result so we grab the last one.
        last_membership_change_by_room_id_in_from_to_range: Dict[
            str, CurrentStateDeltaMembership
        ] = {}
        # We also want to assemble a list of the first membership events during the token
        # range so we can step backward to the previous membership that would apply to
        # before the token range to see if we have `newly_joined` the room.
        first_membership_change_by_room_id_in_from_to_range: Dict[
            str, CurrentStateDeltaMembership
        ] = {}
        # Keep track if the room has a non-join event in the token range so we can later
        # tell if it was a `newly_joined` room. If the last membership event in the
        # token range is a join and there is also some non-join in the range, we know
        # they `newly_joined`.
        has_non_join_event_by_room_id_in_from_to_range: Dict[str, bool] = {}
        for (
            membership_change
        ) in current_state_delta_membership_changes_in_from_to_range:
            room_id = membership_change.room_id

            last_membership_change_by_room_id_in_from_to_range[room_id] = (
                membership_change
            )
            # Only set if we haven't already set it
            first_membership_change_by_room_id_in_from_to_range.setdefault(
                room_id, membership_change
            )

            if membership_change.membership != Membership.JOIN:
                has_non_join_event_by_room_id_in_from_to_range[room_id] = True

        # 2) Fixup
        #
        # 3) We also want to assemble a list of possibly newly joined rooms. Someone
        # could have left and joined multiple times during the given range but we only
        # care about whether they are joined at the end of the token range so we are
        # working with the last membership even in the token range.
        possibly_newly_joined_room_ids = set()
        for (
            last_membership_change_in_from_to_range
        ) in last_membership_change_by_room_id_in_from_to_range.values():
            room_id = last_membership_change_in_from_to_range.room_id

            # 3)
            if last_membership_change_in_from_to_range.membership == Membership.JOIN:
                possibly_newly_joined_room_ids.add(room_id)

            # 2) Add back newly_left rooms (> `from_token` and <= `to_token`). We
            # include newly_left rooms because the last event that the user should see
            # is their own leave event
            if last_membership_change_in_from_to_range.membership == Membership.LEAVE:
                filtered_sync_room_id_set[room_id] = _RoomMembershipForUser(
                    room_id=room_id,
                    event_id=last_membership_change_in_from_to_range.event_id,
                    event_pos=last_membership_change_in_from_to_range.event_pos,
                    membership=last_membership_change_in_from_to_range.membership,
                    sender=last_membership_change_in_from_to_range.sender,
                    newly_joined=False,
                )

        # 3) Figure out `newly_joined`
        for room_id in possibly_newly_joined_room_ids:
            has_non_join_in_from_to_range = (
                has_non_join_event_by_room_id_in_from_to_range.get(room_id, False)
            )
            # If the last membership event in the token range is a join and there is
            # also some non-join in the range, we know they `newly_joined`.
            if has_non_join_in_from_to_range:
                # We found a `newly_joined` room (we left and joined within the token range)
                filtered_sync_room_id_set[room_id] = filtered_sync_room_id_set[
                    room_id
                ].copy_and_replace(newly_joined=True)
            else:
                prev_event_id = first_membership_change_by_room_id_in_from_to_range[
                    room_id
                ].prev_event_id
                prev_membership = first_membership_change_by_room_id_in_from_to_range[
                    room_id
                ].prev_membership

                if prev_event_id is None:
                    # We found a `newly_joined` room (we are joining the room for the
                    # first time within the token range)
                    filtered_sync_room_id_set[room_id] = filtered_sync_room_id_set[
                        room_id
                    ].copy_and_replace(newly_joined=True)
                # Last resort, we need to step back to the previous membership event
                # just before the token range to see if we're joined then or not.
                elif prev_membership != Membership.JOIN:
                    # We found a `newly_joined` room (we left before the token range
                    # and joined within the token range)
                    filtered_sync_room_id_set[room_id] = filtered_sync_room_id_set[
                        room_id
                    ].copy_and_replace(newly_joined=True)

        return filtered_sync_room_id_set

    @trace
    async def filter_rooms(
        self,
        user: UserID,
        sync_room_map: Dict[str, _RoomMembershipForUser],
        filters: SlidingSyncConfig.SlidingSyncList.Filters,
        to_token: StreamToken,
    ) -> Dict[str, _RoomMembershipForUser]:
        """
        Filter rooms based on the sync request.

        Args:
            user: User to filter rooms for
            sync_room_map: Dictionary of room IDs to sort along with membership
                information in the room at the time of `to_token`.
            filters: Filters to apply
            to_token: We filter based on the state of the room at this token

        Returns:
            A filtered dictionary of room IDs along with membership information in the
            room at the time of `to_token`.
        """
        user_id = user.to_string()

        # TODO: Apply filters

        filtered_room_id_set = set(sync_room_map.keys())

        # Filter for Direct-Message (DM) rooms
        if filters.is_dm is not None:
            # We're using global account data (`m.direct`) instead of checking for
            # `is_direct` on membership events because that property only appears for
            # the invitee membership event (doesn't show up for the inviter). Account
            # data is set by the client so it needs to be scrutinized.
            #
            # We're unable to take `to_token` into account for global account data since
            # we only keep track of the latest account data for the user.
            dm_map = await self.store.get_global_account_data_by_type_for_user(
                user_id, AccountDataTypes.DIRECT
            )

            # Flatten out the map
            dm_room_id_set = set()
            if isinstance(dm_map, dict):
                for room_ids in dm_map.values():
                    # Account data should be a list of room IDs. Ignore anything else
                    if isinstance(room_ids, list):
                        for room_id in room_ids:
                            if isinstance(room_id, str):
                                dm_room_id_set.add(room_id)

            if filters.is_dm:
                # Only DM rooms please
                filtered_room_id_set = filtered_room_id_set.intersection(dm_room_id_set)
            else:
                # Only non-DM rooms please
                filtered_room_id_set = filtered_room_id_set.difference(dm_room_id_set)

        if filters.spaces:
            raise NotImplementedError()

        # Filter for encrypted rooms
        if filters.is_encrypted is not None:
            # Make a copy so we don't run into an error: `Set changed size during
            # iteration`, when we filter out and remove items
            for room_id in filtered_room_id_set.copy():
                state_at_to_token = await self.storage_controllers.state.get_state_at(
                    room_id,
                    to_token,
                    state_filter=StateFilter.from_types(
                        [(EventTypes.RoomEncryption, "")]
                    ),
                    # Partially-stated rooms should have all state events except for the
                    # membership events so we don't need to wait because we only care
                    # about retrieving the `EventTypes.RoomEncryption` state event here.
                    # Plus we don't want to block the whole sync waiting for this one
                    # room.
                    await_full_state=False,
                )
                is_encrypted = state_at_to_token.get((EventTypes.RoomEncryption, ""))

                # If we're looking for encrypted rooms, filter out rooms that are not
                # encrypted and vice versa
                if (filters.is_encrypted and not is_encrypted) or (
                    not filters.is_encrypted and is_encrypted
                ):
                    filtered_room_id_set.remove(room_id)

        # Filter for rooms that the user has been invited to
        if filters.is_invite is not None:
            # Make a copy so we don't run into an error: `Set changed size during
            # iteration`, when we filter out and remove items
            for room_id in filtered_room_id_set.copy():
                room_for_user = sync_room_map[room_id]
                # If we're looking for invite rooms, filter out rooms that the user is
                # not invited to and vice versa
                if (
                    filters.is_invite and room_for_user.membership != Membership.INVITE
                ) or (
                    not filters.is_invite
                    and room_for_user.membership == Membership.INVITE
                ):
                    filtered_room_id_set.remove(room_id)

        # Filter by room type (space vs room, etc). A room must match one of the types
        # provided in the list. `None` is a valid type for rooms which do not have a
        # room type.
        if filters.room_types is not None or filters.not_room_types is not None:
            # Make a copy so we don't run into an error: `Set changed size during
            # iteration`, when we filter out and remove items

            room_types = await self.store.bulk_get_room_type(filtered_room_id_set)
            for room_id in filtered_room_id_set.copy():
                room_type = room_types.get(room_id)

                if (
                    filters.room_types is not None
                    and room_type not in filters.room_types
                ):
                    filtered_room_id_set.remove(room_id)

                if (
                    filters.not_room_types is not None
                    and room_type in filters.not_room_types
                ):
                    filtered_room_id_set.remove(room_id)

        if filters.room_name_like:
            raise NotImplementedError()

        if filters.tags:
            raise NotImplementedError()

        if filters.not_tags:
            raise NotImplementedError()

        # Assemble a new sync room map but only with the `filtered_room_id_set`
        return {room_id: sync_room_map[room_id] for room_id in filtered_room_id_set}

    @trace
    async def sort_rooms(
        self,
        sync_room_map: Dict[str, _RoomMembershipForUser],
        to_token: StreamToken,
    ) -> List[_RoomMembershipForUser]:
        """
        Sort by `stream_ordering` of the last event that the user should see in the
        room. `stream_ordering` is unique so we get a stable sort.

        Args:
            sync_room_map: Dictionary of room IDs to sort along with membership
                information in the room at the time of `to_token`.
            to_token: We sort based on the events in the room at this token (<= `to_token`)

        Returns:
            A sorted list of room IDs by `stream_ordering` along with membership information.
        """

        # Assemble a map of room ID to the `stream_ordering` of the last activity that the
        # user should see in the room (<= `to_token`)
        last_activity_in_room_map: Dict[str, int] = {}
        to_fetch = []
        for room_id, room_for_user in sync_room_map.items():
            # If they are fully-joined to the room, let's find the latest activity
            # at/before the `to_token`.
            if room_for_user.membership == Membership.JOIN:
                stream = self.store._events_stream_cache._entity_to_key.get(room_id)
                if stream is not None:
                    if stream <= to_token.room_key.stream:
                        last_activity_in_room_map[room_id] = stream
                        continue

                to_fetch.append(room_id)
            else:
                # Otherwise, if the user has left/been invited/knocked/been banned from
                # a room, they shouldn't see anything past that point.
                #
                # FIXME: It's possible that people should see beyond this point in
                # invited/knocked cases if for example the room has
                # `invite`/`world_readable` history visibility, see
                # https://github.com/matrix-org/matrix-spec-proposals/pull/3575#discussion_r1653045932
                last_activity_in_room_map[room_id] = room_for_user.event_pos.stream

        ordering_map = await self.store.get_max_stream_ordering_in_rooms(to_fetch)
        for room_id, stream_pos in ordering_map.items():
            if stream_pos is None:
                continue

            if stream_pos.persisted_after(to_token.room_key):
                continue

            last_activity_in_room_map[room_id] = stream_pos.stream

        for room_id in sync_room_map.keys() - last_activity_in_room_map.keys():
            # TODO: Handle better
            last_activity_in_room_map[room_id] = sync_room_map[room_id].event_pos.stream

        return sorted(
            sync_room_map.values(),
            # Sort by the last activity (stream_ordering) in the room
            key=lambda room_info: last_activity_in_room_map[room_info.room_id],
            # We want descending order
            reverse=True,
        )

    async def get_room_sync_data(
        self,
        user: UserID,
        room_id: str,
        room_sync_config: RoomSyncConfig,
        room_membership_for_user_at_to_token: _RoomMembershipForUser,
        from_token: Optional[StreamToken],
        to_token: StreamToken,
    ) -> SlidingSyncResult.RoomResult:
        """
        Fetch room data for the sync response.

        We fetch data according to the token range (> `from_token` and <= `to_token`).

        Args:
            user: User to fetch data for
            room_id: The room ID to fetch data for
            room_sync_config: Config for what data we should fetch for a room in the
                sync response.
            room_membership_for_user_at_to_token: Membership information for the user
                in the room at the time of `to_token`.
            from_token: The point in the stream to sync from.
            to_token: The point in the stream to sync up to.
        """

        # Assemble the list of timeline events
        #
        # FIXME: It would be nice to make the `rooms` response more uniform regardless of
        # membership. Currently, we have to make all of these optional because
        # `invite`/`knock` rooms only have `stripped_state`. See
        # https://github.com/matrix-org/matrix-spec-proposals/pull/3575#discussion_r1653045932
        timeline_events: Optional[List[EventBase]] = None
        bundled_aggregations: Optional[Dict[str, BundledAggregations]] = None
        limited: Optional[bool] = None
        prev_batch_token: Optional[StreamToken] = None
        num_live: Optional[int] = None
        if (
            room_sync_config.timeline_limit > 0
            # No timeline for invite/knock rooms (just `stripped_state`)
            and room_membership_for_user_at_to_token.membership
            not in (Membership.INVITE, Membership.KNOCK)
        ):
            limited = False
            # We want to start off using the `to_token` (vs `from_token`) because we look
            # backwards from the `to_token` up to the `timeline_limit` and we might not
            # reach the `from_token` before we hit the limit. We will update the room stream
            # position once we've fetched the events to point to the earliest event fetched.
            prev_batch_token = to_token

            # We're going to paginate backwards from the `to_token`
            from_bound = to_token.room_key
            # People shouldn't see past their leave/ban event
            if room_membership_for_user_at_to_token.membership in (
                Membership.LEAVE,
                Membership.BAN,
            ):
                from_bound = (
                    room_membership_for_user_at_to_token.event_pos.to_room_stream_token()
                )

            # Determine whether we should limit the timeline to the token range.
            #
            # We should return historical messages (before token range) in the
            # following cases because we want clients to be able to show a basic
            # screen of information:
            #  - Initial sync (because no `from_token` to limit us anyway)
            #  - When users `newly_joined`
            #  - TODO: For an incremental sync where we haven't sent it down this
            #    connection before
            to_bound = (
                from_token.room_key
                if from_token is not None
                and not room_membership_for_user_at_to_token.newly_joined
                else None
            )

            timeline_events, new_room_key = await self.store.paginate_room_events(
                room_id=room_id,
                from_key=from_bound,
                to_key=to_bound,
                direction=Direction.BACKWARDS,
                # We add one so we can determine if there are enough events to saturate
                # the limit or not (see `limited`)
                limit=room_sync_config.timeline_limit + 1,
                event_filter=None,
            )

            # We want to return the events in ascending order (the last event is the
            # most recent).
            timeline_events.reverse()

            # Determine our `limited` status based on the timeline. We do this before
            # filtering the events so we can accurately determine if there is more to
            # paginate even if we filter out some/all events.
            if len(timeline_events) > room_sync_config.timeline_limit:
                limited = True
                # Get rid of that extra "+ 1" event because we only used it to determine
                # if we hit the limit or not
                timeline_events = timeline_events[-room_sync_config.timeline_limit :]
                assert timeline_events[0].internal_metadata.stream_ordering
                new_room_key = RoomStreamToken(
                    stream=timeline_events[0].internal_metadata.stream_ordering - 1
                )

            # Make sure we don't expose any events that the client shouldn't see
            timeline_events = await filter_events_for_client(
                self.storage_controllers,
                user.to_string(),
                timeline_events,
                is_peeking=room_membership_for_user_at_to_token.membership
                != Membership.JOIN,
                filter_send_to_client=True,
            )
            # TODO: Filter out `EventTypes.CallInvite` in public rooms,
            # see https://github.com/element-hq/synapse/issues/17359

            # TODO: Handle timeline gaps (`get_timeline_gaps()`)

            # Determine how many "live" events we have (events within the given token range).
            #
            # This is mostly useful to determine whether a given @mention event should
            # make a noise or not. Clients cannot rely solely on the absence of
            # `initial: true` to determine live events because if a room not in the
            # sliding window bumps into the window because of an @mention it will have
            # `initial: true` yet contain a single live event (with potentially other
            # old events in the timeline)
            num_live = 0
            if from_token is not None:
                for timeline_event in reversed(timeline_events):
                    # This fields should be present for all persisted events
                    assert timeline_event.internal_metadata.stream_ordering is not None
                    assert timeline_event.internal_metadata.instance_name is not None

                    persisted_position = PersistedEventPosition(
                        instance_name=timeline_event.internal_metadata.instance_name,
                        stream=timeline_event.internal_metadata.stream_ordering,
                    )
                    if persisted_position.persisted_after(from_token.room_key):
                        num_live += 1
                    else:
                        # Since we're iterating over the timeline events in
                        # reverse-chronological order, we can break once we hit an event
                        # that's not live. In the future, we could potentially optimize
                        # this more with a binary search (bisect).
                        break

            # If the timeline is `limited=True`, the client does not have all events
            # necessary to calculate aggregations themselves.
            if limited:
                bundled_aggregations = (
                    await self.relations_handler.get_bundled_aggregations(
                        timeline_events, user.to_string()
                    )
                )

            # Update the `prev_batch_token` to point to the position that allows us to
            # keep paginating backwards from the oldest event we return in the timeline.
            prev_batch_token = prev_batch_token.copy_and_replace(
                StreamKeyType.ROOM, new_room_key
            )

        # Figure out any stripped state events for invite/knocks. This allows the
        # potential joiner to identify the room.
        stripped_state: Optional[List[JsonDict]] = None
        if room_membership_for_user_at_to_token.membership in (
            Membership.INVITE,
            Membership.KNOCK,
        ):
            # This should never happen. If someone is invited/knocked on room, then
            # there should be an event for it.
            assert room_membership_for_user_at_to_token.event_id is not None

            invite_or_knock_event = await self.store.get_event(
                room_membership_for_user_at_to_token.event_id
            )

            stripped_state = []
            if invite_or_knock_event.membership == Membership.INVITE:
                stripped_state.extend(
                    invite_or_knock_event.unsigned.get("invite_room_state", [])
                )
            elif invite_or_knock_event.membership == Membership.KNOCK:
                stripped_state.extend(
                    invite_or_knock_event.unsigned.get("knock_room_state", [])
                )

            stripped_state.append(strip_event(invite_or_knock_event))

        # TODO: Handle state resets. For example, if we see
        # `room_membership_for_user_at_to_token.membership = Membership.LEAVE` but
        # `required_state` doesn't include it, we should indicate to the client that a
        # state reset happened. Perhaps we should indicate this by setting `initial:
        # True` and empty `required_state`.

        # TODO: Since we can't determine whether we've already sent a room down this
        # Sliding Sync connection before (we plan to add this optimization in the
        # future), we're always returning the requested room state instead of
        # updates.
        initial = True

        # Fetch the `required_state` for the room
        #
        # No `required_state` for invite/knock rooms (just `stripped_state`)
        #
        # FIXME: It would be nice to make the `rooms` response more uniform regardless
        # of membership. Currently, we have to make this optional because
        # `invite`/`knock` rooms only have `stripped_state`. See
        # https://github.com/matrix-org/matrix-spec-proposals/pull/3575#discussion_r1653045932
        #
        # Calculate the `StateFilter` based on the `required_state` for the room
        room_state: Optional[StateMap[EventBase]] = None
        required_room_state: Optional[StateMap[EventBase]] = None
        if room_membership_for_user_at_to_token.membership not in (
            Membership.INVITE,
            Membership.KNOCK,
        ):
            required_state_filter = StateFilter.none()
            # If we have a double wildcard ("*", "*") in the `required_state`, we need
            # to fetch all state for the room
            #
            # Note: MSC3575 describes different behavior to how we're handling things
            # here but since it's not wrong to return more state than requested
            # (`required_state` is just the minimum requested), it doesn't matter if we
            # include more than client wanted. This complexity is also under scrutiny,
            # see
            # https://github.com/matrix-org/matrix-spec-proposals/pull/3575#discussion_r1185109050
            #
            # > One unique exception is when you request all state events via ["*", "*"]. When used,
            # > all state events are returned by default, and additional entries FILTER OUT the returned set
            # > of state events. These additional entries cannot use '*' themselves.
            # > For example, ["*", "*"], ["m.room.member", "@alice:example.com"] will _exclude_ every m.room.member
            # > event _except_ for @alice:example.com, and include every other state event.
            # > In addition, ["*", "*"], ["m.space.child", "*"] is an error, the m.space.child filter is not
            # > required as it would have been returned anyway.
            # >
            # > -- MSC3575 (https://github.com/matrix-org/matrix-spec-proposals/pull/3575)
            if StateValues.WILDCARD in room_sync_config.required_state_map.get(
                StateValues.WILDCARD, set()
            ):
                required_state_filter = StateFilter.all()
            # TODO: `StateFilter` currently doesn't support wildcard event types. We're
            # currently working around this by returning all state to the client but it
            # would be nice to fetch less from the database and return just what the
            # client wanted.
            elif (
                room_sync_config.required_state_map.get(StateValues.WILDCARD)
                is not None
            ):
                required_state_filter = StateFilter.all()
            else:
                required_state_types: List[Tuple[str, Optional[str]]] = []
                for (
                    state_type,
                    state_key_set,
                ) in room_sync_config.required_state_map.items():
                    for state_key in state_key_set:
                        if state_key == StateValues.WILDCARD:
                            # `None` is a wildcard in the `StateFilter`
                            required_state_types.append((state_type, None))
                        # We need to fetch all relevant people when we're lazy-loading membership
                        elif (
                            state_type == EventTypes.Member
                            and state_key == StateValues.LAZY
                        ):
                            # Everyone in the timeline is relevant
                            timeline_membership: Set[str] = set()
                            if timeline_events is not None:
                                for timeline_event in timeline_events:
                                    timeline_membership.add(timeline_event.sender)

                            for user_id in timeline_membership:
                                required_state_types.append(
                                    (EventTypes.Member, user_id)
                                )

                            # FIXME: We probably also care about invite, ban, kick, targets, etc
                            # but the spec only mentions "senders".
                        elif (
                            state_type == EventTypes.Member
                            and state_key == StateValues.ME
                        ):
                            required_state_types.append(
                                (EventTypes.Member, user.to_string())
                            )
                        else:
                            required_state_types.append((state_type, state_key))

                required_state_filter = StateFilter.from_types(required_state_types)

            # We need this base set of info for the response so let's just fetch it along
            # with the `required_state` for the room
            META_ROOM_STATE = [(EventTypes.Name, ""), (EventTypes.RoomAvatar, "")]
            state_filter = StateFilter(
                types=StateFilter.from_types(
                    chain(META_ROOM_STATE, required_state_filter.to_types())
                ).types,
                include_others=required_state_filter.include_others,
            )

            # We can return all of the state that was requested if this was the first
            # time we've sent the room down this connection.
            if initial:
                # People shouldn't see past their leave/ban event
                if room_membership_for_user_at_to_token.membership in (
                    Membership.LEAVE,
                    Membership.BAN,
                ):
                    room_state = await self.storage_controllers.state.get_state_at(
                        room_id,
                        stream_position=to_token.copy_and_replace(
                            StreamKeyType.ROOM,
                            room_membership_for_user_at_to_token.event_pos.to_room_stream_token(),
                        ),
                        state_filter=state_filter,
                        # Partially-stated rooms should have all state events except for
                        # remote membership events. Since we've already excluded
                        # partially-stated rooms unless `required_state` only has
                        # `["m.room.member", "$LAZY"]` for membership, we should be able to
                        # retrieve everything requested. When we're lazy-loading, if there
                        # are some remote senders in the timeline, we should also have their
                        # membership event because we had to auth that timeline event. Plus
                        # we don't want to block the whole sync waiting for this one room.
                        await_full_state=False,
                    )
                # Otherwise, we can get the latest current state in the room
                else:
                    room_state = await self.storage_controllers.state.get_current_state(
                        room_id,
                        state_filter,
                        # Partially-stated rooms should have all state events except for
                        # remote membership events. Since we've already excluded
                        # partially-stated rooms unless `required_state` only has
                        # `["m.room.member", "$LAZY"]` for membership, we should be able to
                        # retrieve everything requested. When we're lazy-loading, if there
                        # are some remote senders in the timeline, we should also have their
                        # membership event because we had to auth that timeline event. Plus
                        # we don't want to block the whole sync waiting for this one room.
                        await_full_state=False,
                    )
                    # TODO: Query `current_state_delta_stream` and reverse/rewind back to the `to_token`
            else:
                # TODO: Once we can figure out if we've sent a room down this connection before,
                # we can return updates instead of the full required state.
                raise NotImplementedError()

            if required_state_filter != StateFilter.none():
                required_room_state = required_state_filter.filter_state(room_state)

        # Find the room name and avatar from the state
        room_name: Optional[str] = None
        room_avatar: Optional[str] = None
        if room_state is not None:
            name_event = room_state.get((EventTypes.Name, ""))
            if name_event is not None:
                room_name = name_event.content.get("name")

            avatar_event = room_state.get((EventTypes.RoomAvatar, ""))
            if avatar_event is not None:
                room_avatar = avatar_event.content.get("url")
        elif stripped_state is not None:
            for event in stripped_state:
                if event["type"] == EventTypes.Name:
                    room_name = event.get("content", {}).get("name")
                elif event["type"] == EventTypes.RoomAvatar:
                    room_avatar = event.get("content", {}).get("url")

                # Found everything so we can stop looking
                if room_name is not None and room_avatar is not None:
                    break

        # Figure out the last bump event in the room
        last_bump_event_stream_ordering = None
        if timeline_events:
            for e in reversed(timeline_events):
                if e.type in DEFAULT_BUMP_EVENT_TYPES:
                    last_bump_event_stream_ordering = (
                        e.internal_metadata.stream_ordering
                    )
                    break

        if last_bump_event_stream_ordering is None:
            last_bump_event_result = (
                await self.store.get_last_event_pos_in_room_before_stream_ordering(
                    room_id, to_token.room_key, event_types=DEFAULT_BUMP_EVENT_TYPES
                )
            )
            if last_bump_event_result is not None:
                last_bump_event_stream_ordering = last_bump_event_result[1].stream

        # By default, just choose the membership event position
        bump_stamp = room_membership_for_user_at_to_token.event_pos.stream
        # But if we found a bump event, use that instead
        if last_bump_event_stream_ordering is not None:
            bump_stamp = last_bump_event_stream_ordering

        return SlidingSyncResult.RoomResult(
            name=room_name,
            avatar=room_avatar,
            # TODO: Dummy value
            heroes=None,
            # TODO: Dummy value
            is_dm=False,
            initial=initial,
            required_state=(
                list(required_room_state.values()) if required_room_state else None
            ),
            timeline_events=timeline_events,
            bundled_aggregations=bundled_aggregations,
            stripped_state=stripped_state,
            prev_batch=prev_batch_token,
            limited=limited,
            num_live=num_live,
            bump_stamp=bump_stamp,
            # TODO: Dummy values
            joined_count=0,
            invited_count=0,
            # TODO: These are just dummy values. We could potentially just remove these
            # since notifications can only really be done correctly on the client anyway
            # (encrypted rooms).
            notification_count=0,
            highlight_count=0,
        )

    async def get_extensions_response(
        self,
        sync_config: SlidingSyncConfig,
        to_token: StreamToken,
    ) -> SlidingSyncResult.Extensions:
        """Handle extension requests.

        Args:
            sync_config: Sync configuration
            to_token: The point in the stream to sync up to.
        """

        if sync_config.extensions is None:
            return SlidingSyncResult.Extensions()

        to_device_response = None
        if sync_config.extensions.to_device:
            to_device_response = await self.get_to_device_extensions_response(
                sync_config=sync_config,
                to_device_request=sync_config.extensions.to_device,
                to_token=to_token,
            )

        return SlidingSyncResult.Extensions(to_device=to_device_response)

    async def get_to_device_extensions_response(
        self,
        sync_config: SlidingSyncConfig,
        to_device_request: SlidingSyncConfig.Extensions.ToDeviceExtension,
        to_token: StreamToken,
    ) -> SlidingSyncResult.Extensions.ToDeviceExtension:
        """Handle to-device extension (MSC3885)

        Args:
            sync_config: Sync configuration
            to_device_request: The to-device extension from the request
            to_token: The point in the stream to sync up to.
        """

        user_id = sync_config.user.to_string()
        device_id = sync_config.device_id

        # Check that this request has a valid device ID (not all requests have
        # to belong to a device, and so device_id is None), and that the
        # extension is enabled.
        if device_id is None or not to_device_request.enabled:
            return SlidingSyncResult.Extensions.ToDeviceExtension(
                next_batch=f"{to_token.to_device_key}",
                events=[],
            )

        since_stream_id = 0
        if to_device_request.since is not None:
            # We've already validated this is an int.
            since_stream_id = int(to_device_request.since)

            if to_token.to_device_key < since_stream_id:
                # The since token is ahead of our current token, so we return an
                # empty response.
                logger.warning(
                    "Got to-device.since from the future. since token: %r is ahead of our current to_device stream position: %r",
                    since_stream_id,
                    to_token.to_device_key,
                )
                return SlidingSyncResult.Extensions.ToDeviceExtension(
                    next_batch=to_device_request.since,
                    events=[],
                )

            # Delete everything before the given since token, as we know the
            # device must have received them.
            deleted = await self.store.delete_messages_for_device(
                user_id=user_id,
                device_id=device_id,
                up_to_stream_id=since_stream_id,
            )

            logger.debug(
                "Deleted %d to-device messages up to %d for %s",
                deleted,
                since_stream_id,
                user_id,
            )

        messages, stream_id = await self.store.get_messages_for_device(
            user_id=user_id,
            device_id=device_id,
            from_stream_id=since_stream_id,
            to_stream_id=to_token.to_device_key,
            limit=min(to_device_request.limit, 100),  # Limit to at most 100 events
        )

        return SlidingSyncResult.Extensions.ToDeviceExtension(
            next_batch=f"{stream_id}",
            events=messages,
        )<|MERGE_RESOLUTION|>--- conflicted
+++ resolved
@@ -27,18 +27,13 @@
 from synapse.api.constants import (
     AccountDataTypes,
     Direction,
-    EventContentFields,
     EventTypes,
     Membership,
 )
 from synapse.events import EventBase
 from synapse.events.utils import strip_event
 from synapse.handlers.relations import BundledAggregations
-<<<<<<< HEAD
 from synapse.logging.opentracing import start_active_span, tag_args, trace
-=======
-from synapse.logging.opentracing import trace
->>>>>>> 99cf1e7c
 from synapse.storage.databases.main.stream import CurrentStateDeltaMembership
 from synapse.types import (
     JsonDict,
