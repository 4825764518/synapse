#
# This file is licensed under the Affero General Public License (AGPL) version 3.
#
# Copyright (C) 2024 New Vector, Ltd
#
# This program is free software: you can redistribute it and/or modify
# it under the terms of the GNU Affero General Public License as
# published by the Free Software Foundation, either version 3 of the
# License, or (at your option) any later version.
#
# See the GNU Affero General Public License for more details:
# <https://www.gnu.org/licenses/agpl-3.0.html>.
#
# Originally licensed under the Apache License, Version 2.0:
# <http://www.apache.org/licenses/LICENSE-2.0>.
#
# [This file includes modifications made by New Vector Limited]
#
#
import logging
from itertools import chain
from typing import TYPE_CHECKING, Any, Dict, Final, List, Optional, Set, Tuple

import attr
from immutabledict import immutabledict

from synapse.api.constants import (
    AccountDataTypes,
    Direction,
    EventContentFields,
    EventTypes,
    Membership,
)
from synapse.events import EventBase
from synapse.events.utils import strip_event
from synapse.handlers.relations import BundledAggregations
<<<<<<< HEAD
from synapse.logging.opentracing import start_active_span, tag_args, trace
=======
from synapse.logging.opentracing import trace
>>>>>>> 003cb460
from synapse.storage.databases.main.stream import CurrentStateDeltaMembership
from synapse.types import (
    JsonDict,
    PersistedEventPosition,
    Requester,
    RoomStreamToken,
    StateMap,
    StreamKeyType,
    StreamToken,
    UserID,
)
from synapse.types.handlers import OperationType, SlidingSyncConfig, SlidingSyncResult
from synapse.types.state import StateFilter
from synapse.util.async_helpers import concurrently_execute
from synapse.visibility import filter_events_for_client

if TYPE_CHECKING:
    from synapse.server import HomeServer

logger = logging.getLogger(__name__)


# The event types that clients should consider as new activity.
DEFAULT_BUMP_EVENT_TYPES = {
    EventTypes.Message,
    EventTypes.Encrypted,
    EventTypes.Sticker,
    EventTypes.CallInvite,
    EventTypes.PollStart,
    EventTypes.LiveLocationShareStart,
}


def filter_membership_for_sync(
    *, membership: str, user_id: str, sender: Optional[str]
) -> bool:
    """
    Returns True if the membership event should be included in the sync response,
    otherwise False.

    Attributes:
        membership: The membership state of the user in the room.
        user_id: The user ID that the membership applies to
        sender: The person who sent the membership event
    """

    # Everything except `Membership.LEAVE` because we want everything that's *still*
    # relevant to the user. There are few more things to include in the sync response
    # (newly_left) but those are handled separately.
    #
    # This logic includes kicks (leave events where the sender is not the same user) and
    # can be read as "anything that isn't a leave or a leave with a different sender".
    #
    # When `sender=None` and `membership=Membership.LEAVE`, it means that a state reset
    # happened that removed the user from the room, or the user was the last person
    # locally to leave the room which caused the server to leave the room. In both
    # cases, we can just remove the rooms since they are no longer relevant to the user.
    # They could still be added back later if they are `newly_left`.
    return membership != Membership.LEAVE or sender not in (user_id, None)


# We can't freeze this class because we want to update it in place with the
# de-duplicated data.
@attr.s(slots=True, auto_attribs=True)
class RoomSyncConfig:
    """
    Holds the config for what data we should fetch for a room in the sync response.

    Attributes:
        timeline_limit: The maximum number of events to return in the timeline.

        required_state_map: Map from state event type to state_keys requested for the
            room. The values are close to `StateKey` but actually use a syntax where you
            can provide `*` wildcard and `$LAZY` for lazy-loading room members.
    """

    timeline_limit: int
    required_state_map: Dict[str, Set[str]]

    @classmethod
    def from_room_config(
        cls,
        room_params: SlidingSyncConfig.CommonRoomParameters,
    ) -> "RoomSyncConfig":
        """
        Create a `RoomSyncConfig` from a `SlidingSyncList`/`RoomSubscription` config.

        Args:
            room_params: `SlidingSyncConfig.SlidingSyncList` or `SlidingSyncConfig.RoomSubscription`
        """
        required_state_map: Dict[str, Set[str]] = {}
        for (
            state_type,
            state_key,
        ) in room_params.required_state:
            # If we already have a wildcard for this specific `state_key`, we don't need
            # to add it since the wildcard already covers it.
            if state_key in required_state_map.get(StateValues.WILDCARD, set()):
                continue

            # If we already have a wildcard `state_key` for this `state_type`, we don't need
            # to add anything else
            if StateValues.WILDCARD in required_state_map.get(state_type, set()):
                continue

            # If we're getting wildcards for the `state_type` and `state_key`, that's
            # all that matters so get rid of any other entries
            if state_type == StateValues.WILDCARD and state_key == StateValues.WILDCARD:
                required_state_map = {StateValues.WILDCARD: {StateValues.WILDCARD}}
                # We can break, since we don't need to add anything else
                break

            # If we're getting a wildcard for the `state_type`, get rid of any other
            # entries with the same `state_key`, since the wildcard will cover it already.
            elif state_type == StateValues.WILDCARD:
                # Get rid of any entries that match the `state_key`
                #
                # Make a copy so we don't run into an error: `dictionary changed size
                # during iteration`, when we remove items
                for (
                    existing_state_type,
                    existing_state_key_set,
                ) in list(required_state_map.items()):
                    # Make a copy so we don't run into an error: `Set changed size during
                    # iteration`, when we filter out and remove items
                    for existing_state_key in existing_state_key_set.copy():
                        if existing_state_key == state_key:
                            existing_state_key_set.remove(state_key)

                    # If we've the left the `set()` empty, remove it from the map
                    if existing_state_key_set == set():
                        required_state_map.pop(existing_state_type, None)

            # If we're getting a wildcard `state_key`, get rid of any other state_keys
            # for this `state_type` since the wildcard will cover it already.
            if state_key == StateValues.WILDCARD:
                required_state_map[state_type] = {state_key}
            # Otherwise, just add it to the set
            else:
                if required_state_map.get(state_type) is None:
                    required_state_map[state_type] = {state_key}
                else:
                    required_state_map[state_type].add(state_key)

        return cls(
            timeline_limit=room_params.timeline_limit,
            required_state_map=required_state_map,
        )

    def deep_copy(self) -> "RoomSyncConfig":
        required_state_map: Dict[str, Set[str]] = {
            state_type: state_key_set.copy()
            for state_type, state_key_set in self.required_state_map.items()
        }

        return RoomSyncConfig(
            timeline_limit=self.timeline_limit,
            required_state_map=required_state_map,
        )

    def combine_room_sync_config(
        self, other_room_sync_config: "RoomSyncConfig"
    ) -> None:
        """
        Combine this `RoomSyncConfig` with another `RoomSyncConfig` and take the
        superset union of the two.
        """
        # Take the highest timeline limit
        if self.timeline_limit < other_room_sync_config.timeline_limit:
            self.timeline_limit = other_room_sync_config.timeline_limit

        # Union the required state
        for (
            state_type,
            state_key_set,
        ) in other_room_sync_config.required_state_map.items():
            # If we already have a wildcard for everything, we don't need to add
            # anything else
            if StateValues.WILDCARD in self.required_state_map.get(
                StateValues.WILDCARD, set()
            ):
                break

            # If we already have a wildcard `state_key` for this `state_type`, we don't need
            # to add anything else
            if StateValues.WILDCARD in self.required_state_map.get(state_type, set()):
                continue

            # If we're getting wildcards for the `state_type` and `state_key`, that's
            # all that matters so get rid of any other entries
            if (
                state_type == StateValues.WILDCARD
                and StateValues.WILDCARD in state_key_set
            ):
                self.required_state_map = {state_type: {StateValues.WILDCARD}}
                # We can break, since we don't need to add anything else
                break

            for state_key in state_key_set:
                # If we already have a wildcard for this specific `state_key`, we don't need
                # to add it since the wildcard already covers it.
                if state_key in self.required_state_map.get(
                    StateValues.WILDCARD, set()
                ):
                    continue

                # If we're getting a wildcard for the `state_type`, get rid of any other
                # entries with the same `state_key`, since the wildcard will cover it already.
                if state_type == StateValues.WILDCARD:
                    # Get rid of any entries that match the `state_key`
                    #
                    # Make a copy so we don't run into an error: `dictionary changed size
                    # during iteration`, when we remove items
                    for existing_state_type, existing_state_key_set in list(
                        self.required_state_map.items()
                    ):
                        # Make a copy so we don't run into an error: `Set changed size during
                        # iteration`, when we filter out and remove items
                        for existing_state_key in existing_state_key_set.copy():
                            if existing_state_key == state_key:
                                existing_state_key_set.remove(state_key)

                        # If we've the left the `set()` empty, remove it from the map
                        if existing_state_key_set == set():
                            self.required_state_map.pop(existing_state_type, None)

                # If we're getting a wildcard `state_key`, get rid of any other state_keys
                # for this `state_type` since the wildcard will cover it already.
                if state_key == StateValues.WILDCARD:
                    self.required_state_map[state_type] = {state_key}
                    break
                # Otherwise, just add it to the set
                else:
                    if self.required_state_map.get(state_type) is None:
                        self.required_state_map[state_type] = {state_key}
                    else:
                        self.required_state_map[state_type].add(state_key)


class StateValues:
    """
    Understood values of the (type, state_key) tuple in `required_state`.
    """

    # Include all state events of the given type
    WILDCARD: Final = "*"
    # Lazy-load room membership events (include room membership events for any event
    # `sender` in the timeline). We only give special meaning to this value when it's a
    # `state_key`.
    LAZY: Final = "$LAZY"

    ME: Final = "$ME"


@attr.s(slots=True, frozen=True, auto_attribs=True)
class _RoomMembershipForUser:
    """
    Attributes:
        event_id: The event ID of the membership event
        event_pos: The stream position of the membership event
        membership: The membership state of the user in the room
        sender: The person who sent the membership event
        newly_joined: Whether the user newly joined the room during the given token
            range
    """

    room_id: str
    event_id: Optional[str]
    event_pos: PersistedEventPosition
    membership: str
    sender: Optional[str]
    newly_joined: bool

    def copy_and_replace(self, **kwds: Any) -> "_RoomMembershipForUser":
        return attr.evolve(self, **kwds)


class SlidingSyncHandler:
    def __init__(self, hs: "HomeServer"):
        self.clock = hs.get_clock()
        self.store = hs.get_datastores().main
        self.storage_controllers = hs.get_storage_controllers()
        self.auth_blocking = hs.get_auth_blocking()
        self.notifier = hs.get_notifier()
        self.event_sources = hs.get_event_sources()
        self.relations_handler = hs.get_relations_handler()
        self.rooms_to_exclude_globally = hs.config.server.rooms_to_exclude_from_sync

    async def wait_for_sync_for_user(
        self,
        requester: Requester,
        sync_config: SlidingSyncConfig,
        from_token: Optional[StreamToken] = None,
        timeout_ms: int = 0,
    ) -> SlidingSyncResult:
        """
        Get the sync for a client if we have new data for it now. Otherwise
        wait for new data to arrive on the server. If the timeout expires, then
        return an empty sync result.

        Args:
            requester: The user making the request
            sync_config: Sync configuration
            from_token: The point in the stream to sync from. Token of the end of the
                previous batch. May be `None` if this is the initial sync request.
            timeout_ms: The time in milliseconds to wait for new data to arrive. If 0,
                we will immediately but there might not be any new data so we just return an
                empty response.
        """
        # If the user is not part of the mau group, then check that limits have
        # not been exceeded (if not part of the group by this point, almost certain
        # auth_blocking will occur)
        await self.auth_blocking.check_auth_blocking(requester=requester)

        # TODO: If the To-Device extension is enabled and we have a `from_token`, delete
        # any to-device messages before that token (since we now know that the device
        # has received them). (see sync v2 for how to do this)

        # If we're working with a user-provided token, we need to make sure to wait for
        # this worker to catch up with the token so we don't skip past any incoming
        # events or future events if the user is nefariously, manually modifying the
        # token.
        if from_token is not None:
            # We need to make sure this worker has caught up with the token. If
            # this returns false, it means we timed out waiting, and we should
            # just return an empty response.
            before_wait_ts = self.clock.time_msec()
            if not await self.notifier.wait_for_stream_token(from_token):
                logger.warning(
                    "Timed out waiting for worker to catch up. Returning empty response"
                )
                return SlidingSyncResult.empty(from_token)

            # If we've spent significant time waiting to catch up, take it off
            # the timeout.
            after_wait_ts = self.clock.time_msec()
            if after_wait_ts - before_wait_ts > 1_000:
                timeout_ms -= after_wait_ts - before_wait_ts
                timeout_ms = max(timeout_ms, 0)

        # We're going to respond immediately if the timeout is 0 or if this is an
        # initial sync (without a `from_token`) so we can avoid calling
        # `notifier.wait_for_events()`.
        if timeout_ms == 0 or from_token is None:
            now_token = self.event_sources.get_current_token()
            result = await self.current_sync_for_user(
                sync_config,
                from_token=from_token,
                to_token=now_token,
            )
        else:
            # Otherwise, we wait for something to happen and report it to the user.
            async def current_sync_callback(
                before_token: StreamToken, after_token: StreamToken
            ) -> SlidingSyncResult:
                return await self.current_sync_for_user(
                    sync_config,
                    from_token=from_token,
                    to_token=after_token,
                )

            result = await self.notifier.wait_for_events(
                sync_config.user.to_string(),
                timeout_ms,
                current_sync_callback,
                from_token=from_token,
            )

        return result

    @trace
    async def current_sync_for_user(
        self,
        sync_config: SlidingSyncConfig,
        to_token: StreamToken,
        from_token: Optional[StreamToken] = None,
    ) -> SlidingSyncResult:
        """
        Generates the response body of a Sliding Sync result, represented as a
        `SlidingSyncResult`.

        We fetch data according to the token range (> `from_token` and <= `to_token`).

        Args:
            sync_config: Sync configuration
            to_token: The point in the stream to sync up to.
            from_token: The point in the stream to sync from. Token of the end of the
                previous batch. May be `None` if this is the initial sync request.
        """
        user_id = sync_config.user.to_string()
        app_service = self.store.get_app_service_by_user_id(user_id)
        if app_service:
            # We no longer support AS users using /sync directly.
            # See https://github.com/matrix-org/matrix-doc/issues/1144
            raise NotImplementedError()

        # Assemble sliding window lists
        lists: Dict[str, SlidingSyncResult.SlidingWindowList] = {}
        # Keep track of the rooms that we're going to display and need to fetch more
        # info about
        relevant_room_map: Dict[str, RoomSyncConfig] = {}
        if sync_config.lists:
            # Get all of the room IDs that the user should be able to see in the sync
            # response
            sync_room_map = await self.get_sync_room_ids_for_user(
                sync_config.user,
                from_token=from_token,
                to_token=to_token,
            )

            for list_key, list_config in sync_config.lists.items():
                # Apply filters
                filtered_sync_room_map = sync_room_map

                if list_config.filters:

                    filtered_sync_room_map = await self.filter_rooms(
                        sync_config.user,
                        filtered_sync_room_map,
                        list_config.filters,
                        to_token,
                    )

                # Sort the list
                sorted_room_info = await self.sort_rooms(
                    filtered_sync_room_map, to_token
                )

                # Find which rooms are partially stated and may need to be filtered out
                # depending on the `required_state` requested (see below).
                partial_state_room_map = await self.store.is_partial_state_room_batched(
                    filtered_sync_room_map.keys()
                )

                # Since creating the `RoomSyncConfig` takes some work, let's just do it
                # once and make a copy whenever we need it.
                room_sync_config = RoomSyncConfig.from_room_config(list_config)
                membership_state_keys = room_sync_config.required_state_map.get(
                    EventTypes.Member
                )
                # Also see `StateFilter.must_await_full_state(...)` for comparison
                lazy_loading = (
                    membership_state_keys is not None
                    and StateValues.LAZY in membership_state_keys
                )

                ops: List[SlidingSyncResult.SlidingWindowList.Operation] = []
                if list_config.ranges:
                    for range in list_config.ranges:
                        room_ids_in_list: List[str] = []

                        # We're going to loop through the sorted list of rooms starting
                        # at the range start index and keep adding rooms until we fill
                        # up the range or run out of rooms.
                        #
                        # Both sides of range are inclusive so we `+ 1`
                        max_num_rooms = range[1] - range[0] + 1
                        for room_membership in sorted_room_info[range[0] :]:
                            room_id = room_membership.room_id

                            if len(room_ids_in_list) >= max_num_rooms:
                                break

                            # Exclude partially-stated rooms unless the `required_state`
                            # only has `["m.room.member", "$LAZY"]` for membership
                            # (lazy-loading room members).
                            if partial_state_room_map.get(room_id) and not lazy_loading:
                                continue

                            # Take the superset of the `RoomSyncConfig` for each room.
                            #
                            # Update our `relevant_room_map` with the room we're going
                            # to display and need to fetch more info about.
                            existing_room_sync_config = relevant_room_map.get(room_id)
                            if existing_room_sync_config is not None:
                                existing_room_sync_config.combine_room_sync_config(
                                    room_sync_config
                                )
                            else:
                                # Make a copy so if we modify it later, it doesn't
                                # affect all references.
                                relevant_room_map[room_id] = (
                                    room_sync_config.deep_copy()
                                )

                            room_ids_in_list.append(room_id)

                        ops.append(
                            SlidingSyncResult.SlidingWindowList.Operation(
                                op=OperationType.SYNC,
                                range=range,
                                room_ids=room_ids_in_list,
                            )
                        )

                lists[list_key] = SlidingSyncResult.SlidingWindowList(
                    count=len(sorted_room_info),
                    ops=ops,
                )

        # TODO: if (sync_config.room_subscriptions):

        # Fetch room data
        rooms: Dict[str, SlidingSyncResult.RoomResult] = {}

        @trace
        @tag_args
        async def handle_room(room_id: str) -> None:
            room_sync_result = await self.get_room_sync_data(
                user=sync_config.user,
                room_id=room_id,
                room_sync_config=relevant_room_map[room_id],
                room_membership_for_user_at_to_token=sync_room_map[room_id],
                from_token=from_token,
                to_token=to_token,
            )

            rooms[room_id] = room_sync_result

        with start_active_span("sliding_sync.generate_room_entries"):
            await concurrently_execute(handle_room, relevant_room_map, 10)

        extensions = await self.get_extensions_response(
            sync_config=sync_config, to_token=to_token
        )

        return SlidingSyncResult(
            next_pos=to_token,
            lists=lists,
            rooms=rooms,
            extensions=extensions,
        )

    async def get_sync_room_ids_for_user(
        self,
        user: UserID,
        to_token: StreamToken,
        from_token: Optional[StreamToken] = None,
    ) -> Dict[str, _RoomMembershipForUser]:
        """
        Fetch room IDs that should be listed for this user in the sync response (the
        full room list that will be filtered, sorted, and sliced).

        We're looking for rooms where the user has the following state in the token
        range (> `from_token` and <= `to_token`):

        - `invite`, `join`, `knock`, `ban` membership events
        - Kicks (`leave` membership events where `sender` is different from the
          `user_id`/`state_key`)
        - `newly_left` (rooms that were left during the given token range)
        - In order for bans/kicks to not show up in sync, you need to `/forget` those
          rooms. This doesn't modify the event itself though and only adds the
          `forgotten` flag to the `room_memberships` table in Synapse. There isn't a way
          to tell when a room was forgotten at the moment so we can't factor it into the
          from/to range.

        Args:
            user: User to fetch rooms for
            to_token: The token to fetch rooms up to.
            from_token: The point in the stream to sync from.

        Returns:
            A dictionary of room IDs that should be listed in the sync response along
            with membership information in that room at the time of `to_token`.
        """
        user_id = user.to_string()

        # First grab a current snapshot rooms for the user
        # (also handles forgotten rooms)
        room_for_user_list = await self.store.get_rooms_for_local_user_where_membership_is(
            user_id=user_id,
            # We want to fetch any kind of membership (joined and left rooms) in order
            # to get the `event_pos` of the latest room membership event for the
            # user.
            #
            # We will filter out the rooms that don't belong below (see
            # `filter_membership_for_sync`)
            membership_list=frozenset(Membership.LIST),
            excluded_rooms=self.rooms_to_exclude_globally,
        )

        # If the user has never joined any rooms before, we can just return an empty list
        if not room_for_user_list:
            return {}

        # Our working list of rooms that can show up in the sync response
        sync_room_id_set = {
            # Note: The `room_for_user` we're assigning here will need to be fixed up
            # (below) because they are potentially from the current snapshot time
            # instead from the time of the `to_token`.
            room_for_user.room_id: _RoomMembershipForUser(
                room_id=room_for_user.room_id,
                event_id=room_for_user.event_id,
                event_pos=room_for_user.event_pos,
                membership=room_for_user.membership,
                sender=room_for_user.sender,
                newly_joined=False,
            )
            for room_for_user in room_for_user_list
        }

        # Get the `RoomStreamToken` that represents the spot we queried up to when we got
        # our membership snapshot from `get_rooms_for_local_user_where_membership_is()`.
        #
        # First, we need to get the max stream_ordering of each event persister instance
        # that we queried events from.
        instance_to_max_stream_ordering_map: Dict[str, int] = {}
        for room_for_user in room_for_user_list:
            instance_name = room_for_user.event_pos.instance_name
            stream_ordering = room_for_user.event_pos.stream

            current_instance_max_stream_ordering = (
                instance_to_max_stream_ordering_map.get(instance_name)
            )
            if (
                current_instance_max_stream_ordering is None
                or stream_ordering > current_instance_max_stream_ordering
            ):
                instance_to_max_stream_ordering_map[instance_name] = stream_ordering

        # Then assemble the `RoomStreamToken`
        membership_snapshot_token = RoomStreamToken(
            # Minimum position in the `instance_map`
            stream=min(instance_to_max_stream_ordering_map.values()),
            instance_map=immutabledict(instance_to_max_stream_ordering_map),
        )

        # Since we fetched the users room list at some point in time after the from/to
        # tokens, we need to revert/rewind some membership changes to match the point in
        # time of the `to_token`. In particular, we need to make these fixups:
        #
        # - 1a) Remove rooms that the user joined after the `to_token`
        # - 1b) Add back rooms that the user left after the `to_token`
        # - 1c) Update room membership events to the point in time of the `to_token`
        # - 2) Add back newly_left rooms (> `from_token` and <= `to_token`)
        # - 3) Figure out which rooms are `newly_joined`

        # 1) -----------------------------------------------------

        # 1) Fetch membership changes that fall in the range from `to_token` up to
        # `membership_snapshot_token`
        #
        # If our `to_token` is already the same or ahead of the latest room membership
        # for the user, we don't need to do any "2)" fix-ups and can just straight-up
        # use the room list from the snapshot as a base (nothing has changed)
        current_state_delta_membership_changes_after_to_token = []
        if not membership_snapshot_token.is_before_or_eq(to_token.room_key):
            current_state_delta_membership_changes_after_to_token = (
                await self.store.get_current_state_delta_membership_changes_for_user(
                    user_id,
                    from_key=to_token.room_key,
                    to_key=membership_snapshot_token,
                    excluded_room_ids=self.rooms_to_exclude_globally,
                )
            )

        # 1) Assemble a list of the first membership event after the `to_token` so we can
        # step backward to the previous membership that would apply to the from/to
        # range.
        first_membership_change_by_room_id_after_to_token: Dict[
            str, CurrentStateDeltaMembership
        ] = {}
        for membership_change in current_state_delta_membership_changes_after_to_token:
            # Only set if we haven't already set it
            first_membership_change_by_room_id_after_to_token.setdefault(
                membership_change.room_id, membership_change
            )

        # 1) Fixup
        #
        # Since we fetched a snapshot of the users room list at some point in time after
        # the from/to tokens, we need to revert/rewind some membership changes to match
        # the point in time of the `to_token`.
        for (
            room_id,
            first_membership_change_after_to_token,
        ) in first_membership_change_by_room_id_after_to_token.items():
            # 1a) Remove rooms that the user joined after the `to_token`
            if first_membership_change_after_to_token.prev_event_id is None:
                sync_room_id_set.pop(room_id, None)
            # 1b) 1c) From the first membership event after the `to_token`, step backward to the
            # previous membership that would apply to the from/to range.
            else:
                # We don't expect these fields to be `None` if we have a `prev_event_id`
                # but we're being defensive since it's possible that the prev event was
                # culled from the database.
                if (
                    first_membership_change_after_to_token.prev_event_pos is not None
                    and first_membership_change_after_to_token.prev_membership
                    is not None
                ):
                    sync_room_id_set[room_id] = _RoomMembershipForUser(
                        room_id=room_id,
                        event_id=first_membership_change_after_to_token.prev_event_id,
                        event_pos=first_membership_change_after_to_token.prev_event_pos,
                        membership=first_membership_change_after_to_token.prev_membership,
                        sender=first_membership_change_after_to_token.prev_sender,
                        newly_joined=False,
                    )
                else:
                    # If we can't find the previous membership event, we shouldn't
                    # include the room in the sync response since we can't determine the
                    # exact membership state and shouldn't rely on the current snapshot.
                    sync_room_id_set.pop(room_id, None)

        # Filter the rooms that that we have updated room membership events to the point
        # in time of the `to_token` (from the "1)" fixups)
        filtered_sync_room_id_set = {
            room_id: room_membership_for_user
            for room_id, room_membership_for_user in sync_room_id_set.items()
            if filter_membership_for_sync(
                membership=room_membership_for_user.membership,
                user_id=user_id,
                sender=room_membership_for_user.sender,
            )
        }

        # 2) -----------------------------------------------------
        # We fix-up newly_left rooms after the first fixup because it may have removed
        # some left rooms that we can figure out are newly_left in the following code

        # 2) Fetch membership changes that fall in the range from `from_token` up to `to_token`
        current_state_delta_membership_changes_in_from_to_range = []
        if from_token:
            current_state_delta_membership_changes_in_from_to_range = (
                await self.store.get_current_state_delta_membership_changes_for_user(
                    user_id,
                    from_key=from_token.room_key,
                    to_key=to_token.room_key,
                    excluded_room_ids=self.rooms_to_exclude_globally,
                )
            )

        # 2) Assemble a list of the last membership events in some given ranges. Someone
        # could have left and joined multiple times during the given range but we only
        # care about end-result so we grab the last one.
        last_membership_change_by_room_id_in_from_to_range: Dict[
            str, CurrentStateDeltaMembership
        ] = {}
        # We also want to assemble a list of the first membership events during the token
        # range so we can step backward to the previous membership that would apply to
        # before the token range to see if we have `newly_joined` the room.
        first_membership_change_by_room_id_in_from_to_range: Dict[
            str, CurrentStateDeltaMembership
        ] = {}
        # Keep track if the room has a non-join event in the token range so we can later
        # tell if it was a `newly_joined` room. If the last membership event in the
        # token range is a join and there is also some non-join in the range, we know
        # they `newly_joined`.
        has_non_join_event_by_room_id_in_from_to_range: Dict[str, bool] = {}
        for (
            membership_change
        ) in current_state_delta_membership_changes_in_from_to_range:
            room_id = membership_change.room_id

            last_membership_change_by_room_id_in_from_to_range[room_id] = (
                membership_change
            )
            # Only set if we haven't already set it
            first_membership_change_by_room_id_in_from_to_range.setdefault(
                room_id, membership_change
            )

            if membership_change.membership != Membership.JOIN:
                has_non_join_event_by_room_id_in_from_to_range[room_id] = True

        # 2) Fixup
        #
        # 3) We also want to assemble a list of possibly newly joined rooms. Someone
        # could have left and joined multiple times during the given range but we only
        # care about whether they are joined at the end of the token range so we are
        # working with the last membership even in the token range.
        possibly_newly_joined_room_ids = set()
        for (
            last_membership_change_in_from_to_range
        ) in last_membership_change_by_room_id_in_from_to_range.values():
            room_id = last_membership_change_in_from_to_range.room_id

            # 3)
            if last_membership_change_in_from_to_range.membership == Membership.JOIN:
                possibly_newly_joined_room_ids.add(room_id)

            # 2) Add back newly_left rooms (> `from_token` and <= `to_token`). We
            # include newly_left rooms because the last event that the user should see
            # is their own leave event
            if last_membership_change_in_from_to_range.membership == Membership.LEAVE:
                filtered_sync_room_id_set[room_id] = _RoomMembershipForUser(
                    room_id=room_id,
                    event_id=last_membership_change_in_from_to_range.event_id,
                    event_pos=last_membership_change_in_from_to_range.event_pos,
                    membership=last_membership_change_in_from_to_range.membership,
                    sender=last_membership_change_in_from_to_range.sender,
                    newly_joined=False,
                )

        # 3) Figure out `newly_joined`
        for room_id in possibly_newly_joined_room_ids:
            has_non_join_in_from_to_range = (
                has_non_join_event_by_room_id_in_from_to_range.get(room_id, False)
            )
            # If the last membership event in the token range is a join and there is
            # also some non-join in the range, we know they `newly_joined`.
            if has_non_join_in_from_to_range:
                # We found a `newly_joined` room (we left and joined within the token range)
                filtered_sync_room_id_set[room_id] = filtered_sync_room_id_set[
                    room_id
                ].copy_and_replace(newly_joined=True)
            else:
                prev_event_id = first_membership_change_by_room_id_in_from_to_range[
                    room_id
                ].prev_event_id
                prev_membership = first_membership_change_by_room_id_in_from_to_range[
                    room_id
                ].prev_membership

                if prev_event_id is None:
                    # We found a `newly_joined` room (we are joining the room for the
                    # first time within the token range)
                    filtered_sync_room_id_set[room_id] = filtered_sync_room_id_set[
                        room_id
                    ].copy_and_replace(newly_joined=True)
                # Last resort, we need to step back to the previous membership event
                # just before the token range to see if we're joined then or not.
                elif prev_membership != Membership.JOIN:
                    # We found a `newly_joined` room (we left before the token range
                    # and joined within the token range)
                    filtered_sync_room_id_set[room_id] = filtered_sync_room_id_set[
                        room_id
                    ].copy_and_replace(newly_joined=True)

        return filtered_sync_room_id_set

    @trace
    async def filter_rooms(
        self,
        user: UserID,
        sync_room_map: Dict[str, _RoomMembershipForUser],
        filters: SlidingSyncConfig.SlidingSyncList.Filters,
        to_token: StreamToken,
    ) -> Dict[str, _RoomMembershipForUser]:
        """
        Filter rooms based on the sync request.

        Args:
            user: User to filter rooms for
            sync_room_map: Dictionary of room IDs to sort along with membership
                information in the room at the time of `to_token`.
            filters: Filters to apply
            to_token: We filter based on the state of the room at this token

        Returns:
            A filtered dictionary of room IDs along with membership information in the
            room at the time of `to_token`.
        """
        user_id = user.to_string()

        # TODO: Apply filters

        filtered_room_id_set = set(sync_room_map.keys())

        # Filter for Direct-Message (DM) rooms
        if filters.is_dm is not None:
            # We're using global account data (`m.direct`) instead of checking for
            # `is_direct` on membership events because that property only appears for
            # the invitee membership event (doesn't show up for the inviter). Account
            # data is set by the client so it needs to be scrutinized.
            #
            # We're unable to take `to_token` into account for global account data since
            # we only keep track of the latest account data for the user.
            dm_map = await self.store.get_global_account_data_by_type_for_user(
                user_id, AccountDataTypes.DIRECT
            )

            # Flatten out the map
            dm_room_id_set = set()
            if isinstance(dm_map, dict):
                for room_ids in dm_map.values():
                    # Account data should be a list of room IDs. Ignore anything else
                    if isinstance(room_ids, list):
                        for room_id in room_ids:
                            if isinstance(room_id, str):
                                dm_room_id_set.add(room_id)

            if filters.is_dm:
                # Only DM rooms please
                filtered_room_id_set = filtered_room_id_set.intersection(dm_room_id_set)
            else:
                # Only non-DM rooms please
                filtered_room_id_set = filtered_room_id_set.difference(dm_room_id_set)

        if filters.spaces:
            raise NotImplementedError()

        # Filter for encrypted rooms
        if filters.is_encrypted is not None:
            # Make a copy so we don't run into an error: `Set changed size during
            # iteration`, when we filter out and remove items
            for room_id in filtered_room_id_set.copy():
                state_at_to_token = await self.storage_controllers.state.get_state_at(
                    room_id,
                    to_token,
                    state_filter=StateFilter.from_types(
                        [(EventTypes.RoomEncryption, "")]
                    ),
                    # Partially-stated rooms should have all state events except for the
                    # membership events so we don't need to wait because we only care
                    # about retrieving the `EventTypes.RoomEncryption` state event here.
                    # Plus we don't want to block the whole sync waiting for this one
                    # room.
                    await_full_state=False,
                )
                is_encrypted = state_at_to_token.get((EventTypes.RoomEncryption, ""))

                # If we're looking for encrypted rooms, filter out rooms that are not
                # encrypted and vice versa
                if (filters.is_encrypted and not is_encrypted) or (
                    not filters.is_encrypted and is_encrypted
                ):
                    filtered_room_id_set.remove(room_id)

        # Filter for rooms that the user has been invited to
        if filters.is_invite is not None:
            # Make a copy so we don't run into an error: `Set changed size during
            # iteration`, when we filter out and remove items
            for room_id in filtered_room_id_set.copy():
                room_for_user = sync_room_map[room_id]
                # If we're looking for invite rooms, filter out rooms that the user is
                # not invited to and vice versa
                if (
                    filters.is_invite and room_for_user.membership != Membership.INVITE
                ) or (
                    not filters.is_invite
                    and room_for_user.membership == Membership.INVITE
                ):
                    filtered_room_id_set.remove(room_id)

        # Filter by room type (space vs room, etc). A room must match one of the types
        # provided in the list. `None` is a valid type for rooms which do not have a
        # room type.
        if filters.room_types is not None or filters.not_room_types is not None:
            # Make a copy so we don't run into an error: `Set changed size during
            # iteration`, when we filter out and remove items

            room_types = await self.store.bulk_get_room_type(filtered_room_id_set)
            for room_id in filtered_room_id_set.copy():
                room_type = room_types.get(room_id)

                if (
                    filters.room_types is not None
                    and room_type not in filters.room_types
                ):
                    filtered_room_id_set.remove(room_id)

                if (
                    filters.not_room_types is not None
                    and room_type in filters.not_room_types
                ):
                    filtered_room_id_set.remove(room_id)

        if filters.room_name_like:
            raise NotImplementedError()

        if filters.tags:
            raise NotImplementedError()

        if filters.not_tags:
            raise NotImplementedError()

        # Assemble a new sync room map but only with the `filtered_room_id_set`
        return {room_id: sync_room_map[room_id] for room_id in filtered_room_id_set}

    @trace
    async def sort_rooms(
        self,
        sync_room_map: Dict[str, _RoomMembershipForUser],
        to_token: StreamToken,
    ) -> List[_RoomMembershipForUser]:
        """
        Sort by `stream_ordering` of the last event that the user should see in the
        room. `stream_ordering` is unique so we get a stable sort.

        Args:
            sync_room_map: Dictionary of room IDs to sort along with membership
                information in the room at the time of `to_token`.
            to_token: We sort based on the events in the room at this token (<= `to_token`)

        Returns:
            A sorted list of room IDs by `stream_ordering` along with membership information.
        """

        # Assemble a map of room ID to the `stream_ordering` of the last activity that the
        # user should see in the room (<= `to_token`)
        last_activity_in_room_map: Dict[str, int] = {}
        to_fetch = []
        for room_id, room_for_user in sync_room_map.items():
            # If they are fully-joined to the room, let's find the latest activity
            # at/before the `to_token`.
            if room_for_user.membership == Membership.JOIN:
<<<<<<< HEAD
                stream_pos = self.store._events_stream_cache._entity_to_key.get(room_id)
                if stream_pos is not None:
                    last_activity_in_room_map[room_id] = stream_pos
                    continue
=======
                stream = self.store._events_stream_cache._entity_to_key.get(room_id)
                if stream is not None:
                    if stream <= to_token.room_key.stream:
                        last_activity_in_room_map[room_id] = stream
                        continue
>>>>>>> 003cb460

                to_fetch.append(room_id)
            else:
                # Otherwise, if the user has left/been invited/knocked/been banned from
                # a room, they shouldn't see anything past that point.
                #
                # FIXME: It's possible that people should see beyond this point in
                # invited/knocked cases if for example the room has
                # `invite`/`world_readable` history visibility, see
                # https://github.com/matrix-org/matrix-spec-proposals/pull/3575#discussion_r1653045932
                last_activity_in_room_map[room_id] = room_for_user.event_pos.stream

<<<<<<< HEAD
        for room_id, stream_pos in (
            await self.store.rough_get_last_pos(to_fetch)
        ).items():
            if stream_pos is not None:
                last_activity_in_room_map[room_id] = stream_pos
=======
        ordering_map = await self.store.get_max_stream_ordering_in_rooms(to_fetch)
        for room_id, stream_pos in ordering_map.items():
            if stream_pos is None:
                continue

            if stream_pos.persisted_after(to_token.room_key):
                continue

            last_activity_in_room_map[room_id] = stream_pos.stream
>>>>>>> 003cb460

        for room_id in sync_room_map.keys() - last_activity_in_room_map.keys():
            # TODO: Handle better
            last_activity_in_room_map[room_id] = sync_room_map[room_id].event_pos.stream

        return sorted(
            sync_room_map.values(),
            # Sort by the last activity (stream_ordering) in the room
            key=lambda room_info: last_activity_in_room_map[room_info.room_id],
            # We want descending order
            reverse=True,
        )

    async def get_room_sync_data(
        self,
        user: UserID,
        room_id: str,
        room_sync_config: RoomSyncConfig,
        room_membership_for_user_at_to_token: _RoomMembershipForUser,
        from_token: Optional[StreamToken],
        to_token: StreamToken,
    ) -> SlidingSyncResult.RoomResult:
        """
        Fetch room data for the sync response.

        We fetch data according to the token range (> `from_token` and <= `to_token`).

        Args:
            user: User to fetch data for
            room_id: The room ID to fetch data for
            room_sync_config: Config for what data we should fetch for a room in the
                sync response.
            room_membership_for_user_at_to_token: Membership information for the user
                in the room at the time of `to_token`.
            from_token: The point in the stream to sync from.
            to_token: The point in the stream to sync up to.
        """

        # Assemble the list of timeline events
        #
        # FIXME: It would be nice to make the `rooms` response more uniform regardless of
        # membership. Currently, we have to make all of these optional because
        # `invite`/`knock` rooms only have `stripped_state`. See
        # https://github.com/matrix-org/matrix-spec-proposals/pull/3575#discussion_r1653045932
        timeline_events: Optional[List[EventBase]] = None
        bundled_aggregations: Optional[Dict[str, BundledAggregations]] = None
        limited: Optional[bool] = None
        prev_batch_token: Optional[StreamToken] = None
        num_live: Optional[int] = None
        if (
            room_sync_config.timeline_limit > 0
            # No timeline for invite/knock rooms (just `stripped_state`)
            and room_membership_for_user_at_to_token.membership
            not in (Membership.INVITE, Membership.KNOCK)
        ):
            limited = False
            # We want to start off using the `to_token` (vs `from_token`) because we look
            # backwards from the `to_token` up to the `timeline_limit` and we might not
            # reach the `from_token` before we hit the limit. We will update the room stream
            # position once we've fetched the events to point to the earliest event fetched.
            prev_batch_token = to_token

            # We're going to paginate backwards from the `to_token`
            from_bound = to_token.room_key
            # People shouldn't see past their leave/ban event
            if room_membership_for_user_at_to_token.membership in (
                Membership.LEAVE,
                Membership.BAN,
            ):
                from_bound = (
                    room_membership_for_user_at_to_token.event_pos.to_room_stream_token()
                )

            # Determine whether we should limit the timeline to the token range.
            #
            # We should return historical messages (before token range) in the
            # following cases because we want clients to be able to show a basic
            # screen of information:
            #  - Initial sync (because no `from_token` to limit us anyway)
            #  - When users `newly_joined`
            #  - TODO: For an incremental sync where we haven't sent it down this
            #    connection before
            to_bound = (
                from_token.room_key
                if from_token is not None
                and not room_membership_for_user_at_to_token.newly_joined
                else None
            )

            timeline_events, new_room_key = await self.store.paginate_room_events(
                room_id=room_id,
                from_key=from_bound,
                to_key=to_bound,
                direction=Direction.BACKWARDS,
                # We add one so we can determine if there are enough events to saturate
                # the limit or not (see `limited`)
                limit=room_sync_config.timeline_limit + 1,
                event_filter=None,
            )

            # We want to return the events in ascending order (the last event is the
            # most recent).
            timeline_events.reverse()

            # Determine our `limited` status based on the timeline. We do this before
            # filtering the events so we can accurately determine if there is more to
            # paginate even if we filter out some/all events.
            if len(timeline_events) > room_sync_config.timeline_limit:
                limited = True
                # Get rid of that extra "+ 1" event because we only used it to determine
                # if we hit the limit or not
                timeline_events = timeline_events[-room_sync_config.timeline_limit :]
                assert timeline_events[0].internal_metadata.stream_ordering
                new_room_key = RoomStreamToken(
                    stream=timeline_events[0].internal_metadata.stream_ordering - 1
                )

            # Make sure we don't expose any events that the client shouldn't see
            timeline_events = await filter_events_for_client(
                self.storage_controllers,
                user.to_string(),
                timeline_events,
                is_peeking=room_membership_for_user_at_to_token.membership
                != Membership.JOIN,
                filter_send_to_client=True,
            )
            # TODO: Filter out `EventTypes.CallInvite` in public rooms,
            # see https://github.com/element-hq/synapse/issues/17359

            # TODO: Handle timeline gaps (`get_timeline_gaps()`)

            # Determine how many "live" events we have (events within the given token range).
            #
            # This is mostly useful to determine whether a given @mention event should
            # make a noise or not. Clients cannot rely solely on the absence of
            # `initial: true` to determine live events because if a room not in the
            # sliding window bumps into the window because of an @mention it will have
            # `initial: true` yet contain a single live event (with potentially other
            # old events in the timeline)
            num_live = 0
            if from_token is not None:
                for timeline_event in reversed(timeline_events):
                    # This fields should be present for all persisted events
                    assert timeline_event.internal_metadata.stream_ordering is not None
                    assert timeline_event.internal_metadata.instance_name is not None

                    persisted_position = PersistedEventPosition(
                        instance_name=timeline_event.internal_metadata.instance_name,
                        stream=timeline_event.internal_metadata.stream_ordering,
                    )
                    if persisted_position.persisted_after(from_token.room_key):
                        num_live += 1
                    else:
                        # Since we're iterating over the timeline events in
                        # reverse-chronological order, we can break once we hit an event
                        # that's not live. In the future, we could potentially optimize
                        # this more with a binary search (bisect).
                        break

            # If the timeline is `limited=True`, the client does not have all events
            # necessary to calculate aggregations themselves.
            if limited:
                bundled_aggregations = (
                    await self.relations_handler.get_bundled_aggregations(
                        timeline_events, user.to_string()
                    )
                )

            # Update the `prev_batch_token` to point to the position that allows us to
            # keep paginating backwards from the oldest event we return in the timeline.
            prev_batch_token = prev_batch_token.copy_and_replace(
                StreamKeyType.ROOM, new_room_key
            )

        # Figure out any stripped state events for invite/knocks. This allows the
        # potential joiner to identify the room.
        stripped_state: Optional[List[JsonDict]] = None
        if room_membership_for_user_at_to_token.membership in (
            Membership.INVITE,
            Membership.KNOCK,
        ):
            # This should never happen. If someone is invited/knocked on room, then
            # there should be an event for it.
            assert room_membership_for_user_at_to_token.event_id is not None

            invite_or_knock_event = await self.store.get_event(
                room_membership_for_user_at_to_token.event_id
            )

            stripped_state = []
            if invite_or_knock_event.membership == Membership.INVITE:
                stripped_state.extend(
                    invite_or_knock_event.unsigned.get("invite_room_state", [])
                )
            elif invite_or_knock_event.membership == Membership.KNOCK:
                stripped_state.extend(
                    invite_or_knock_event.unsigned.get("knock_room_state", [])
                )

            stripped_state.append(strip_event(invite_or_knock_event))

        # TODO: Handle state resets. For example, if we see
        # `room_membership_for_user_at_to_token.membership = Membership.LEAVE` but
        # `required_state` doesn't include it, we should indicate to the client that a
        # state reset happened. Perhaps we should indicate this by setting `initial:
        # True` and empty `required_state`.

        # TODO: Since we can't determine whether we've already sent a room down this
        # Sliding Sync connection before (we plan to add this optimization in the
        # future), we're always returning the requested room state instead of
        # updates.
        initial = True

        # Fetch the `required_state` for the room
        #
        # No `required_state` for invite/knock rooms (just `stripped_state`)
        #
        # FIXME: It would be nice to make the `rooms` response more uniform regardless
        # of membership. Currently, we have to make this optional because
        # `invite`/`knock` rooms only have `stripped_state`. See
        # https://github.com/matrix-org/matrix-spec-proposals/pull/3575#discussion_r1653045932
        #
        # Calculate the `StateFilter` based on the `required_state` for the room
        room_state: Optional[StateMap[EventBase]] = None
        required_room_state: Optional[StateMap[EventBase]] = None
        if room_membership_for_user_at_to_token.membership not in (
            Membership.INVITE,
            Membership.KNOCK,
        ):
            required_state_filter = StateFilter.none()
            # If we have a double wildcard ("*", "*") in the `required_state`, we need
            # to fetch all state for the room
            #
            # Note: MSC3575 describes different behavior to how we're handling things
            # here but since it's not wrong to return more state than requested
            # (`required_state` is just the minimum requested), it doesn't matter if we
            # include more than client wanted. This complexity is also under scrutiny,
            # see
            # https://github.com/matrix-org/matrix-spec-proposals/pull/3575#discussion_r1185109050
            #
            # > One unique exception is when you request all state events via ["*", "*"]. When used,
            # > all state events are returned by default, and additional entries FILTER OUT the returned set
            # > of state events. These additional entries cannot use '*' themselves.
            # > For example, ["*", "*"], ["m.room.member", "@alice:example.com"] will _exclude_ every m.room.member
            # > event _except_ for @alice:example.com, and include every other state event.
            # > In addition, ["*", "*"], ["m.space.child", "*"] is an error, the m.space.child filter is not
            # > required as it would have been returned anyway.
            # >
            # > -- MSC3575 (https://github.com/matrix-org/matrix-spec-proposals/pull/3575)
            if StateValues.WILDCARD in room_sync_config.required_state_map.get(
                StateValues.WILDCARD, set()
            ):
                required_state_filter = StateFilter.all()
            # TODO: `StateFilter` currently doesn't support wildcard event types. We're
            # currently working around this by returning all state to the client but it
            # would be nice to fetch less from the database and return just what the
            # client wanted.
            elif (
                room_sync_config.required_state_map.get(StateValues.WILDCARD)
                is not None
            ):
                required_state_filter = StateFilter.all()
            else:
                required_state_types: List[Tuple[str, Optional[str]]] = []
                for (
                    state_type,
                    state_key_set,
                ) in room_sync_config.required_state_map.items():
                    for state_key in state_key_set:
                        if state_key == StateValues.WILDCARD:
                            # `None` is a wildcard in the `StateFilter`
                            required_state_types.append((state_type, None))
                        # We need to fetch all relevant people when we're lazy-loading membership
                        elif (
                            state_type == EventTypes.Member
                            and state_key == StateValues.LAZY
                        ):
                            # Everyone in the timeline is relevant
                            timeline_membership: Set[str] = set()
                            if timeline_events is not None:
                                for timeline_event in timeline_events:
                                    timeline_membership.add(timeline_event.sender)

                            for user_id in timeline_membership:
                                required_state_types.append(
                                    (EventTypes.Member, user_id)
                                )

                            # FIXME: We probably also care about invite, ban, kick, targets, etc
                            # but the spec only mentions "senders".
                        elif (
                            state_type == EventTypes.Member
                            and state_key == StateValues.ME
                        ):
                            required_state_types.append(
                                (EventTypes.Member, user.to_string())
                            )
                        else:
                            required_state_types.append((state_type, state_key))

                required_state_filter = StateFilter.from_types(required_state_types)

            # We need this base set of info for the response so let's just fetch it along
            # with the `required_state` for the room
            META_ROOM_STATE = [(EventTypes.Name, ""), (EventTypes.RoomAvatar, "")]
            state_filter = StateFilter(
                types=StateFilter.from_types(
                    chain(META_ROOM_STATE, required_state_filter.to_types())
                ).types,
                include_others=required_state_filter.include_others,
            )

            # We can return all of the state that was requested if this was the first
            # time we've sent the room down this connection.
            if initial:
                # People shouldn't see past their leave/ban event
                if room_membership_for_user_at_to_token.membership in (
                    Membership.LEAVE,
                    Membership.BAN,
                ):
                    room_state = await self.storage_controllers.state.get_state_at(
                        room_id,
                        stream_position=to_token.copy_and_replace(
                            StreamKeyType.ROOM,
                            room_membership_for_user_at_to_token.event_pos.to_room_stream_token(),
                        ),
                        state_filter=state_filter,
                        # Partially-stated rooms should have all state events except for
                        # remote membership events. Since we've already excluded
                        # partially-stated rooms unless `required_state` only has
                        # `["m.room.member", "$LAZY"]` for membership, we should be able to
                        # retrieve everything requested. When we're lazy-loading, if there
                        # are some remote senders in the timeline, we should also have their
                        # membership event because we had to auth that timeline event. Plus
                        # we don't want to block the whole sync waiting for this one room.
                        await_full_state=False,
                    )
                # Otherwise, we can get the latest current state in the room
                else:
                    room_state = await self.storage_controllers.state.get_current_state(
                        room_id,
                        state_filter,
                        # Partially-stated rooms should have all state events except for
                        # remote membership events. Since we've already excluded
                        # partially-stated rooms unless `required_state` only has
                        # `["m.room.member", "$LAZY"]` for membership, we should be able to
                        # retrieve everything requested. When we're lazy-loading, if there
                        # are some remote senders in the timeline, we should also have their
                        # membership event because we had to auth that timeline event. Plus
                        # we don't want to block the whole sync waiting for this one room.
                        await_full_state=False,
                    )
                    # TODO: Query `current_state_delta_stream` and reverse/rewind back to the `to_token`
            else:
                # TODO: Once we can figure out if we've sent a room down this connection before,
                # we can return updates instead of the full required state.
                raise NotImplementedError()

            if required_state_filter != StateFilter.none():
                required_room_state = required_state_filter.filter_state(room_state)

        # Find the room name and avatar from the state
        room_name: Optional[str] = None
        room_avatar: Optional[str] = None
        if room_state is not None:
            name_event = room_state.get((EventTypes.Name, ""))
            if name_event is not None:
                room_name = name_event.content.get("name")

            avatar_event = room_state.get((EventTypes.RoomAvatar, ""))
            if avatar_event is not None:
                room_avatar = avatar_event.content.get("url")
        elif stripped_state is not None:
            for event in stripped_state:
                if event["type"] == EventTypes.Name:
                    room_name = event.get("content", {}).get("name")
                elif event["type"] == EventTypes.RoomAvatar:
                    room_avatar = event.get("content", {}).get("url")

                # Found everything so we can stop looking
                if room_name is not None and room_avatar is not None:
                    break

        # Figure out the last bump event in the room
        last_bump_event_stream_ordering = None
        if timeline_events:
            for e in reversed(timeline_events):
                if e.type in DEFAULT_BUMP_EVENT_TYPES:
                    last_bump_event_stream_ordering = (
                        e.internal_metadata.stream_ordering
                    )
                    break

        if last_bump_event_stream_ordering is None:
            last_bump_event_result = (
                await self.store.get_last_event_pos_in_room_before_stream_ordering(
                    room_id, to_token.room_key, event_types=DEFAULT_BUMP_EVENT_TYPES
                )
            )
            if last_bump_event_result is not None:
                last_bump_event_stream_ordering = last_bump_event_result[1].stream

        # By default, just choose the membership event position
        bump_stamp = room_membership_for_user_at_to_token.event_pos.stream
        # But if we found a bump event, use that instead
        if last_bump_event_stream_ordering is not None:
            bump_stamp = last_bump_event_stream_ordering

        return SlidingSyncResult.RoomResult(
            name=room_name,
            avatar=room_avatar,
            # TODO: Dummy value
            heroes=None,
            # TODO: Dummy value
            is_dm=False,
            initial=initial,
            required_state=(
                list(required_room_state.values()) if required_room_state else None
            ),
            timeline_events=timeline_events,
            bundled_aggregations=bundled_aggregations,
            stripped_state=stripped_state,
            prev_batch=prev_batch_token,
            limited=limited,
            num_live=num_live,
            bump_stamp=bump_stamp,
            # TODO: Dummy values
            joined_count=0,
            invited_count=0,
            # TODO: These are just dummy values. We could potentially just remove these
            # since notifications can only really be done correctly on the client anyway
            # (encrypted rooms).
            notification_count=0,
            highlight_count=0,
        )

    async def get_extensions_response(
        self,
        sync_config: SlidingSyncConfig,
        to_token: StreamToken,
    ) -> SlidingSyncResult.Extensions:
        """Handle extension requests.

        Args:
            sync_config: Sync configuration
            to_token: The point in the stream to sync up to.
        """

        if sync_config.extensions is None:
            return SlidingSyncResult.Extensions()

        to_device_response = None
        if sync_config.extensions.to_device:
            to_device_response = await self.get_to_device_extensions_response(
                sync_config=sync_config,
                to_device_request=sync_config.extensions.to_device,
                to_token=to_token,
            )

        return SlidingSyncResult.Extensions(to_device=to_device_response)

    async def get_to_device_extensions_response(
        self,
        sync_config: SlidingSyncConfig,
        to_device_request: SlidingSyncConfig.Extensions.ToDeviceExtension,
        to_token: StreamToken,
    ) -> SlidingSyncResult.Extensions.ToDeviceExtension:
        """Handle to-device extension (MSC3885)

        Args:
            sync_config: Sync configuration
            to_device_request: The to-device extension from the request
            to_token: The point in the stream to sync up to.
        """

        user_id = sync_config.user.to_string()
        device_id = sync_config.device_id

        # Check that this request has a valid device ID (not all requests have
        # to belong to a device, and so device_id is None), and that the
        # extension is enabled.
        if device_id is None or not to_device_request.enabled:
            return SlidingSyncResult.Extensions.ToDeviceExtension(
                next_batch=f"{to_token.to_device_key}",
                events=[],
            )

        since_stream_id = 0
        if to_device_request.since is not None:
            # We've already validated this is an int.
            since_stream_id = int(to_device_request.since)

            if to_token.to_device_key < since_stream_id:
                # The since token is ahead of our current token, so we return an
                # empty response.
                logger.warning(
                    "Got to-device.since from the future. since token: %r is ahead of our current to_device stream position: %r",
                    since_stream_id,
                    to_token.to_device_key,
                )
                return SlidingSyncResult.Extensions.ToDeviceExtension(
                    next_batch=to_device_request.since,
                    events=[],
                )

            # Delete everything before the given since token, as we know the
            # device must have received them.
            deleted = await self.store.delete_messages_for_device(
                user_id=user_id,
                device_id=device_id,
                up_to_stream_id=since_stream_id,
            )

            logger.debug(
                "Deleted %d to-device messages up to %d for %s",
                deleted,
                since_stream_id,
                user_id,
            )

        messages, stream_id = await self.store.get_messages_for_device(
            user_id=user_id,
            device_id=device_id,
            from_stream_id=since_stream_id,
            to_stream_id=to_token.to_device_key,
            limit=min(to_device_request.limit, 100),  # Limit to at most 100 events
        )

        return SlidingSyncResult.Extensions.ToDeviceExtension(
            next_batch=f"{stream_id}",
            events=messages,
        )<|MERGE_RESOLUTION|>--- conflicted
+++ resolved
@@ -34,11 +34,7 @@
 from synapse.events import EventBase
 from synapse.events.utils import strip_event
 from synapse.handlers.relations import BundledAggregations
-<<<<<<< HEAD
 from synapse.logging.opentracing import start_active_span, tag_args, trace
-=======
-from synapse.logging.opentracing import trace
->>>>>>> 003cb460
 from synapse.storage.databases.main.stream import CurrentStateDeltaMembership
 from synapse.types import (
     JsonDict,
@@ -1037,18 +1033,11 @@
             # If they are fully-joined to the room, let's find the latest activity
             # at/before the `to_token`.
             if room_for_user.membership == Membership.JOIN:
-<<<<<<< HEAD
-                stream_pos = self.store._events_stream_cache._entity_to_key.get(room_id)
-                if stream_pos is not None:
-                    last_activity_in_room_map[room_id] = stream_pos
-                    continue
-=======
                 stream = self.store._events_stream_cache._entity_to_key.get(room_id)
                 if stream is not None:
                     if stream <= to_token.room_key.stream:
                         last_activity_in_room_map[room_id] = stream
                         continue
->>>>>>> 003cb460
 
                 to_fetch.append(room_id)
             else:
@@ -1061,13 +1050,6 @@
                 # https://github.com/matrix-org/matrix-spec-proposals/pull/3575#discussion_r1653045932
                 last_activity_in_room_map[room_id] = room_for_user.event_pos.stream
 
-<<<<<<< HEAD
-        for room_id, stream_pos in (
-            await self.store.rough_get_last_pos(to_fetch)
-        ).items():
-            if stream_pos is not None:
-                last_activity_in_room_map[room_id] = stream_pos
-=======
         ordering_map = await self.store.get_max_stream_ordering_in_rooms(to_fetch)
         for room_id, stream_pos in ordering_map.items():
             if stream_pos is None:
@@ -1077,7 +1059,6 @@
                 continue
 
             last_activity_in_room_map[room_id] = stream_pos.stream
->>>>>>> 003cb460
 
         for room_id in sync_room_map.keys() - last_activity_in_room_map.keys():
             # TODO: Handle better
