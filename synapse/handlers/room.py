--- conflicted
+++ resolved
@@ -800,19 +800,6 @@
             if is_direct:
                 content["is_direct"] = is_direct
 
-<<<<<<< HEAD
-            # Note that update_membership with an action of "invite" can raise a
-            # ShadowBanError, but this was handled above by emptying invite_list.
-            _, last_stream_id = await self.room_member_handler.update_membership(
-                requester,
-                UserID.from_string(invitee),
-                room_id,
-                "invite",
-                ratelimit=False,
-                content=content,
-                new_room=True,
-            )
-=======
             for invitee in invite_list:
                 (
                     _,
@@ -824,8 +811,8 @@
                     "invite",
                     ratelimit=False,
                     content=content,
+                    new_room=True,
                 )
->>>>>>> ef2d6270
 
         for invite_3pid in invite_3pid_list:
             id_server = invite_3pid["id_server"]
