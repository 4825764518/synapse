# -*- coding: utf-8 -*-
# Copyright 2020 Quentin Gliech
#
# Licensed under the Apache License, Version 2.0 (the "License");
# you may not use this file except in compliance with the License.
# You may obtain a copy of the License at
#
#     http://www.apache.org/licenses/LICENSE-2.0
#
# Unless required by applicable law or agreed to in writing, software
# distributed under the License is distributed on an "AS IS" BASIS,
# WITHOUT WARRANTIES OR CONDITIONS OF ANY KIND, either express or implied.
# See the License for the specific language governing permissions and
# limitations under the License.
import inspect
import logging
<<<<<<< HEAD
from typing import TYPE_CHECKING, Dict, Generic, List, Optional, Tuple, TypeVar
from urllib.parse import urlencode, urlparse, urlunparse, parse_qsl
=======
from typing import TYPE_CHECKING, Dict, Generic, List, Optional, TypeVar
from urllib.parse import urlencode
>>>>>>> ccb9616f

import attr
import pymacaroons
from authlib.common.security import generate_token
from authlib.jose import JsonWebToken
from authlib.oauth2.auth import ClientAuth
from authlib.oauth2.rfc6749.parameters import prepare_grant_uri
from authlib.oidc.core import CodeIDToken, ImplicitIDToken, UserInfo
from authlib.oidc.discovery import OpenIDProviderMetadata, get_well_known_url
from jinja2 import Environment, Template
from pymacaroons.exceptions import (
    MacaroonDeserializationException,
    MacaroonInvalidSignatureException,
)
from typing_extensions import TypedDict

from twisted.web.client import readBody

from synapse.config import ConfigError
from synapse.config.oidc_config import OidcProviderConfig
from synapse.handlers.sso import MappingException, UserAttributes
from synapse.http.site import SynapseRequest
from synapse.logging.context import make_deferred_yieldable
from synapse.types import JsonDict, UserID, map_username_to_mxid_localpart
from synapse.util import json_decoder

if TYPE_CHECKING:
    from synapse.server import HomeServer

logger = logging.getLogger(__name__)

SESSION_COOKIE_NAME = b"oidc_session"

#: A token exchanged from the token endpoint, as per RFC6749 sec 5.1. and
#: OpenID.Core sec 3.1.3.3.
Token = TypedDict(
    "Token",
    {
        "access_token": str,
        "token_type": str,
        "id_token": Optional[str],
        "refresh_token": Optional[str],
        "expires_in": int,
        "scope": Optional[str],
    },
)

#: A JWK, as per RFC7517 sec 4. The type could be more precise than that, but
#: there is no real point of doing this in our case.
JWK = Dict[str, str]

#: A JWK Set, as per RFC7517 sec 5.
JWKS = TypedDict("JWKS", {"keys": List[JWK]})


class OidcHandler:
    """Handles requests related to the OpenID Connect login flow.
    """

    def __init__(self, hs: "HomeServer"):
        self._sso_handler = hs.get_sso_handler()

        provider_confs = hs.config.oidc.oidc_providers
        # we should not have been instantiated if there is no configured provider.
        assert provider_confs

        self._token_generator = OidcSessionTokenGenerator(hs)
        self._providers = {
            p.idp_id: OidcProvider(hs, self._token_generator, p) for p in provider_confs
        }  # type: Dict[str, OidcProvider]

    async def load_metadata(self) -> None:
        """Validate the config and load the metadata from the remote endpoint.

        Called at startup to ensure we have everything we need.
        """
        for idp_id, p in self._providers.items():
            try:
                await p.load_metadata()
                await p.load_jwks()
            except Exception as e:
                raise Exception(
                    "Error while initialising OIDC provider %r" % (idp_id,)
                ) from e

    async def handle_oidc_callback(self, request: SynapseRequest) -> None:
        """Handle an incoming request to /_synapse/oidc/callback

        Since we might want to display OIDC-related errors in a user-friendly
        way, we don't raise SynapseError from here. Instead, we call
        ``self._sso_handler.render_error`` which displays an HTML page for the error.

        Most of the OpenID Connect logic happens here:

          - first, we check if there was any error returned by the provider and
            display it
          - then we fetch the session cookie, decode and verify it
          - the ``state`` query parameter should match with the one stored in the
            session cookie

        Once we know the session is legit, we then delegate to the OIDC Provider
        implementation, which will exchange the code with the provider and complete the
        login/authentication.

        Args:
            request: the incoming request from the browser.
        """

        # The provider might redirect with an error.
        # In that case, just display it as-is.
        if b"error" in request.args:
            # error response from the auth server. see:
            #  https://tools.ietf.org/html/rfc6749#section-4.1.2.1
            #  https://openid.net/specs/openid-connect-core-1_0.html#AuthError
            error = request.args[b"error"][0].decode()
            description = request.args.get(b"error_description", [b""])[0].decode()

            # Most of the errors returned by the provider could be due by
            # either the provider misbehaving or Synapse being misconfigured.
            # The only exception of that is "access_denied", where the user
            # probably cancelled the login flow. In other cases, log those errors.
            if error != "access_denied":
                logger.error("Error from the OIDC provider: %s %s", error, description)

            self._sso_handler.render_error(request, error, description)
            return

        # otherwise, it is presumably a successful response. see:
        #   https://tools.ietf.org/html/rfc6749#section-4.1.2

        # Fetch the session cookie
        session = request.getCookie(SESSION_COOKIE_NAME)  # type: Optional[bytes]
        if session is None:
            logger.info("No session cookie found")
            self._sso_handler.render_error(
                request, "missing_session", "No session cookie found"
            )
            return

        # Remove the cookie. There is a good chance that if the callback failed
        # once, it will fail next time and the code will already be exchanged.
        # Removing it early avoids spamming the provider with token requests.
        request.addCookie(
            SESSION_COOKIE_NAME,
            b"",
            path="/_synapse/oidc",
            expires="Thu, Jan 01 1970 00:00:00 UTC",
            httpOnly=True,
            sameSite="lax",
        )

        # Check for the state query parameter
        if b"state" not in request.args:
            logger.info("State parameter is missing")
            self._sso_handler.render_error(
                request, "invalid_request", "State parameter is missing"
            )
            return

        state = request.args[b"state"][0].decode()

        # Deserialize the session token and verify it.
        try:
            session_data = self._token_generator.verify_oidc_session_token(
                session, state
            )
        except (MacaroonDeserializationException, ValueError) as e:
            logger.exception("Invalid session")
            self._sso_handler.render_error(request, "invalid_session", str(e))
            return
        except MacaroonInvalidSignatureException as e:
            logger.exception("Could not verify session")
            self._sso_handler.render_error(request, "mismatching_session", str(e))
            return

        oidc_provider = self._providers.get(session_data.idp_id)
        if not oidc_provider:
            logger.error("OIDC session uses unknown IdP %r", oidc_provider)
            self._sso_handler.render_error(request, "unknown_idp", "Unknown IdP")
            return

        if b"code" not in request.args:
            logger.info("Code parameter is missing")
            self._sso_handler.render_error(
                request, "invalid_request", "Code parameter is missing"
            )
            return

        code = request.args[b"code"][0].decode()

        await oidc_provider.handle_oidc_callback(request, session_data, code)


class OidcError(Exception):
    """Used to catch errors when calling the token_endpoint
    """

    def __init__(self, error, error_description=None):
        self.error = error
        self.error_description = error_description

    def __str__(self):
        if self.error_description:
            return "{}: {}".format(self.error, self.error_description)
        return self.error


class OidcProvider:
    """Wraps the config for a single OIDC IdentityProvider

    Provides methods for handling redirect requests and callbacks via that particular
    IdP.
    """

    def __init__(
        self,
        hs: "HomeServer",
        token_generator: "OidcSessionTokenGenerator",
        provider: OidcProviderConfig,
    ):
        self._store = hs.get_datastore()

        self._token_generator = token_generator

        self._callback_url = hs.config.oidc_callback_url  # type: str

        self._scopes = provider.scopes
        self._user_profile_method = provider.user_profile_method
        self._client_auth = ClientAuth(
            provider.client_id, provider.client_secret, provider.client_auth_method,
        )  # type: ClientAuth
        self._client_auth_method = provider.client_auth_method
        self._provider_metadata = OpenIDProviderMetadata(
            issuer=provider.issuer,
            authorization_endpoint=provider.authorization_endpoint,
            token_endpoint=provider.token_endpoint,
            userinfo_endpoint=provider.userinfo_endpoint,
            jwks_uri=provider.jwks_uri,
        )  # type: OpenIDProviderMetadata
        self._provider_needs_discovery = provider.discover
        self._user_mapping_provider = provider.user_mapping_provider_class(
            provider.user_mapping_provider_config
        )
        self._skip_verification = provider.skip_verification
        self._allow_existing_users = provider.allow_existing_users

        self._http_client = hs.get_proxied_http_client()
        self._server_name = hs.config.server_name  # type: str

        # identifier for the external_ids table
        self.idp_id = provider.idp_id

        # user-facing name of this auth provider
        self.idp_name = provider.idp_name

        # MXC URI for icon for this auth provider
        self.idp_icon = provider.idp_icon

        self._sso_handler = hs.get_sso_handler()

        self._sso_handler.register_identity_provider(self)

    def _validate_metadata(self):
        """Verifies the provider metadata.

        This checks the validity of the currently loaded provider. Not
        everything is checked, only:

          - ``issuer``
          - ``authorization_endpoint``
          - ``token_endpoint``
          - ``response_types_supported`` (checks if "code" is in it)
          - ``jwks_uri``

        Raises:
            ValueError: if something in the provider is not valid
        """
        # Skip verification to allow non-compliant providers (e.g. issuers not running on a secure origin)
        if self._skip_verification is True:
            return

        m = self._provider_metadata
        m.validate_issuer()
        m.validate_authorization_endpoint()
        m.validate_token_endpoint()

        if m.get("token_endpoint_auth_methods_supported") is not None:
            m.validate_token_endpoint_auth_methods_supported()
            if (
                self._client_auth_method
                not in m["token_endpoint_auth_methods_supported"]
            ):
                raise ValueError(
                    '"{auth_method}" not in "token_endpoint_auth_methods_supported" ({supported!r})'.format(
                        auth_method=self._client_auth_method,
                        supported=m["token_endpoint_auth_methods_supported"],
                    )
                )

        if m.get("response_types_supported") is not None:
            m.validate_response_types_supported()

            if "code" not in m["response_types_supported"]:
                raise ValueError(
                    '"code" not in "response_types_supported" (%r)'
                    % (m["response_types_supported"],)
                )

        # Ensure there's a userinfo endpoint to fetch from if it is required.
        if self._uses_userinfo:
            if m.get("userinfo_endpoint") is None:
                raise ValueError(
                    'provider has no "userinfo_endpoint", even though it is required'
                )
        else:
            # If we're not using userinfo, we need a valid jwks to validate the ID token
            if m.get("jwks") is None:
                if m.get("jwks_uri") is not None:
                    m.validate_jwks_uri()
                else:
                    raise ValueError('"jwks_uri" must be set')

    @property
    def _uses_userinfo(self) -> bool:
        """Returns True if the ``userinfo_endpoint`` should be used.

        This is based on the requested scopes: if the scopes include
        ``openid``, the provider should give use an ID token containing the
        user information. If not, we should fetch them using the
        ``access_token`` with the ``userinfo_endpoint``.
        """

        return (
            "openid" not in self._scopes
            or self._user_profile_method == "userinfo_endpoint"
        )

    async def load_metadata(self) -> OpenIDProviderMetadata:
        """Load and validate the provider metadata.

        The values metadatas are discovered if ``oidc_config.discovery`` is
        ``True`` and then cached.

        Raises:
            ValueError: if something in the provider is not valid

        Returns:
            The provider's metadata.
        """
        # If we are using the OpenID Discovery documents, it needs to be loaded once
        # FIXME: should there be a lock here?
        if self._provider_needs_discovery:
            url = get_well_known_url(self._provider_metadata["issuer"], external=True)
            metadata_response = await self._http_client.get_json(url)
            # TODO: maybe update the other way around to let user override some values?
            self._provider_metadata.update(metadata_response)
            self._provider_needs_discovery = False

        self._validate_metadata()

        return self._provider_metadata

    async def load_jwks(self, force: bool = False) -> JWKS:
        """Load the JSON Web Key Set used to sign ID tokens.

        If we're not using the ``userinfo_endpoint``, user infos are extracted
        from the ID token, which is a JWT signed by keys given by the provider.
        The keys are then cached.

        Args:
            force: Force reloading the keys.

        Returns:
            The key set

            Looks like this::

                {
                    'keys': [
                        {
                            'kid': 'abcdef',
                            'kty': 'RSA',
                            'alg': 'RS256',
                            'use': 'sig',
                            'e': 'XXXX',
                            'n': 'XXXX',
                        }
                    ]
                }
        """
        if self._uses_userinfo:
            # We're not using jwt signing, return an empty jwk set
            return {"keys": []}

        # First check if the JWKS are loaded in the provider metadata.
        # It can happen either if the provider gives its JWKS in the discovery
        # document directly or if it was already loaded once.
        metadata = await self.load_metadata()
        jwk_set = metadata.get("jwks")
        if jwk_set is not None and not force:
            return jwk_set

        # Loading the JWKS using the `jwks_uri` metadata
        uri = metadata.get("jwks_uri")
        if not uri:
            raise RuntimeError('Missing "jwks_uri" in metadata')

        jwk_set = await self._http_client.get_json(uri)

        # Caching the JWKS in the provider's metadata
        self._provider_metadata["jwks"] = jwk_set
        return jwk_set

    async def _exchange_code(self, code: str) -> Token:
        """Exchange an authorization code for a token.

        This calls the ``token_endpoint`` with the authorization code we
        received in the callback to exchange it for a token. The call uses the
        ``ClientAuth`` to authenticate with the client with its ID and secret.

        See:
           https://tools.ietf.org/html/rfc6749#section-3.2
           https://openid.net/specs/openid-connect-core-1_0.html#TokenEndpoint

        Args:
            code: The authorization code we got from the callback.

        Returns:
            A dict containing various tokens.

            May look like this::

                {
                    'token_type': 'bearer',
                    'access_token': 'abcdef',
                    'expires_in': 3599,
                    'id_token': 'ghijkl',
                    'refresh_token': 'mnopqr',
                }

        Raises:
            OidcError: when the ``token_endpoint`` returned an error.
        """
        metadata = await self.load_metadata()
        token_endpoint = metadata.get("token_endpoint")
        headers = {
            "Content-Type": "application/x-www-form-urlencoded",
            "User-Agent": self._http_client.user_agent,
            "Accept": "application/json",
        }

        args = {
            "grant_type": "authorization_code",
            "code": code,
            "redirect_uri": self._callback_url,
        }
        body = urlencode(args, True)

        # Fill the body/headers with credentials
        uri, headers, body = self._client_auth.prepare(
            method="POST", uri=token_endpoint, headers=headers, body=body
        )
        headers = {k: [v] for (k, v) in headers.items()}

        # Do the actual request
        # We're not using the SimpleHttpClient util methods as we don't want to
        # check the HTTP status code and we do the body encoding ourself.
        response = await self._http_client.request(
            method="POST", uri=uri, data=body.encode("utf-8"), headers=headers,
        )

        # This is used in multiple error messages below
        status = "{code} {phrase}".format(
            code=response.code, phrase=response.phrase.decode("utf-8")
        )

        resp_body = await make_deferred_yieldable(readBody(response))

        if response.code >= 500:
            # In case of a server error, we should first try to decode the body
            # and check for an error field. If not, we respond with a generic
            # error message.
            try:
                resp = json_decoder.decode(resp_body.decode("utf-8"))
                error = resp["error"]
                description = resp.get("error_description", error)
            except (ValueError, KeyError):
                # Catch ValueError for the JSON decoding and KeyError for the "error" field
                error = "server_error"
                description = (
                    (
                        'Authorization server responded with a "{status}" error '
                        "while exchanging the authorization code."
                    ).format(status=status),
                )

            raise OidcError(error, description)

        # Since it is a not a 5xx code, body should be a valid JSON. It will
        # raise if not.
        resp = json_decoder.decode(resp_body.decode("utf-8"))

        if "error" in resp:
            error = resp["error"]
            # In case the authorization server responded with an error field,
            # it should be a 4xx code. If not, warn about it but don't do
            # anything special and report the original error message.
            if response.code < 400:
                logger.debug(
                    "Invalid response from the authorization server: "
                    'responded with a "{status}" '
                    "but body has an error field: {error!r}".format(
                        status=status, error=resp["error"]
                    )
                )

            description = resp.get("error_description", error)
            raise OidcError(error, description)

        # Now, this should not be an error. According to RFC6749 sec 5.1, it
        # should be a 200 code. We're a bit more flexible than that, and will
        # only throw on a 4xx code.
        if response.code >= 400:
            description = (
                'Authorization server responded with a "{status}" error '
                'but did not include an "error" field in its response.'.format(
                    status=status
                )
            )
            logger.warning(description)
            # Body was still valid JSON. Might be useful to log it for debugging.
            logger.warning("Code exchange response: {resp!r}".format(resp=resp))
            raise OidcError("server_error", description)

        return resp

    async def _fetch_userinfo(self, token: Token) -> UserInfo:
        """Fetch user information from the ``userinfo_endpoint``.

        Args:
            token: the token given by the ``token_endpoint``.
                Must include an ``access_token`` field.

        Returns:
            UserInfo: an object representing the user.
        """
        metadata = await self.load_metadata()

        resp = await self._http_client.get_json(
            metadata["userinfo_endpoint"],
            headers={"Authorization": ["Bearer {}".format(token["access_token"])]},
        )

        return UserInfo(resp)

    async def _parse_id_token(self, token: Token, nonce: str) -> UserInfo:
        """Return an instance of UserInfo from token's ``id_token``.

        Args:
            token: the token given by the ``token_endpoint``.
                Must include an ``id_token`` field.
            nonce: the nonce value originally sent in the initial authorization
                request. This value should match the one inside the token.

        Returns:
            An object representing the user.
        """
        metadata = await self.load_metadata()
        claims_params = {
            "nonce": nonce,
            "client_id": self._client_auth.client_id,
        }
        if "access_token" in token:
            # If we got an `access_token`, there should be an `at_hash` claim
            # in the `id_token` that we can check against.
            claims_params["access_token"] = token["access_token"]
            claims_cls = CodeIDToken
        else:
            claims_cls = ImplicitIDToken

        alg_values = metadata.get("id_token_signing_alg_values_supported", ["RS256"])

        jwt = JsonWebToken(alg_values)

        claim_options = {"iss": {"values": [metadata["issuer"]]}}

        # Try to decode the keys in cache first, then retry by forcing the keys
        # to be reloaded
        jwk_set = await self.load_jwks()
        try:
            claims = jwt.decode(
                token["id_token"],
                key=jwk_set,
                claims_cls=claims_cls,
                claims_options=claim_options,
                claims_params=claims_params,
            )
        except ValueError:
            logger.info("Reloading JWKS after decode error")
            jwk_set = await self.load_jwks(force=True)  # try reloading the jwks
            claims = jwt.decode(
                token["id_token"],
                key=jwk_set,
                claims_cls=claims_cls,
                claims_options=claim_options,
                claims_params=claims_params,
            )

        claims.validate(leeway=120)  # allows 2 min of clock skew
        return UserInfo(claims)

    async def handle_redirect_request(
        self,
        request: SynapseRequest,
        client_redirect_url: Optional[bytes],
        ui_auth_session_id: Optional[str] = None,
    ) -> str:
        """Handle an incoming request to /login/sso/redirect

        It returns a redirect to the authorization endpoint with a few
        parameters:

          - ``client_id``: the client ID set in ``oidc_config.client_id``
          - ``response_type``: ``code``
          - ``redirect_uri``: the callback URL ; ``{base url}/_synapse/oidc/callback``
          - ``scope``: the list of scopes set in ``oidc_config.scopes``
          - ``state``: a random string
          - ``nonce``: a random string

        In addition generating a redirect URL, we are setting a cookie with
        a signed macaroon token containing the state, the nonce and the
        client_redirect_url params. Those are then checked when the client
        comes back from the provider.

        Args:
            request: the incoming request from the browser.
                We'll respond to it with a redirect and a cookie.
            client_redirect_url: the URL that we should redirect the client to
                when everything is done (or None for UI Auth)
            ui_auth_session_id: The session ID of the ongoing UI Auth (or
                None if this is a login).

        Returns:
            The redirect URL to the authorization endpoint.

        """

        state = generate_token()
        nonce = generate_token()

        if not client_redirect_url:
            client_redirect_url = b""

        cookie = self._token_generator.generate_oidc_session_token(
            state=state,
            session_data=OidcSessionData(
                idp_id=self.idp_id,
                nonce=nonce,
                client_redirect_url=client_redirect_url.decode(),
                ui_auth_session_id=ui_auth_session_id,
            ),
        )
        request.addCookie(
            SESSION_COOKIE_NAME,
            cookie,
            path="/_synapse/oidc",
            max_age="3600",
            httpOnly=True,
            sameSite="lax",
        )

        metadata = await self.load_metadata()
        authorization_endpoint = metadata.get("authorization_endpoint")

        kc_idp_hint = request.args.get(b"kdp_hint", [None])[0]
        if kc_idp_hint:
            # Pass through the IDP hint parameter.
            logger.info('Using kdp_hint: %s' % kc_idp_hint)

            # Parse the URL and dump it into a list so it's mutable.
            url_parts = list(urlparse(authorization_endpoint))

            params = dict(parse_qsl(url_parts[4]))
            params.update({
                "kc_idp_hint": kc_idp_hint
            })

            url_parts[4] = urlencode(params)

            authorization_endpoint = urlunparse(url_parts)

        return prepare_grant_uri(
            authorization_endpoint,
            client_id=self._client_auth.client_id,
            response_type="code",
            redirect_uri=self._callback_url,
            scope=self._scopes,
            state=state,
            nonce=nonce,
        )

    async def handle_oidc_callback(
        self, request: SynapseRequest, session_data: "OidcSessionData", code: str
    ) -> None:
        """Handle an incoming request to /_synapse/oidc/callback

        By this time we have already validated the session on the synapse side, and
        now need to do the provider-specific operations. This includes:

          - exchange the code with the provider using the ``token_endpoint`` (see
            ``_exchange_code``)
          - once we have the token, use it to either extract the UserInfo from
            the ``id_token`` (``_parse_id_token``), or use the ``access_token``
            to fetch UserInfo from the ``userinfo_endpoint``
            (``_fetch_userinfo``)
          - map those UserInfo to a Matrix user (``_map_userinfo_to_user``) and
            finish the login

        Args:
            request: the incoming request from the browser.
            session_data: the session data, extracted from our cookie
            code: The authorization code we got from the callback.
        """
        # Exchange the code with the provider
        try:
            logger.debug("Exchanging code")
            token = await self._exchange_code(code)
        except OidcError as e:
            logger.exception("Could not exchange code")
            self._sso_handler.render_error(request, e.error, e.error_description)
            return

        logger.debug("Successfully obtained OAuth2 access token")

        # Now that we have a token, get the userinfo, either by decoding the
        # `id_token` or by fetching the `userinfo_endpoint`.
        if self._uses_userinfo:
            logger.debug("Fetching userinfo")
            try:
                userinfo = await self._fetch_userinfo(token)
            except Exception as e:
                logger.exception("Could not fetch userinfo")
                self._sso_handler.render_error(request, "fetch_error", str(e))
                return
        else:
            logger.debug("Extracting userinfo from id_token")
            try:
                userinfo = await self._parse_id_token(token, nonce=session_data.nonce)
            except Exception as e:
                logger.exception("Invalid id_token")
                self._sso_handler.render_error(request, "invalid_token", str(e))
                return

        # first check if we're doing a UIA
        if session_data.ui_auth_session_id:
            try:
                remote_user_id = self._remote_id_from_userinfo(userinfo)
            except Exception as e:
                logger.exception("Could not extract remote user id")
                self._sso_handler.render_error(request, "mapping_error", str(e))
                return

            return await self._sso_handler.complete_sso_ui_auth_request(
                self.idp_id, remote_user_id, session_data.ui_auth_session_id, request
            )

        # otherwise, it's a login

        # Call the mapper to register/login the user
        try:
            await self._complete_oidc_login(
                userinfo, token, request, session_data.client_redirect_url
            )
        except MappingException as e:
            logger.exception("Could not map user")
            self._sso_handler.render_error(request, "mapping_error", str(e))

    async def _complete_oidc_login(
        self,
        userinfo: UserInfo,
        token: Token,
        request: SynapseRequest,
        client_redirect_url: str,
    ) -> None:
        """Given a UserInfo response, complete the login flow

        UserInfo should have a claim that uniquely identifies users. This claim
        is usually `sub`, but can be configured with `oidc_config.subject_claim`.
        It is then used as an `external_id`.

        If we don't find the user that way, we should register the user,
        mapping the localpart and the display name from the UserInfo.

        If a user already exists with the mxid we've mapped and allow_existing_users
        is disabled, raise an exception.

        Otherwise, render a redirect back to the client_redirect_url with a loginToken.

        Args:
            userinfo: an object representing the user
            token: a dict with the tokens obtained from the provider
            request: The request to respond to
            client_redirect_url: The redirect URL passed in by the client.

        Raises:
            MappingException: if there was an error while mapping some properties
        """
        try:
            remote_user_id = self._remote_id_from_userinfo(userinfo)
        except Exception as e:
            raise MappingException(
                "Failed to extract subject from OIDC response: %s" % (e,)
            )

        # Older mapping providers don't accept the `failures` argument, so we
        # try and detect support.
        mapper_signature = inspect.signature(
            self._user_mapping_provider.map_user_attributes
        )
        supports_failures = "failures" in mapper_signature.parameters

        async def oidc_response_to_user_attributes(failures: int) -> UserAttributes:
            """
            Call the mapping provider to map the OIDC userinfo and token to user attributes.

            This is backwards compatibility for abstraction for the SSO handler.
            """
            if supports_failures:
                attributes = await self._user_mapping_provider.map_user_attributes(
                    userinfo, token, failures
                )
            else:
                # If the mapping provider does not support processing failures,
                # do not continually generate the same Matrix ID since it will
                # continue to already be in use. Note that the error raised is
                # arbitrary and will get turned into a MappingException.
                if failures:
                    raise MappingException(
                        "Mapping provider does not support de-duplicating Matrix IDs"
                    )

                attributes = await self._user_mapping_provider.map_user_attributes(  # type: ignore
                    userinfo, token
                )

            return UserAttributes(**attributes)

        async def grandfather_existing_users() -> Optional[str]:
            if self._allow_existing_users:
                # If allowing existing users we want to generate a single localpart
                # and attempt to match it.
                attributes = await oidc_response_to_user_attributes(failures=0)

                user_id = UserID(attributes.localpart, self._server_name).to_string()
                users = await self._store.get_users_by_id_case_insensitive(user_id)
                if users:
                    # If an existing matrix ID is returned, then use it.
                    if len(users) == 1:
                        previously_registered_user_id = next(iter(users))
                    elif user_id in users:
                        previously_registered_user_id = user_id
                    else:
                        # Do not attempt to continue generating Matrix IDs.
                        raise MappingException(
                            "Attempted to login as '{}' but it matches more than one user inexactly: {}".format(
                                user_id, users
                            )
                        )

                    return previously_registered_user_id

            return None

        # Mapping providers might not have get_extra_attributes: only call this
        # method if it exists.
        extra_attributes = None
        get_extra_attributes = getattr(
            self._user_mapping_provider, "get_extra_attributes", None
        )
        if get_extra_attributes:
            extra_attributes = await get_extra_attributes(userinfo, token)

        await self._sso_handler.complete_sso_login_request(
            self.idp_id,
            remote_user_id,
            request,
            client_redirect_url,
            oidc_response_to_user_attributes,
            grandfather_existing_users,
            extra_attributes,
        )

    def _remote_id_from_userinfo(self, userinfo: UserInfo) -> str:
        """Extract the unique remote id from an OIDC UserInfo block

        Args:
            userinfo: An object representing the user given by the OIDC provider
        Returns:
            remote user id
        """
        remote_user_id = self._user_mapping_provider.get_remote_user_id(userinfo)
        # Some OIDC providers use integer IDs, but Synapse expects external IDs
        # to be strings.
        return str(remote_user_id)


class OidcSessionTokenGenerator:
    """Methods for generating and checking OIDC Session cookies."""

    def __init__(self, hs: "HomeServer"):
        self._clock = hs.get_clock()
        self._server_name = hs.hostname
        self._macaroon_secret_key = hs.config.key.macaroon_secret_key

    def generate_oidc_session_token(
        self,
        state: str,
        session_data: "OidcSessionData",
        duration_in_ms: int = (60 * 60 * 1000),
    ) -> str:
        """Generates a signed token storing data about an OIDC session.

        When Synapse initiates an authorization flow, it creates a random state
        and a random nonce. Those parameters are given to the provider and
        should be verified when the client comes back from the provider.
        It is also used to store the client_redirect_url, which is used to
        complete the SSO login flow.

        Args:
            state: The ``state`` parameter passed to the OIDC provider.
            session_data: data to include in the session token.
            duration_in_ms: An optional duration for the token in milliseconds.
                Defaults to an hour.

        Returns:
            A signed macaroon token with the session information.
        """
        macaroon = pymacaroons.Macaroon(
            location=self._server_name, identifier="key", key=self._macaroon_secret_key,
        )
        macaroon.add_first_party_caveat("gen = 1")
        macaroon.add_first_party_caveat("type = session")
        macaroon.add_first_party_caveat("state = %s" % (state,))
        macaroon.add_first_party_caveat("idp_id = %s" % (session_data.idp_id,))
        macaroon.add_first_party_caveat("nonce = %s" % (session_data.nonce,))
        macaroon.add_first_party_caveat(
            "client_redirect_url = %s" % (session_data.client_redirect_url,)
        )
        if session_data.ui_auth_session_id:
            macaroon.add_first_party_caveat(
                "ui_auth_session_id = %s" % (session_data.ui_auth_session_id,)
            )
        now = self._clock.time_msec()
        expiry = now + duration_in_ms
        macaroon.add_first_party_caveat("time < %d" % (expiry,))

        return macaroon.serialize()

    def verify_oidc_session_token(
        self, session: bytes, state: str
    ) -> "OidcSessionData":
        """Verifies and extract an OIDC session token.

        This verifies that a given session token was issued by this homeserver
        and extract the nonce and client_redirect_url caveats.

        Args:
            session: The session token to verify
            state: The state the OIDC provider gave back

        Returns:
            The data extracted from the session cookie

        Raises:
            ValueError if an expected caveat is missing from the macaroon.
        """
        macaroon = pymacaroons.Macaroon.deserialize(session)

        v = pymacaroons.Verifier()
        v.satisfy_exact("gen = 1")
        v.satisfy_exact("type = session")
        v.satisfy_exact("state = %s" % (state,))
        v.satisfy_general(lambda c: c.startswith("nonce = "))
        v.satisfy_general(lambda c: c.startswith("idp_id = "))
        v.satisfy_general(lambda c: c.startswith("client_redirect_url = "))
        # Sometimes there's a UI auth session ID, it seems to be OK to attempt
        # to always satisfy this.
        v.satisfy_general(lambda c: c.startswith("ui_auth_session_id = "))
        v.satisfy_general(self._verify_expiry)

        v.verify(macaroon, self._macaroon_secret_key)

        # Extract the session data from the token.
        nonce = self._get_value_from_macaroon(macaroon, "nonce")
        idp_id = self._get_value_from_macaroon(macaroon, "idp_id")
        client_redirect_url = self._get_value_from_macaroon(
            macaroon, "client_redirect_url"
        )
        try:
            ui_auth_session_id = self._get_value_from_macaroon(
                macaroon, "ui_auth_session_id"
            )  # type: Optional[str]
        except ValueError:
            ui_auth_session_id = None

        return OidcSessionData(
            nonce=nonce,
            idp_id=idp_id,
            client_redirect_url=client_redirect_url,
            ui_auth_session_id=ui_auth_session_id,
        )

    def _get_value_from_macaroon(self, macaroon: pymacaroons.Macaroon, key: str) -> str:
        """Extracts a caveat value from a macaroon token.

        Args:
            macaroon: the token
            key: the key of the caveat to extract

        Returns:
            The extracted value

        Raises:
            ValueError: if the caveat was not in the macaroon
        """
        prefix = key + " = "
        for caveat in macaroon.caveats:
            if caveat.caveat_id.startswith(prefix):
                return caveat.caveat_id[len(prefix) :]
        raise ValueError("No %s caveat in macaroon" % (key,))

    def _verify_expiry(self, caveat: str) -> bool:
        prefix = "time < "
        if not caveat.startswith(prefix):
            return False
        expiry = int(caveat[len(prefix) :])
        now = self._clock.time_msec()
        return now < expiry


@attr.s(frozen=True, slots=True)
class OidcSessionData:
    """The attributes which are stored in a OIDC session cookie"""

    # the Identity Provider being used
    idp_id = attr.ib(type=str)

    # The `nonce` parameter passed to the OIDC provider.
    nonce = attr.ib(type=str)

    # The URL the client gave when it initiated the flow. ("" if this is a UI Auth)
    client_redirect_url = attr.ib(type=str)

    # The session ID of the ongoing UI Auth (None if this is a login)
    ui_auth_session_id = attr.ib(type=Optional[str], default=None)


UserAttributeDict = TypedDict(
    "UserAttributeDict", {"localpart": Optional[str], "display_name": Optional[str]}
)
C = TypeVar("C")


class OidcMappingProvider(Generic[C]):
    """A mapping provider maps a UserInfo object to user attributes.

    It should provide the API described by this class.
    """

    def __init__(self, config: C):
        """
        Args:
            config: A custom config object from this module, parsed by ``parse_config()``
        """

    @staticmethod
    def parse_config(config: dict) -> C:
        """Parse the dict provided by the homeserver's config

        Args:
            config: A dictionary containing configuration options for this provider

        Returns:
            A custom config object for this module
        """
        raise NotImplementedError()

    def get_remote_user_id(self, userinfo: UserInfo) -> str:
        """Get a unique user ID for this user.

        Usually, in an OIDC-compliant scenario, it should be the ``sub`` claim from the UserInfo object.

        Args:
            userinfo: An object representing the user given by the OIDC provider

        Returns:
            A unique user ID
        """
        raise NotImplementedError()

    async def map_user_attributes(
        self, userinfo: UserInfo, token: Token, failures: int
    ) -> UserAttributeDict:
        """Map a `UserInfo` object into user attributes.

        Args:
            userinfo: An object representing the user given by the OIDC provider
            token: A dict with the tokens returned by the provider
            failures: How many times a call to this function with this
                UserInfo has resulted in a failure.

        Returns:
            A dict containing the ``localpart`` and (optionally) the ``display_name``
        """
        raise NotImplementedError()

    async def get_extra_attributes(self, userinfo: UserInfo, token: Token) -> JsonDict:
        """Map a `UserInfo` object into additional attributes passed to the client during login.

        Args:
            userinfo: An object representing the user given by the OIDC provider
            token: A dict with the tokens returned by the provider

        Returns:
            A dict containing additional attributes. Must be JSON serializable.
        """
        return {}


# Used to clear out "None" values in templates
def jinja_finalize(thing):
    return thing if thing is not None else ""


env = Environment(finalize=jinja_finalize)


@attr.s
class JinjaOidcMappingConfig:
    subject_claim = attr.ib(type=str)
    localpart_template = attr.ib(type=Optional[Template])
    display_name_template = attr.ib(type=Optional[Template])
    extra_attributes = attr.ib(type=Dict[str, Template])


class JinjaOidcMappingProvider(OidcMappingProvider[JinjaOidcMappingConfig]):
    """An implementation of a mapping provider based on Jinja templates.

    This is the default mapping provider.
    """

    def __init__(self, config: JinjaOidcMappingConfig):
        self._config = config

    @staticmethod
    def parse_config(config: dict) -> JinjaOidcMappingConfig:
        subject_claim = config.get("subject_claim", "sub")

        localpart_template = None  # type: Optional[Template]
        if "localpart_template" in config:
            try:
                localpart_template = env.from_string(config["localpart_template"])
            except Exception as e:
                raise ConfigError(
                    "invalid jinja template", path=["localpart_template"]
                ) from e

        display_name_template = None  # type: Optional[Template]
        if "display_name_template" in config:
            try:
                display_name_template = env.from_string(config["display_name_template"])
            except Exception as e:
                raise ConfigError(
                    "invalid jinja template", path=["display_name_template"]
                ) from e

        extra_attributes = {}  # type Dict[str, Template]
        if "extra_attributes" in config:
            extra_attributes_config = config.get("extra_attributes") or {}
            if not isinstance(extra_attributes_config, dict):
                raise ConfigError("must be a dict", path=["extra_attributes"])

            for key, value in extra_attributes_config.items():
                try:
                    extra_attributes[key] = env.from_string(value)
                except Exception as e:
                    raise ConfigError(
                        "invalid jinja template", path=["extra_attributes", key]
                    ) from e

        return JinjaOidcMappingConfig(
            subject_claim=subject_claim,
            localpart_template=localpart_template,
            display_name_template=display_name_template,
            extra_attributes=extra_attributes,
        )

    def get_remote_user_id(self, userinfo: UserInfo) -> str:
        return userinfo[self._config.subject_claim]

    async def map_user_attributes(
        self, userinfo: UserInfo, token: Token, failures: int
    ) -> UserAttributeDict:
        localpart = None

        if self._config.localpart_template:
            localpart = self._config.localpart_template.render(user=userinfo).strip()

            # Ensure only valid characters are included in the MXID.
            localpart = map_username_to_mxid_localpart(localpart)

            # Append suffix integer if last call to this function failed to produce
            # a usable mxid.
            localpart += str(failures) if failures else ""

        display_name = None  # type: Optional[str]
        if self._config.display_name_template is not None:
            display_name = self._config.display_name_template.render(
                user=userinfo
            ).strip()

            if display_name == "":
                display_name = None

        return UserAttributeDict(localpart=localpart, display_name=display_name)

    async def get_extra_attributes(self, userinfo: UserInfo, token: Token) -> JsonDict:
        extras = {}  # type: Dict[str, str]
        for key, template in self._config.extra_attributes.items():
            try:
                extras[key] = template.render(user=userinfo).strip()
            except Exception as e:
                # Log an error and skip this value (don't break login for this).
                logger.error("Failed to render OIDC extra attribute %s: %s" % (key, e))
        return extras<|MERGE_RESOLUTION|>--- conflicted
+++ resolved
@@ -14,13 +14,8 @@
 # limitations under the License.
 import inspect
 import logging
-<<<<<<< HEAD
-from typing import TYPE_CHECKING, Dict, Generic, List, Optional, Tuple, TypeVar
+from typing import TYPE_CHECKING, Dict, Generic, List, Optional, TypeVar
 from urllib.parse import urlencode, urlparse, urlunparse, parse_qsl
-=======
-from typing import TYPE_CHECKING, Dict, Generic, List, Optional, TypeVar
-from urllib.parse import urlencode
->>>>>>> ccb9616f
 
 import attr
 import pymacaroons
