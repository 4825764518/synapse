# Copyright 2014-2022 The Matrix.org Foundation C.I.C.
# Copyright 2020 Sorunome
#
# Licensed under the Apache License, Version 2.0 (the "License");
# you may not use this file except in compliance with the License.
# You may obtain a copy of the License at
#
#     http://www.apache.org/licenses/LICENSE-2.0
#
# Unless required by applicable law or agreed to in writing, software
# distributed under the License is distributed on an "AS IS" BASIS,
# WITHOUT WARRANTIES OR CONDITIONS OF ANY KIND, either express or implied.
# See the License for the specific language governing permissions and
# limitations under the License.

"""Contains handlers for federation events."""

import enum
import itertools
import logging
from enum import Enum
from http import HTTPStatus
from typing import (
    TYPE_CHECKING,
    AbstractSet,
    Dict,
    Iterable,
    List,
    Optional,
    Set,
    Tuple,
    Union,
)

import attr
from prometheus_client import Histogram
from signedjson.key import decode_verify_key_bytes
from signedjson.sign import verify_signed_json
from unpaddedbase64 import decode_base64

from synapse import event_auth
from synapse.api.constants import MAX_DEPTH, EventContentFields, EventTypes, Membership
from synapse.api.errors import (
    AuthError,
    CodeMessageException,
    Codes,
    FederationDeniedError,
    FederationError,
    FederationPullAttemptBackoffError,
    HttpResponseException,
    NotFoundError,
    RequestSendFailed,
    SynapseError,
)
from synapse.api.room_versions import KNOWN_ROOM_VERSIONS, RoomVersion
from synapse.crypto.event_signing import compute_event_signature
from synapse.event_auth import validate_event_for_room_version
from synapse.events import EventBase
from synapse.events.snapshot import EventContext
from synapse.events.validator import EventValidator
from synapse.federation.federation_client import InvalidResponseError
from synapse.http.servlet import assert_params_in_dict
from synapse.logging.context import nested_logging_context
from synapse.logging.opentracing import SynapseTags, set_tag, tag_args, trace
from synapse.metrics.background_process_metrics import run_as_background_process
from synapse.module_api import NOT_SPAM
from synapse.replication.http.federation import (
    ReplicationCleanRoomRestServlet,
    ReplicationStoreRoomOnOutlierMembershipRestServlet,
)
from synapse.storage.databases.main.events import PartialStateConflictError
from synapse.storage.databases.main.events_worker import EventRedactBehaviour
from synapse.types import JsonDict, StrCollection, get_domain_from_id
from synapse.types.state import StateFilter
from synapse.util.async_helpers import Linearizer
from synapse.util.retryutils import NotRetryingDestination
from synapse.visibility import filter_events_for_server

if TYPE_CHECKING:
    from synapse.server import HomeServer

logger = logging.getLogger(__name__)

# Added to debug performance and track progress on optimizations
backfill_processing_before_timer = Histogram(
    "synapse_federation_backfill_processing_before_time_seconds",
    "sec",
    [],
    buckets=(
        0.1,
        0.5,
        1.0,
        2.5,
        5.0,
        7.5,
        10.0,
        15.0,
        20.0,
        30.0,
        40.0,
        60.0,
        80.0,
        "+Inf",
    ),
)


class _BackfillPointType(Enum):
    # a regular backwards extremity (ie, an event which we don't yet have, but which
    # is referred to by other events in the DAG)
    BACKWARDS_EXTREMITY = enum.auto()

    # an MSC2716 "insertion event"
    INSERTION_PONT = enum.auto()


@attr.s(slots=True, auto_attribs=True, frozen=True)
class _BackfillPoint:
    """A potential point we might backfill from"""

    event_id: str
    depth: int
    type: _BackfillPointType


class FederationHandler:
    """Handles general incoming federation requests

    Incoming events are *not* handled here, for which see FederationEventHandler.
    """

    def __init__(self, hs: "HomeServer"):
        self.hs = hs

        self.clock = hs.get_clock()
        self.store = hs.get_datastores().main
        self._storage_controllers = hs.get_storage_controllers()
        self._state_storage_controller = self._storage_controllers.state
        self.federation_client = hs.get_federation_client()
        self.state_handler = hs.get_state_handler()
        self.server_name = hs.hostname
        self.keyring = hs.get_keyring()
        self.is_mine_id = hs.is_mine_id
        self.spam_checker = hs.get_spam_checker()
        self.event_creation_handler = hs.get_event_creation_handler()
        self.event_builder_factory = hs.get_event_builder_factory()
        self._event_auth_handler = hs.get_event_auth_handler()
        self._server_notices_mxid = hs.config.servernotices.server_notices_mxid
        self.config = hs.config
        self.http_client = hs.get_proxied_blacklisted_http_client()
        self._replication = hs.get_replication_data_handler()
        self._federation_event_handler = hs.get_federation_event_handler()
        self._device_handler = hs.get_device_handler()
        self._bulk_push_rule_evaluator = hs.get_bulk_push_rule_evaluator()
        self._notifier = hs.get_notifier()

        self._clean_room_for_join_client = ReplicationCleanRoomRestServlet.make_client(
            hs
        )

        if hs.config.worker.worker_app:
            self._maybe_store_room_on_outlier_membership = (
                ReplicationStoreRoomOnOutlierMembershipRestServlet.make_client(hs)
            )
        else:
            self._maybe_store_room_on_outlier_membership = (
                self.store.maybe_store_room_on_outlier_membership
            )

        self._room_backfill = Linearizer("room_backfill")

        self.third_party_event_rules = hs.get_third_party_event_rules()

        # Tracks running partial state syncs by room ID.
        # Partial state syncs currently only run on the main process, so it's okay to
        # track them in-memory for now.
        self._active_partial_state_syncs: Set[str] = set()
        # Tracks partial state syncs we may want to restart.
        # A dictionary mapping room IDs to (initial destination, other destinations)
        # tuples.
        self._partial_state_syncs_maybe_needing_restart: Dict[
            str, Tuple[Optional[str], AbstractSet[str]]
        ] = {}
        # A lock guarding the partial state flag for rooms.
        # When the lock is held for a given room, no other concurrent code may
        # partial state or un-partial state the room.
        self._is_partial_state_room_linearizer = Linearizer(
            name="_is_partial_state_room_linearizer"
        )

        # if this is the main process, fire off a background process to resume
        # any partial-state-resync operations which were in flight when we
        # were shut down.
        if not hs.config.worker.worker_app:
<<<<<<< HEAD
            run_as_background_process(  # type: ignore[unused-awaitable]
                "resume_sync_partial_state_room", self._resume_sync_partial_state_room
=======
            run_as_background_process(
                "resume_sync_partial_state_room", self._resume_partial_state_room_sync
>>>>>>> 6e6edea6
            )

    @trace
    async def maybe_backfill(
        self, room_id: str, current_depth: int, limit: int
    ) -> bool:
        """Checks the database to see if we should backfill before paginating,
        and if so do.

        Args:
            room_id
            current_depth: The depth from which we're paginating from. This is
                used to decide if we should backfill and what extremities to
                use.
            limit: The number of events that the pagination request will
                return. This is used as part of the heuristic to decide if we
                should back paginate.
        """
        # Starting the processing time here so we can include the room backfill
        # linearizer lock queue in the timing
        processing_start_time = self.clock.time_msec()

        async with self._room_backfill.queue(room_id):
            return await self._maybe_backfill_inner(
                room_id,
                current_depth,
                limit,
                processing_start_time=processing_start_time,
            )

    async def _maybe_backfill_inner(
        self,
        room_id: str,
        current_depth: int,
        limit: int,
        *,
        processing_start_time: Optional[int],
    ) -> bool:
        """
        Checks whether the `current_depth` is at or approaching any backfill
        points in the room and if so, will backfill. We only care about
        checking backfill points that happened before the `current_depth`
        (meaning less than or equal to the `current_depth`).

        Args:
            room_id: The room to backfill in.
            current_depth: The depth to check at for any upcoming backfill points.
            limit: The max number of events to request from the remote federated server.
            processing_start_time: The time when `maybe_backfill` started processing.
                Only used for timing. If `None`, no timing observation will be made.
        """
        backwards_extremities = [
            _BackfillPoint(event_id, depth, _BackfillPointType.BACKWARDS_EXTREMITY)
            for event_id, depth in await self.store.get_backfill_points_in_room(
                room_id=room_id,
                current_depth=current_depth,
                # We only need to end up with 5 extremities combined with the
                # insertion event extremities to make the `/backfill` request
                # but fetch an order of magnitude more to make sure there is
                # enough even after we filter them by whether visible in the
                # history. This isn't fool-proof as all backfill points within
                # our limit could be filtered out but seems like a good amount
                # to try with at least.
                limit=50,
            )
        ]

        insertion_events_to_be_backfilled: List[_BackfillPoint] = []
        if self.hs.config.experimental.msc2716_enabled:
            insertion_events_to_be_backfilled = [
                _BackfillPoint(event_id, depth, _BackfillPointType.INSERTION_PONT)
                for event_id, depth in await self.store.get_insertion_event_backward_extremities_in_room(
                    room_id=room_id,
                    current_depth=current_depth,
                    # We only need to end up with 5 extremities combined with
                    # the backfill points to make the `/backfill` request ...
                    # (see the other comment above for more context).
                    limit=50,
                )
            ]
        logger.debug(
            "_maybe_backfill_inner: backwards_extremities=%s insertion_events_to_be_backfilled=%s",
            backwards_extremities,
            insertion_events_to_be_backfilled,
        )

        # we now have a list of potential places to backpaginate from. We prefer to
        # start with the most recent (ie, max depth), so let's sort the list.
        sorted_backfill_points: List[_BackfillPoint] = sorted(
            itertools.chain(
                backwards_extremities,
                insertion_events_to_be_backfilled,
            ),
            key=lambda e: -int(e.depth),
        )

        logger.debug(
            "_maybe_backfill_inner: room_id: %s: current_depth: %s, limit: %s, "
            "backfill points (%d): %s",
            room_id,
            current_depth,
            limit,
            len(sorted_backfill_points),
            sorted_backfill_points,
        )

        # If we have no backfill points lower than the `current_depth` then
        # either we can a) bail or b) still attempt to backfill. We opt to try
        # backfilling anyway just in case we do get relevant events.
        if not sorted_backfill_points and current_depth != MAX_DEPTH:
            logger.debug(
                "_maybe_backfill_inner: all backfill points are *after* current depth. Trying again with later backfill points."
            )
            return await self._maybe_backfill_inner(
                room_id=room_id,
                # We use `MAX_DEPTH` so that we find all backfill points next
                # time (all events are below the `MAX_DEPTH`)
                current_depth=MAX_DEPTH,
                limit=limit,
                # We don't want to start another timing observation from this
                # nested recursive call. The top-most call can record the time
                # overall otherwise the smaller one will throw off the results.
                processing_start_time=None,
            )

        # Even after recursing with `MAX_DEPTH`, we didn't find any
        # backward extremities to backfill from.
        if not sorted_backfill_points:
            logger.debug(
                "_maybe_backfill_inner: Not backfilling as no backward extremeties found."
            )
            return False

        # If we're approaching an extremity we trigger a backfill, otherwise we
        # no-op.
        #
        # We chose twice the limit here as then clients paginating backwards
        # will send pagination requests that trigger backfill at least twice
        # using the most recent extremity before it gets removed (see below). We
        # chose more than one times the limit in case of failure, but choosing a
        # much larger factor will result in triggering a backfill request much
        # earlier than necessary.
        max_depth_of_backfill_points = sorted_backfill_points[0].depth
        if current_depth - 2 * limit > max_depth_of_backfill_points:
            logger.debug(
                "Not backfilling as we don't need to. %d < %d - 2 * %d",
                max_depth_of_backfill_points,
                current_depth,
                limit,
            )
            return False

        # For performance's sake, we only want to paginate from a particular extremity
        # if we can actually see the events we'll get. Otherwise, we'd just spend a lot
        # of resources to get redacted events. We check each extremity in turn and
        # ignore those which users on our server wouldn't be able to see.
        #
        # Additionally, we limit ourselves to backfilling from at most 5 extremities,
        # for two reasons:
        #
        # - The check which determines if we can see an extremity's events can be
        #   expensive (we load the full state for the room at each of the backfill
        #   points, or (worse) their successors)
        # - We want to avoid the server-server API request URI becoming too long.
        #
        # *Note*: the spec wants us to keep backfilling until we reach the start
        # of the room in case we are allowed to see some of the history. However,
        # in practice that causes more issues than its worth, as (a) it's
        # relatively rare for there to be any visible history and (b) even when
        # there is it's often sufficiently long ago that clients would stop
        # attempting to paginate before backfill reached the visible history.

        extremities_to_request: List[str] = []
        for bp in sorted_backfill_points:
            if len(extremities_to_request) >= 5:
                break

            # For regular backwards extremities, we don't have the extremity events
            # themselves, so we need to actually check the events that reference them -
            # their "successor" events.
            #
            # TODO: Correctly handle the case where we are allowed to see the
            #   successor event but not the backward extremity, e.g. in the case of
            #   initial join of the server where we are allowed to see the join
            #   event but not anything before it. This would require looking at the
            #   state *before* the event, ignoring the special casing certain event
            #   types have.
            if bp.type == _BackfillPointType.INSERTION_PONT:
                event_ids_to_check = [bp.event_id]
            else:
                event_ids_to_check = await self.store.get_successor_events(bp.event_id)

            events_to_check = await self.store.get_events_as_list(
                event_ids_to_check,
                redact_behaviour=EventRedactBehaviour.as_is,
                get_prev_content=False,
            )

            # We set `check_history_visibility_only` as we might otherwise get false
            # positives from users having been erased.
            filtered_extremities = await filter_events_for_server(
                self._storage_controllers,
                self.server_name,
                self.server_name,
                events_to_check,
                redact=False,
                check_history_visibility_only=True,
            )
            if filtered_extremities:
                extremities_to_request.append(bp.event_id)
            else:
                logger.debug(
                    "_maybe_backfill_inner: skipping extremity %s as it would not be visible",
                    bp,
                )

        if not extremities_to_request:
            logger.debug(
                "_maybe_backfill_inner: found no extremities which would be visible"
            )
            return False

        logger.debug(
            "_maybe_backfill_inner: extremities_to_request %s", extremities_to_request
        )
        set_tag(
            SynapseTags.RESULT_PREFIX + "extremities_to_request",
            str(extremities_to_request),
        )
        set_tag(
            SynapseTags.RESULT_PREFIX + "extremities_to_request.length",
            str(len(extremities_to_request)),
        )

        # Now we need to decide which hosts to hit first.
        # First we try hosts that are already in the room.
        # TODO: HEURISTIC ALERT.
        likely_domains = (
            await self._storage_controllers.state.get_current_hosts_in_room_ordered(
                room_id
            )
        )

        async def try_backfill(domains: StrCollection) -> bool:
            # TODO: Should we try multiple of these at a time?

            # Number of contacted remote homeservers that have denied our backfill
            # request with a 4xx code.
            denied_count = 0

            # Maximum number of contacted remote homeservers that can deny our
            # backfill request with 4xx codes before we give up.
            max_denied_count = 5

            for dom in domains:
                # We don't want to ask our own server for information we don't have
                if dom == self.server_name:
                    continue

                try:
                    await self._federation_event_handler.backfill(
                        dom, room_id, limit=100, extremities=extremities_to_request
                    )
                    # If this succeeded then we probably already have the
                    # appropriate stuff.
                    # TODO: We can probably do something more intelligent here.
                    return True
                except NotRetryingDestination as e:
                    logger.info("_maybe_backfill_inner: %s", e)
                    continue
                except FederationDeniedError:
                    logger.info(
                        "_maybe_backfill_inner: Not attempting to backfill from %s because the homeserver is not on our federation whitelist",
                        dom,
                    )
                    continue
                except (SynapseError, InvalidResponseError) as e:
                    logger.info("Failed to backfill from %s because %s", dom, e)
                    continue
                except HttpResponseException as e:
                    if 400 <= e.code < 500:
                        logger.warning(
                            "Backfill denied from %s because %s [%d/%d]",
                            dom,
                            e,
                            denied_count,
                            max_denied_count,
                        )
                        denied_count += 1
                        if denied_count >= max_denied_count:
                            return False
                        continue

                    logger.info("Failed to backfill from %s because %s", dom, e)
                    continue
                except CodeMessageException as e:
                    if 400 <= e.code < 500:
                        logger.warning(
                            "Backfill denied from %s because %s [%d/%d]",
                            dom,
                            e,
                            denied_count,
                            max_denied_count,
                        )
                        denied_count += 1
                        if denied_count >= max_denied_count:
                            return False
                        continue

                    logger.info("Failed to backfill from %s because %s", dom, e)
                    continue
                except RequestSendFailed as e:
                    logger.info("Failed to get backfill from %s because %s", dom, e)
                    continue
                except Exception as e:
                    logger.exception("Failed to backfill from %s because %s", dom, e)
                    continue

            return False

        # If we have the `processing_start_time`, then we can make an
        # observation. We wouldn't have the `processing_start_time` in the case
        # where `_maybe_backfill_inner` is recursively called to find any
        # backfill points regardless of `current_depth`.
        if processing_start_time is not None:
            processing_end_time = self.clock.time_msec()
            backfill_processing_before_timer.observe(
                (processing_end_time - processing_start_time) / 1000
            )

        success = await try_backfill(likely_domains)
        if success:
            return True

        # TODO: we could also try servers which were previously in the room, but
        #   are no longer.

        return False

    async def send_invite(self, target_host: str, event: EventBase) -> EventBase:
        """Sends the invite to the remote server for signing.

        Invites must be signed by the invitee's server before distribution.
        """
        try:
            pdu = await self.federation_client.send_invite(
                destination=target_host,
                room_id=event.room_id,
                event_id=event.event_id,
                pdu=event,
            )
        except RequestSendFailed:
            raise SynapseError(502, f"Can't connect to server {target_host}")

        return pdu

    async def on_event_auth(self, event_id: str) -> List[EventBase]:
        event = await self.store.get_event(event_id)
        auth = await self.store.get_auth_chain(
            event.room_id, list(event.auth_event_ids()), include_given=True
        )
        return list(auth)

    async def do_invite_join(
        self, target_hosts: Iterable[str], room_id: str, joinee: str, content: JsonDict
    ) -> Tuple[str, int]:
        """Attempts to join the `joinee` to the room `room_id` via the
        servers contained in `target_hosts`.

        This first triggers a /make_join/ request that returns a partial
        event that we can fill out and sign. This is then sent to the
        remote server via /send_join/ which responds with the state at that
        event and the auth_chains.

        We suspend processing of any received events from this room until we
        have finished processing the join.

        Args:
            target_hosts: List of servers to attempt to join the room with.

            room_id: The ID of the room to join.

            joinee: The User ID of the joining user.

            content: The event content to use for the join event.
        """
        # TODO: We should be able to call this on workers, but the upgrading of
        # room stuff after join currently doesn't work on workers.
        # TODO: Before we relax this condition, we need to allow re-syncing of
        # partial room state to happen on workers.
        assert self.config.worker.worker_app is None

        logger.debug("Joining %s to %s", joinee, room_id)

        origin, event, room_version_obj = await self._make_and_verify_event(
            target_hosts,
            room_id,
            joinee,
            "join",
            content,
            params={"ver": KNOWN_ROOM_VERSIONS},
        )

        # This shouldn't happen, because the RoomMemberHandler has a
        # linearizer lock which only allows one operation per user per room
        # at a time - so this is just paranoia.
        assert room_id not in self._federation_event_handler.room_queues

        self._federation_event_handler.room_queues[room_id] = []

        is_host_joined = await self.store.is_host_joined(room_id, self.server_name)

        if not is_host_joined:
            # We may have old forward extremities lying around if the homeserver left
            # the room completely in the past. Clear them out.
            #
            # Note that this check-then-clear is subject to races where
            #  * the homeserver is in the room and stops being in the room just after
            #    the check. We won't reset the forward extremities, but that's okay,
            #    since they will be almost up to date.
            #  * the homeserver is not in the room and starts being in the room just
            #    after the check. This can't happen, since `RoomMemberHandler` has a
            #    linearizer lock which prevents concurrent remote joins into the same
            #    room.
            # In short, the races either have an acceptable outcome or should be
            # impossible.
            await self._clean_room_for_join(room_id)

        try:
            # Try the host we successfully got a response to /make_join/
            # request first.
            host_list = list(target_hosts)
            try:
                host_list.remove(origin)
                host_list.insert(0, origin)
            except ValueError:
                pass

            async with self._is_partial_state_room_linearizer.queue(room_id):
                already_partial_state_room = await self.store.is_partial_state_room(
                    room_id
                )

                ret = await self.federation_client.send_join(
                    host_list,
                    event,
                    room_version_obj,
                    # Perform a full join when we are already in the room and it is a
                    # full state room, since we are not allowed to persist a partial
                    # state join event in a full state room. In the future, we could
                    # optimize this by always performing a partial state join and
                    # computing the state ourselves or retrieving it from the remote
                    # homeserver if necessary.
                    #
                    # There's a race where we leave the room, then perform a full join
                    # anyway. This should end up being fast anyway, since we would
                    # already have the full room state and auth chain persisted.
                    partial_state=not is_host_joined or already_partial_state_room,
                )

                event = ret.event
                origin = ret.origin
                state = ret.state
                auth_chain = ret.auth_chain
                auth_chain.sort(key=lambda e: e.depth)

                logger.debug("do_invite_join auth_chain: %s", auth_chain)
                logger.debug("do_invite_join state: %s", state)

                logger.debug("do_invite_join event: %s", event)

                # if this is the first time we've joined this room, it's time to add
                # a row to `rooms` with the correct room version. If there's already a
                # row there, we should override it, since it may have been populated
                # based on an invite request which lied about the room version.
                #
                # federation_client.send_join has already checked that the room
                # version in the received create event is the same as room_version_obj,
                # so we can rely on it now.
                #
                await self.store.upsert_room_on_join(
                    room_id=room_id,
                    room_version=room_version_obj,
                    state_events=state,
                )

                if ret.partial_state and not already_partial_state_room:
                    # Mark the room as having partial state.
                    # The background process is responsible for unmarking this flag,
                    # even if the join fails.
                    # TODO(faster_joins):
                    #     We may want to reset the partial state info if it's from an
                    #     old, failed partial state join.
                    #     https://github.com/matrix-org/synapse/issues/13000
                    await self.store.store_partial_state_room(
                        room_id=room_id,
                        servers=ret.servers_in_room,
                        device_lists_stream_id=self.store.get_device_stream_token(),
                        joined_via=origin,
                    )

                try:
                    max_stream_id = (
                        await self._federation_event_handler.process_remote_join(
                            origin,
                            room_id,
                            auth_chain,
                            state,
                            event,
                            room_version_obj,
                            partial_state=ret.partial_state,
                        )
                    )
<<<<<<< HEAD
            finally:
                # Always kick off the background process that asynchronously fetches
                # state for the room.
                # If the join failed, the background process is responsible for
                # cleaning up — including unmarking the room as a partial state room.
                if ret.partial_state:
                    # Kick off the process of asynchronously fetching the state for this
                    # room.
                    run_as_background_process(  # type: ignore[unused-awaitable]
                        desc="sync_partial_state_room",
                        func=self._sync_partial_state_room,
                        initial_destination=origin,
                        other_destinations=ret.servers_in_room,
                        room_id=room_id,
=======
                except PartialStateConflictError:
                    # This should be impossible, since we hold the lock on the room's
                    # partial statedness.
                    logger.error(
                        "Room %s was un-partial stated while processing remote join.",
                        room_id,
>>>>>>> 6e6edea6
                    )
                    raise
                else:
                    # Record the join event id for future use (when we finish the full
                    # join). We have to do this after persisting the event to keep
                    # foreign key constraints intact.
                    if ret.partial_state and not already_partial_state_room:
                        # TODO(faster_joins):
                        #     We may want to reset the partial state info if it's from
                        #     an old, failed partial state join.
                        #     https://github.com/matrix-org/synapse/issues/13000
                        await self.store.write_partial_state_rooms_join_event_id(
                            room_id, event.event_id
                        )
                finally:
                    # Always kick off the background process that asynchronously fetches
                    # state for the room.
                    # If the join failed, the background process is responsible for
                    # cleaning up — including unmarking the room as a partial state
                    # room.
                    if ret.partial_state:
                        # Kick off the process of asynchronously fetching the state for
                        # this room.
                        self._start_partial_state_room_sync(
                            initial_destination=origin,
                            other_destinations=ret.servers_in_room,
                            room_id=room_id,
                        )

            # We wait here until this instance has seen the events come down
            # replication (if we're using replication) as the below uses caches.
            await self._replication.wait_for_stream_position(
                self.config.worker.events_shard_config.get_instance(room_id),
                "events",
                max_stream_id,
            )

            # Check whether this room is the result of an upgrade of a room we already know
            # about. If so, migrate over user information
            predecessor = await self.store.get_room_predecessor(room_id)
            if not predecessor or not isinstance(predecessor.get("room_id"), str):
                return event.event_id, max_stream_id
            old_room_id = predecessor["room_id"]
            logger.debug(
                "Found predecessor for %s during remote join: %s", room_id, old_room_id
            )

            # We retrieve the room member handler here as to not cause a cyclic dependency
            member_handler = self.hs.get_room_member_handler()
            await member_handler.transfer_room_state_on_room_upgrade(
                old_room_id, room_id
            )

            logger.debug("Finished joining %s to %s", joinee, room_id)
            return event.event_id, max_stream_id
        finally:
            room_queue = self._federation_event_handler.room_queues[room_id]
            del self._federation_event_handler.room_queues[room_id]

            # we don't need to wait for the queued events to be processed -
            # it's just a best-effort thing at this point. We do want to do
            # them roughly in order, though, otherwise we'll end up making
            # lots of requests for missing prev_events which we do actually
            # have. Hence we fire off the background task, but don't wait for it.

            run_as_background_process(  # type: ignore[unused-awaitable]
                "handle_queued_pdus", self._handle_queued_pdus, room_queue
            )

    async def do_knock(
        self,
        target_hosts: List[str],
        room_id: str,
        knockee: str,
        content: JsonDict,
    ) -> Tuple[str, int]:
        """Sends the knock to the remote server.

        This first triggers a make_knock request that returns a partial
        event that we can fill out and sign. This is then sent to the
        remote server via send_knock.

        Knock events must be signed by the knockee's server before distributing.

        Args:
            target_hosts: A list of hosts that we want to try knocking through.
            room_id: The ID of the room to knock on.
            knockee: The ID of the user who is knocking.
            content: The content of the knock event.

        Returns:
            A tuple of (event ID, stream ID).

        Raises:
            SynapseError: If the chosen remote server returns a 3xx/4xx code.
            RuntimeError: If no servers were reachable.
        """
        logger.debug("Knocking on room %s on behalf of user %s", room_id, knockee)

        # Inform the remote server of the room versions we support
        supported_room_versions = list(KNOWN_ROOM_VERSIONS.keys())

        # Ask the remote server to create a valid knock event for us. Once received,
        # we sign the event
        params: Dict[str, Iterable[str]] = {"ver": supported_room_versions}
        origin, event, event_format_version = await self._make_and_verify_event(
            target_hosts, room_id, knockee, Membership.KNOCK, content, params=params
        )

        # Mark the knock as an outlier as we don't yet have the state at this point in
        # the DAG.
        event.internal_metadata.outlier = True

        # ... but tell /sync to send it to clients anyway.
        event.internal_metadata.out_of_band_membership = True

        # Record the room ID and its version so that we have a record of the room
        await self._maybe_store_room_on_outlier_membership(
            room_id=event.room_id, room_version=event_format_version
        )

        # Initially try the host that we successfully called /make_knock on
        try:
            target_hosts.remove(origin)
            target_hosts.insert(0, origin)
        except ValueError:
            pass

        # Send the signed event back to the room, and potentially receive some
        # further information about the room in the form of partial state events
        knock_response = await self.federation_client.send_knock(target_hosts, event)

        # Store any stripped room state events in the "unsigned" key of the event.
        # This is a bit of a hack and is cribbing off of invites. Basically we
        # store the room state here and retrieve it again when this event appears
        # in the invitee's sync stream. It is stripped out for all other local users.
        stripped_room_state = (
            knock_response.get("knock_room_state")
            # Since v1.37, Synapse incorrectly used "knock_state_events" for this field.
            # Thus, we also check for a 'knock_state_events' to support old instances.
            # See https://github.com/matrix-org/synapse/issues/14088.
            or knock_response.get("knock_state_events")
        )

        if stripped_room_state is None:
            raise KeyError(
                "Missing 'knock_room_state' (or legacy 'knock_state_events') field in "
                "send_knock response"
            )

        event.unsigned["knock_room_state"] = stripped_room_state

        context = EventContext.for_outlier(self._storage_controllers)
        stream_id = await self._federation_event_handler.persist_events_and_notify(
            event.room_id, [(event, context)]
        )
        return event.event_id, stream_id

    async def _handle_queued_pdus(
        self, room_queue: List[Tuple[EventBase, str]]
    ) -> None:
        """Process PDUs which got queued up while we were busy send_joining.

        Args:
            room_queue: list of PDUs to be processed and the servers that sent them
        """
        for p, origin in room_queue:
            try:
                logger.info(
                    "Processing queued PDU %s which was received while we were joining",
                    p,
                )
                with nested_logging_context(p.event_id):
                    await self._federation_event_handler.on_receive_pdu(origin, p)
            except Exception as e:
                logger.warning(
                    "Error handling queued PDU %s from %s: %s", p.event_id, origin, e
                )

    async def on_make_join_request(
        self, origin: str, room_id: str, user_id: str
    ) -> EventBase:
        """We've received a /make_join/ request, so we create a partial
        join event for the room and return that. We do *not* persist or
        process it until the other server has signed it and sent it back.

        Args:
            origin: The (verified) server name of the requesting server.
            room_id: Room to create join event in
            user_id: The user to create the join for
        """
        if get_domain_from_id(user_id) != origin:
            logger.info(
                "Got /make_join request for user %r from different origin %s, ignoring",
                user_id,
                origin,
            )
            raise SynapseError(403, "User not from origin", Codes.FORBIDDEN)

        # checking the room version will check that we've actually heard of the room
        # (and return a 404 otherwise)
        room_version = await self.store.get_room_version(room_id)

        if await self.store.is_partial_state_room(room_id):
            # If our server is still only partially joined, we can't give a complete
            # response to /make_join, so return a 404 as we would if we weren't in the
            # room at all.
            # The main reason we can't respond properly is that we need to know about
            # the auth events for the join event that we would return.
            # We also should not bother entertaining the /make_join since we cannot
            # handle the /send_join.
            logger.info(
                "Rejecting /make_join to %s because it's a partial state room", room_id
            )
            raise SynapseError(
                404,
                "Unable to handle /make_join right now; this server is not fully joined.",
                errcode=Codes.NOT_FOUND,
            )

        # now check that we are *still* in the room
        is_in_room = await self._event_auth_handler.is_host_in_room(
            room_id, self.server_name
        )
        if not is_in_room:
            logger.info(
                "Got /make_join request for room %s we are no longer in",
                room_id,
            )
            raise NotFoundError("Not an active room on this server")

        event_content = {"membership": Membership.JOIN}

        # If the current room is using restricted join rules, additional information
        # may need to be included in the event content in order to efficiently
        # validate the event.
        #
        # Note that this requires the /send_join request to come back to the
        # same server.
        if room_version.msc3083_join_rules:
            state_ids = await self._state_storage_controller.get_current_state_ids(
                room_id
            )
            if await self._event_auth_handler.has_restricted_join_rules(
                state_ids, room_version
            ):
                prev_member_event_id = state_ids.get((EventTypes.Member, user_id), None)
                # If the user is invited or joined to the room already, then
                # no additional info is needed.
                include_auth_user_id = True
                if prev_member_event_id:
                    prev_member_event = await self.store.get_event(prev_member_event_id)
                    include_auth_user_id = prev_member_event.membership not in (
                        Membership.JOIN,
                        Membership.INVITE,
                    )

                if include_auth_user_id:
                    event_content[
                        EventContentFields.AUTHORISING_USER
                    ] = await self._event_auth_handler.get_user_which_could_invite(
                        room_id,
                        state_ids,
                    )

        builder = self.event_builder_factory.for_room_version(
            room_version,
            {
                "type": EventTypes.Member,
                "content": event_content,
                "room_id": room_id,
                "sender": user_id,
                "state_key": user_id,
            },
        )

        try:
            event, context = await self.event_creation_handler.create_new_client_event(
                builder=builder
            )
        except SynapseError as e:
            logger.warning("Failed to create join to %s because %s", room_id, e)
            raise

        # Ensure the user can even join the room.
        await self._federation_event_handler.check_join_restrictions(context, event)

        # The remote hasn't signed it yet, obviously. We'll do the full checks
        # when we get the event back in `on_send_join_request`
        await self._event_auth_handler.check_auth_rules_from_context(event)
        return event

    async def on_invite_request(
        self, origin: str, event: EventBase, room_version: RoomVersion
    ) -> EventBase:
        """We've got an invite event. Process and persist it. Sign it.

        Respond with the now signed event.
        """
        if event.state_key is None:
            raise SynapseError(400, "The invite event did not have a state key")

        is_blocked = await self.store.is_room_blocked(event.room_id)
        if is_blocked:
            raise SynapseError(403, "This room has been blocked on this server")

        if self.hs.config.server.block_non_admin_invites:
            raise SynapseError(403, "This server does not accept room invites")

        spam_check = await self.spam_checker.user_may_invite(
            event.sender, event.state_key, event.room_id
        )
        if spam_check != NOT_SPAM:
            raise SynapseError(
                403,
                "This user is not permitted to send invites to this server/user",
                errcode=spam_check[0],
                additional_fields=spam_check[1],
            )

        membership = event.content.get("membership")
        if event.type != EventTypes.Member or membership != Membership.INVITE:
            raise SynapseError(400, "The event was not an m.room.member invite event")

        sender_domain = get_domain_from_id(event.sender)
        if sender_domain != origin:
            raise SynapseError(
                400, "The invite event was not from the server sending it"
            )

        if not self.is_mine_id(event.state_key):
            raise SynapseError(400, "The invite event must be for this server")

        # block any attempts to invite the server notices mxid
        if event.state_key == self._server_notices_mxid:
            raise SynapseError(HTTPStatus.FORBIDDEN, "Cannot invite this user")

        # We retrieve the room member handler here as to not cause a cyclic dependency
        member_handler = self.hs.get_room_member_handler()
        # We don't rate limit based on room ID, as that should be done by
        # sending server.
        await member_handler.ratelimit_invite(None, None, event.state_key)

        # keep a record of the room version, if we don't yet know it.
        # (this may get overwritten if we later get a different room version in a
        # join dance).
        await self._maybe_store_room_on_outlier_membership(
            room_id=event.room_id, room_version=room_version
        )

        event.internal_metadata.outlier = True
        event.internal_metadata.out_of_band_membership = True

        event.signatures.update(
            compute_event_signature(
                room_version,
                event.get_pdu_json(),
                self.hs.hostname,
                self.hs.signing_key,
            )
        )

        context = EventContext.for_outlier(self._storage_controllers)

        await self._bulk_push_rule_evaluator.action_for_events_by_user(
            [(event, context)]
        )
        try:
            await self._federation_event_handler.persist_events_and_notify(
                event.room_id, [(event, context)]
            )
        except Exception:
            await self.store.remove_push_actions_from_staging(event.event_id)
            raise

        return event

    async def do_remotely_reject_invite(
        self, target_hosts: Iterable[str], room_id: str, user_id: str, content: JsonDict
    ) -> Tuple[EventBase, int]:
        origin, event, room_version = await self._make_and_verify_event(
            target_hosts, room_id, user_id, "leave", content=content
        )
        # Mark as outlier as we don't have any state for this event; we're not
        # even in the room.
        event.internal_metadata.outlier = True
        event.internal_metadata.out_of_band_membership = True

        # Try the host that we successfully called /make_leave/ on first for
        # the /send_leave/ request.
        host_list = list(target_hosts)
        try:
            host_list.remove(origin)
            host_list.insert(0, origin)
        except ValueError:
            pass

        await self.federation_client.send_leave(host_list, event)

        context = EventContext.for_outlier(self._storage_controllers)
        stream_id = await self._federation_event_handler.persist_events_and_notify(
            event.room_id, [(event, context)]
        )

        return event, stream_id

    async def _make_and_verify_event(
        self,
        target_hosts: Iterable[str],
        room_id: str,
        user_id: str,
        membership: str,
        content: JsonDict,
        params: Optional[Dict[str, Union[str, Iterable[str]]]] = None,
    ) -> Tuple[str, EventBase, RoomVersion]:
        (
            origin,
            event,
            room_version,
        ) = await self.federation_client.make_membership_event(
            target_hosts, room_id, user_id, membership, content, params=params
        )

        logger.debug("Got response to make_%s: %s", membership, event)

        # We should assert some things.
        # FIXME: Do this in a nicer way
        assert event.type == EventTypes.Member
        assert event.user_id == user_id
        assert event.state_key == user_id
        assert event.room_id == room_id
        return origin, event, room_version

    async def on_make_leave_request(
        self, origin: str, room_id: str, user_id: str
    ) -> EventBase:
        """We've received a /make_leave/ request, so we create a partial
        leave event for the room and return that. We do *not* persist or
        process it until the other server has signed it and sent it back.

        Args:
            origin: The (verified) server name of the requesting server.
            room_id: Room to create leave event in
            user_id: The user to create the leave for
        """
        if get_domain_from_id(user_id) != origin:
            logger.info(
                "Got /make_leave request for user %r from different origin %s, ignoring",
                user_id,
                origin,
            )
            raise SynapseError(403, "User not from origin", Codes.FORBIDDEN)

        room_version_obj = await self.store.get_room_version(room_id)
        builder = self.event_builder_factory.for_room_version(
            room_version_obj,
            {
                "type": EventTypes.Member,
                "content": {"membership": Membership.LEAVE},
                "room_id": room_id,
                "sender": user_id,
                "state_key": user_id,
            },
        )

        event, context = await self.event_creation_handler.create_new_client_event(
            builder=builder
        )

        try:
            # The remote hasn't signed it yet, obviously. We'll do the full checks
            # when we get the event back in `on_send_leave_request`
            await self._event_auth_handler.check_auth_rules_from_context(event)
        except AuthError as e:
            logger.warning("Failed to create new leave %r because %s", event, e)
            raise e

        return event

    async def on_make_knock_request(
        self, origin: str, room_id: str, user_id: str
    ) -> EventBase:
        """We've received a make_knock request, so we create a partial
        knock event for the room and return that. We do *not* persist or
        process it until the other server has signed it and sent it back.

        Args:
            origin: The (verified) server name of the requesting server.
            room_id: The room to create the knock event in.
            user_id: The user to create the knock for.

        Returns:
            The partial knock event.
        """
        if get_domain_from_id(user_id) != origin:
            logger.info(
                "Get /make_knock request for user %r from different origin %s, ignoring",
                user_id,
                origin,
            )
            raise SynapseError(403, "User not from origin", Codes.FORBIDDEN)

        room_version_obj = await self.store.get_room_version(room_id)

        builder = self.event_builder_factory.for_room_version(
            room_version_obj,
            {
                "type": EventTypes.Member,
                "content": {"membership": Membership.KNOCK},
                "room_id": room_id,
                "sender": user_id,
                "state_key": user_id,
            },
        )

        event, context = await self.event_creation_handler.create_new_client_event(
            builder=builder
        )

        event_allowed, _ = await self.third_party_event_rules.check_event_allowed(
            event, context
        )
        if not event_allowed:
            logger.warning("Creation of knock %s forbidden by third-party rules", event)
            raise SynapseError(
                403, "This event is not allowed in this context", Codes.FORBIDDEN
            )

        try:
            # The remote hasn't signed it yet, obviously. We'll do the full checks
            # when we get the event back in `on_send_knock_request`
            await self._event_auth_handler.check_auth_rules_from_context(event)
        except AuthError as e:
            logger.warning("Failed to create new knock %r because %s", event, e)
            raise e

        return event

    @trace
    @tag_args
    async def get_state_ids_for_pdu(self, room_id: str, event_id: str) -> List[str]:
        """Returns the state at the event. i.e. not including said event."""
        event = await self.store.get_event(event_id, check_room_id=room_id)
        if event.internal_metadata.outlier:
            raise NotFoundError("State not known at event %s" % (event_id,))

        state_groups = await self._state_storage_controller.get_state_groups_ids(
            room_id, [event_id]
        )

        # get_state_groups_ids should return exactly one result
        assert len(state_groups) == 1

        state_map = next(iter(state_groups.values()))

        state_key = event.get_state_key()
        if state_key is not None:
            # the event was not rejected (get_event raises a NotFoundError for rejected
            # events) so the state at the event should include the event itself.
            assert (
                state_map.get((event.type, state_key)) == event.event_id
            ), "State at event did not include event itself"

            # ... but we need the state *before* that event
            if "replaces_state" in event.unsigned:
                prev_id = event.unsigned["replaces_state"]
                state_map[(event.type, state_key)] = prev_id
            else:
                del state_map[(event.type, state_key)]

        return list(state_map.values())

    async def on_backfill_request(
        self, origin: str, room_id: str, pdu_list: List[str], limit: int
    ) -> List[EventBase]:
        # We allow partially joined rooms since in this case we are filtering out
        # non-local events in `filter_events_for_server`.
        await self._event_auth_handler.assert_host_in_room(room_id, origin, True)

        # Synapse asks for 100 events per backfill request. Do not allow more.
        limit = min(limit, 100)

        events = await self.store.get_backfill_events(room_id, pdu_list, limit)
        logger.debug(
            "on_backfill_request: backfill events=%s",
            [
                "event_id=%s,depth=%d,body=%s,prevs=%s\n"
                % (
                    event.event_id,
                    event.depth,
                    event.content.get("body", event.type),
                    event.prev_event_ids(),
                )
                for event in events
            ],
        )

        events = await filter_events_for_server(
            self._storage_controllers, origin, self.server_name, events
        )

        return events

    async def get_persisted_pdu(
        self, origin: str, event_id: str
    ) -> Optional[EventBase]:
        """Get an event from the database for the given server.

        Args:
            origin: hostname of server which is requesting the event; we
               will check that the server is allowed to see it.
            event_id: id of the event being requested

        Returns:
            None if we know nothing about the event; otherwise the (possibly-redacted) event.

        Raises:
            AuthError if the server is not currently in the room
        """
        event = await self.store.get_event(
            event_id, allow_none=True, allow_rejected=True
        )

        if not event:
            return None

        await self._event_auth_handler.assert_host_in_room(event.room_id, origin)

        events = await filter_events_for_server(
            self._storage_controllers, origin, self.server_name, [event]
        )
        event = events[0]
        return event

    async def on_get_missing_events(
        self,
        origin: str,
        room_id: str,
        earliest_events: List[str],
        latest_events: List[str],
        limit: int,
    ) -> List[EventBase]:
        # We allow partially joined rooms since in this case we are filtering out
        # non-local events in `filter_events_for_server`.
        await self._event_auth_handler.assert_host_in_room(room_id, origin, True)

        # Only allow up to 20 events to be retrieved per request.
        limit = min(limit, 20)

        missing_events = await self.store.get_missing_events(
            room_id=room_id,
            earliest_events=earliest_events,
            latest_events=latest_events,
            limit=limit,
        )

        missing_events = await filter_events_for_server(
            self._storage_controllers, origin, self.server_name, missing_events
        )

        return missing_events

    async def exchange_third_party_invite(
        self, sender_user_id: str, target_user_id: str, room_id: str, signed: JsonDict
    ) -> None:
        third_party_invite = {"signed": signed}

        event_dict = {
            "type": EventTypes.Member,
            "content": {
                "membership": Membership.INVITE,
                "third_party_invite": third_party_invite,
            },
            "room_id": room_id,
            "sender": sender_user_id,
            "state_key": target_user_id,
        }

        if await self._event_auth_handler.is_host_in_room(room_id, self.hs.hostname):
            room_version_obj = await self.store.get_room_version(room_id)
            builder = self.event_builder_factory.for_room_version(
                room_version_obj, event_dict
            )

            EventValidator().validate_builder(builder)

            # Try several times, it could fail with PartialStateConflictError
            # in send_membership_event, cf comment in except block.
            max_retries = 5
            for i in range(max_retries):
                try:
                    (
                        event,
                        context,
                    ) = await self.event_creation_handler.create_new_client_event(
                        builder=builder
                    )

                    event, context = await self.add_display_name_to_third_party_invite(
                        room_version_obj, event_dict, event, context
                    )

                    EventValidator().validate_new(event, self.config)

                    # We need to tell the transaction queue to send this out, even
                    # though the sender isn't a local user.
                    event.internal_metadata.send_on_behalf_of = self.hs.hostname

                    try:
                        validate_event_for_room_version(event)
                        await self._event_auth_handler.check_auth_rules_from_context(
                            event
                        )
                    except AuthError as e:
                        logger.warning(
                            "Denying new third party invite %r because %s", event, e
                        )
                        raise e

                    await self._check_signature(event, context)

                    # We retrieve the room member handler here as to not cause a cyclic dependency
                    member_handler = self.hs.get_room_member_handler()
                    await member_handler.send_membership_event(None, event, context)

                    break
                except PartialStateConflictError as e:
                    # Persisting couldn't happen because the room got un-partial stated
                    # in the meantime and context needs to be recomputed, so let's do so.
                    if i == max_retries - 1:
                        raise e
                    pass
        else:
            destinations = {x.split(":", 1)[-1] for x in (sender_user_id, room_id)}

            try:
                await self.federation_client.forward_third_party_invite(
                    destinations, room_id, event_dict
                )
            except (RequestSendFailed, HttpResponseException):
                raise SynapseError(502, "Failed to forward third party invite")

    async def on_exchange_third_party_invite_request(
        self, event_dict: JsonDict
    ) -> None:
        """Handle an exchange_third_party_invite request from a remote server

        The remote server will call this when it wants to turn a 3pid invite
        into a normal m.room.member invite.

        Args:
            event_dict: Dictionary containing the event body.

        """
        assert_params_in_dict(event_dict, ["room_id"])
        room_version_obj = await self.store.get_room_version(event_dict["room_id"])

        # NB: event_dict has a particular specced format we might need to fudge
        # if we change event formats too much.
        builder = self.event_builder_factory.for_room_version(
            room_version_obj, event_dict
        )

        # Try several times, it could fail with PartialStateConflictError
        # in send_membership_event, cf comment in except block.
        max_retries = 5
        for i in range(max_retries):
            try:
                (
                    event,
                    context,
                ) = await self.event_creation_handler.create_new_client_event(
                    builder=builder
                )
                event, context = await self.add_display_name_to_third_party_invite(
                    room_version_obj, event_dict, event, context
                )

                try:
                    validate_event_for_room_version(event)
                    await self._event_auth_handler.check_auth_rules_from_context(event)
                except AuthError as e:
                    logger.warning("Denying third party invite %r because %s", event, e)
                    raise e
                await self._check_signature(event, context)

                # We need to tell the transaction queue to send this out, even
                # though the sender isn't a local user.
                event.internal_metadata.send_on_behalf_of = get_domain_from_id(
                    event.sender
                )

                # We retrieve the room member handler here as to not cause a cyclic dependency
                member_handler = self.hs.get_room_member_handler()
                await member_handler.send_membership_event(None, event, context)

                break
            except PartialStateConflictError as e:
                # Persisting couldn't happen because the room got un-partial stated
                # in the meantime and context needs to be recomputed, so let's do so.
                if i == max_retries - 1:
                    raise e
                pass

    async def add_display_name_to_third_party_invite(
        self,
        room_version_obj: RoomVersion,
        event_dict: JsonDict,
        event: EventBase,
        context: EventContext,
    ) -> Tuple[EventBase, EventContext]:
        key = (
            EventTypes.ThirdPartyInvite,
            event.content["third_party_invite"]["signed"]["token"],
        )
        original_invite = None
        prev_state_ids = await context.get_prev_state_ids(
            StateFilter.from_types([(EventTypes.ThirdPartyInvite, None)])
        )
        original_invite_id = prev_state_ids.get(key)
        if original_invite_id:
            original_invite = await self.store.get_event(
                original_invite_id, allow_none=True
            )
        if original_invite:
            # If the m.room.third_party_invite event's content is empty, it means the
            # invite has been revoked. In this case, we don't have to raise an error here
            # because the auth check will fail on the invite (because it's not able to
            # fetch public keys from the m.room.third_party_invite event's content, which
            # is empty).
            display_name = original_invite.content.get("display_name")
            event_dict["content"]["third_party_invite"]["display_name"] = display_name
        else:
            logger.info(
                "Could not find invite event for third_party_invite: %r", event_dict
            )
            # We don't discard here as this is not the appropriate place to do
            # auth checks. If we need the invite and don't have it then the
            # auth check code will explode appropriately.

        builder = self.event_builder_factory.for_room_version(
            room_version_obj, event_dict
        )
        EventValidator().validate_builder(builder)
        event, context = await self.event_creation_handler.create_new_client_event(
            builder=builder
        )
        EventValidator().validate_new(event, self.config)
        return event, context

    async def _check_signature(self, event: EventBase, context: EventContext) -> None:
        """
        Checks that the signature in the event is consistent with its invite.

        Args:
            event: The m.room.member event to check
            context:

        Raises:
            AuthError: if signature didn't match any keys, or key has been
                revoked,
            SynapseError: if a transient error meant a key couldn't be checked
                for revocation.
        """
        signed = event.content["third_party_invite"]["signed"]
        token = signed["token"]

        prev_state_ids = await context.get_prev_state_ids(
            StateFilter.from_types([(EventTypes.ThirdPartyInvite, None)])
        )
        invite_event_id = prev_state_ids.get((EventTypes.ThirdPartyInvite, token))

        invite_event = None
        if invite_event_id:
            invite_event = await self.store.get_event(invite_event_id, allow_none=True)

        if not invite_event:
            raise AuthError(403, "Could not find invite")

        logger.debug("Checking auth on event %r", event.content)

        last_exception: Optional[Exception] = None

        # for each public key in the 3pid invite event
        for public_key_object in event_auth.get_public_keys(invite_event):
            try:
                # for each sig on the third_party_invite block of the actual invite
                for server, signature_block in signed["signatures"].items():
                    for key_name in signature_block.keys():
                        if not key_name.startswith("ed25519:"):
                            continue

                        logger.debug(
                            "Attempting to verify sig with key %s from %r "
                            "against pubkey %r",
                            key_name,
                            server,
                            public_key_object,
                        )

                        try:
                            public_key = public_key_object["public_key"]
                            verify_key = decode_verify_key_bytes(
                                key_name, decode_base64(public_key)
                            )
                            verify_signed_json(signed, server, verify_key)
                            logger.debug(
                                "Successfully verified sig with key %s from %r "
                                "against pubkey %r",
                                key_name,
                                server,
                                public_key_object,
                            )
                        except Exception:
                            logger.info(
                                "Failed to verify sig with key %s from %r "
                                "against pubkey %r",
                                key_name,
                                server,
                                public_key_object,
                            )
                            raise
                        try:
                            if "key_validity_url" in public_key_object:
                                await self._check_key_revocation(
                                    public_key, public_key_object["key_validity_url"]
                                )
                        except Exception:
                            logger.info(
                                "Failed to query key_validity_url %s",
                                public_key_object["key_validity_url"],
                            )
                            raise
                        return
            except Exception as e:
                last_exception = e

        if last_exception is None:
            # we can only get here if get_public_keys() returned an empty list
            # TODO: make this better
            raise RuntimeError("no public key in invite event")

        raise last_exception

    async def _check_key_revocation(self, public_key: str, url: str) -> None:
        """
        Checks whether public_key has been revoked.

        Args:
            public_key: base-64 encoded public key.
            url: Key revocation URL.

        Raises:
            AuthError: if they key has been revoked.
            SynapseError: if a transient error meant a key couldn't be checked
                for revocation.
        """
        try:
            response = await self.http_client.get_json(url, {"public_key": public_key})
        except Exception:
            raise SynapseError(502, "Third party certificate could not be checked")
        if "valid" not in response or not response["valid"]:
            raise AuthError(403, "Third party certificate was invalid")

    async def _clean_room_for_join(self, room_id: str) -> None:
        """Called to clean up any data in DB for a given room, ready for the
        server to join the room.

        Args:
            room_id
        """
        if self.config.worker.worker_app:
            await self._clean_room_for_join_client(room_id)
        else:
            await self.store.clean_room_for_join(room_id)

    async def get_room_complexity(
        self, remote_room_hosts: List[str], room_id: str
    ) -> Optional[dict]:
        """
        Fetch the complexity of a remote room over federation.

        Args:
            remote_room_hosts: The remote servers to ask.
            room_id: The room ID to ask about.

        Returns:
            Dict contains the complexity
            metric versions, while None means we could not fetch the complexity.
        """

        for host in remote_room_hosts:
            res = await self.federation_client.get_room_complexity(host, room_id)

            # We got a result, return it.
            if res:
                return res

        # We fell off the bottom, couldn't get the complexity from anyone. Oh
        # well.
        return None

    async def _resume_partial_state_room_sync(self) -> None:
        """Resumes resyncing of all partial-state rooms after a restart."""
        assert not self.config.worker.worker_app

        partial_state_rooms = await self.store.get_partial_state_room_resync_info()
        for room_id, resync_info in partial_state_rooms.items():
<<<<<<< HEAD
            run_as_background_process(  # type: ignore[unused-awaitable]
                desc="sync_partial_state_room",
                func=self._sync_partial_state_room,
=======
            self._start_partial_state_room_sync(
>>>>>>> 6e6edea6
                initial_destination=resync_info.joined_via,
                other_destinations=resync_info.servers_in_room,
                room_id=room_id,
            )

    def _start_partial_state_room_sync(
        self,
        initial_destination: Optional[str],
        other_destinations: AbstractSet[str],
        room_id: str,
    ) -> None:
        """Starts the background process to resync the state of a partial state room,
        if it is not already running.

        Args:
            initial_destination: the initial homeserver to pull the state from
            other_destinations: other homeservers to try to pull the state from, if
                `initial_destination` is unavailable
            room_id: room to be resynced
        """

        async def _sync_partial_state_room_wrapper() -> None:
            if room_id in self._active_partial_state_syncs:
                # Another local user has joined the room while there is already a
                # partial state sync running. This implies that there is a new join
                # event to un-partial state. We might find ourselves in one of a few
                # scenarios:
                #  1. There is an existing partial state sync. The partial state sync
                #     un-partial states the new join event before completing and all is
                #     well.
                #  2. Before the latest join, the homeserver was no longer in the room
                #     and there is an existing partial state sync from our previous
                #     membership of the room. The partial state sync may have:
                #      a) succeeded, but not yet terminated. The room will not be
                #         un-partial stated again unless we restart the partial state
                #         sync.
                #      b) failed, because we were no longer in the room and remote
                #         homeservers were refusing our requests, but not yet
                #         terminated. After the latest join, remote homeservers may
                #         start answering our requests again, so we should restart the
                #         partial state sync.
                # In the cases where we would want to restart the partial state sync,
                # the room would have the partial state flag when the partial state sync
                # terminates.
                self._partial_state_syncs_maybe_needing_restart[room_id] = (
                    initial_destination,
                    other_destinations,
                )
                return

            self._active_partial_state_syncs.add(room_id)

            try:
                await self._sync_partial_state_room(
                    initial_destination=initial_destination,
                    other_destinations=other_destinations,
                    room_id=room_id,
                )
            finally:
                # Read the room's partial state flag while we still hold the claim to
                # being the active partial state sync (so that another partial state
                # sync can't come along and mess with it under us).
                # Normally, the partial state flag will be gone. If it isn't, then we
                # may find ourselves in scenario 2a or 2b as described in the comment
                # above, where we want to restart the partial state sync.
                is_still_partial_state_room = await self.store.is_partial_state_room(
                    room_id
                )
                self._active_partial_state_syncs.remove(room_id)

                if room_id in self._partial_state_syncs_maybe_needing_restart:
                    (
                        restart_initial_destination,
                        restart_other_destinations,
                    ) = self._partial_state_syncs_maybe_needing_restart.pop(room_id)

                    if is_still_partial_state_room:
                        self._start_partial_state_room_sync(
                            initial_destination=restart_initial_destination,
                            other_destinations=restart_other_destinations,
                            room_id=room_id,
                        )

        run_as_background_process(
            desc="sync_partial_state_room", func=_sync_partial_state_room_wrapper
        )

    async def _sync_partial_state_room(
        self,
        initial_destination: Optional[str],
        other_destinations: AbstractSet[str],
        room_id: str,
    ) -> None:
        """Background process to resync the state of a partial-state room

        Args:
            initial_destination: the initial homeserver to pull the state from
            other_destinations: other homeservers to try to pull the state from, if
                `initial_destination` is unavailable
            room_id: room to be resynced
        """
        # Assume that we run on the main process for now.
        # TODO(faster_joins,multiple workers)
        # When moving the sync to workers, we need to ensure that
        #  * `_start_partial_state_room_sync` still prevents duplicate resyncs
        #  * `_is_partial_state_room_linearizer` correctly guards partial state flags
        #    for rooms between the workers doing remote joins and resync.
        assert not self.config.worker.worker_app

        # TODO(faster_joins): do we need to lock to avoid races? What happens if other
        #   worker processes kick off a resync in parallel? Perhaps we should just elect
        #   a single worker to do the resync.
        #   https://github.com/matrix-org/synapse/issues/12994
        #
        # TODO(faster_joins): what happens if we leave the room during a resync? if we
        #   really leave, that might mean we have difficulty getting the room state over
        #   federation.
        #   https://github.com/matrix-org/synapse/issues/12802

        # Make an infinite iterator of destinations to try. Once we find a working
        # destination, we'll stick with it until it flakes.
        destinations = _prioritise_destinations_for_partial_state_resync(
            initial_destination, other_destinations, room_id
        )
        destination_iter = itertools.cycle(destinations)

        # `destination` is the current remote homeserver we're pulling from.
        destination = next(destination_iter)
        logger.info("Syncing state for room %s via %s", room_id, destination)

        # we work through the queue in order of increasing stream ordering.
        while True:
            batch = await self.store.get_partial_state_events_batch(room_id)
            if not batch:
                # all the events are updated, so we can update current state and
                # clear the lazy-loading flag.
                logger.info("Updating current state for %s", room_id)
                # TODO(faster_joins): notify workers in notify_room_un_partial_stated
                #   https://github.com/matrix-org/synapse/issues/12994
                await self.state_handler.update_current_state(room_id)

                logger.info("Handling any pending device list updates")
                await self._device_handler.handle_room_un_partial_stated(room_id)

                async with self._is_partial_state_room_linearizer.queue(room_id):
                    logger.info("Clearing partial-state flag for %s", room_id)
                    new_stream_id = await self.store.clear_partial_state_room(room_id)

                if new_stream_id is not None:
                    logger.info("State resync complete for %s", room_id)
                    self._storage_controllers.state.notify_room_un_partial_stated(
                        room_id
                    )

                    await self._notifier.on_un_partial_stated_room(
                        room_id, new_stream_id
                    )
                    return

                # we raced against more events arriving with partial state. Go round
                # the loop again. We've already logged a warning, so no need for more.
                continue

            events = await self.store.get_events_as_list(
                batch,
                redact_behaviour=EventRedactBehaviour.as_is,
                allow_rejected=True,
            )
            for event in events:
                for attempt in itertools.count():
                    try:
                        await self._federation_event_handler.update_state_for_partial_state_event(
                            destination, event
                        )
                        break
                    except FederationPullAttemptBackoffError as exc:
                        # Log a warning about why we failed to process the event (the error message
                        # for `FederationPullAttemptBackoffError` is pretty good)
                        logger.warning("_sync_partial_state_room: %s", exc)
                        # We do not record a failed pull attempt when we backoff fetching a missing
                        # `prev_event` because not being able to fetch the `prev_events` just means
                        # we won't be able to de-outlier the pulled event. But we can still use an
                        # `outlier` in the state/auth chain for another event. So we shouldn't stop
                        # a downstream event from trying to pull it.
                        #
                        # This avoids a cascade of backoff for all events in the DAG downstream from
                        # one event backoff upstream.
                    except FederationError as e:
                        # TODO: We should `record_event_failed_pull_attempt` here,
                        #   see https://github.com/matrix-org/synapse/issues/13700

                        if attempt == len(destinations) - 1:
                            # We have tried every remote server for this event. Give up.
                            # TODO(faster_joins) giving up isn't the right thing to do
                            #   if there's a temporary network outage. retrying
                            #   indefinitely is also not the right thing to do if we can
                            #   reach all homeservers and they all claim they don't have
                            #   the state we want.
                            #   https://github.com/matrix-org/synapse/issues/13000
                            logger.error(
                                "Failed to get state for %s at %s from %s because %s, "
                                "giving up!",
                                room_id,
                                event,
                                destination,
                                e,
                            )
                            raise

                        # Try the next remote server.
                        logger.info(
                            "Failed to get state for %s at %s from %s because %s",
                            room_id,
                            event,
                            destination,
                            e,
                        )
                        destination = next(destination_iter)
                        logger.info(
                            "Syncing state for room %s via %s instead",
                            room_id,
                            destination,
                        )


def _prioritise_destinations_for_partial_state_resync(
    initial_destination: Optional[str],
    other_destinations: AbstractSet[str],
    room_id: str,
) -> StrCollection:
    """Work out the order in which we should ask servers to resync events.

    If an `initial_destination` is given, it takes top priority. Otherwise
    all servers are treated equally.

    :raises ValueError: if no destination is provided at all.
    """
    if initial_destination is None and len(other_destinations) == 0:
        raise ValueError(f"Cannot resync state of {room_id}: no destinations provided")

    if initial_destination is None:
        return other_destinations

    # Move `initial_destination` to the front of the list.
    destinations = list(other_destinations)
    if initial_destination in destinations:
        destinations.remove(initial_destination)
    destinations = [initial_destination] + destinations
    return destinations<|MERGE_RESOLUTION|>--- conflicted
+++ resolved
@@ -192,13 +192,8 @@
         # any partial-state-resync operations which were in flight when we
         # were shut down.
         if not hs.config.worker.worker_app:
-<<<<<<< HEAD
-            run_as_background_process(  # type: ignore[unused-awaitable]
-                "resume_sync_partial_state_room", self._resume_sync_partial_state_room
-=======
             run_as_background_process(
                 "resume_sync_partial_state_room", self._resume_partial_state_room_sync
->>>>>>> 6e6edea6
             )
 
     @trace
@@ -712,29 +707,12 @@
                             partial_state=ret.partial_state,
                         )
                     )
-<<<<<<< HEAD
-            finally:
-                # Always kick off the background process that asynchronously fetches
-                # state for the room.
-                # If the join failed, the background process is responsible for
-                # cleaning up — including unmarking the room as a partial state room.
-                if ret.partial_state:
-                    # Kick off the process of asynchronously fetching the state for this
-                    # room.
-                    run_as_background_process(  # type: ignore[unused-awaitable]
-                        desc="sync_partial_state_room",
-                        func=self._sync_partial_state_room,
-                        initial_destination=origin,
-                        other_destinations=ret.servers_in_room,
-                        room_id=room_id,
-=======
                 except PartialStateConflictError:
                     # This should be impossible, since we hold the lock on the room's
                     # partial statedness.
                     logger.error(
                         "Room %s was un-partial stated while processing remote join.",
                         room_id,
->>>>>>> 6e6edea6
                     )
                     raise
                 else:
@@ -1743,13 +1721,7 @@
 
         partial_state_rooms = await self.store.get_partial_state_room_resync_info()
         for room_id, resync_info in partial_state_rooms.items():
-<<<<<<< HEAD
-            run_as_background_process(  # type: ignore[unused-awaitable]
-                desc="sync_partial_state_room",
-                func=self._sync_partial_state_room,
-=======
             self._start_partial_state_room_sync(
->>>>>>> 6e6edea6
                 initial_destination=resync_info.joined_via,
                 other_destinations=resync_info.servers_in_room,
                 room_id=room_id,
