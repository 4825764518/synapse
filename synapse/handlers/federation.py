# Copyright 2014-2021 The Matrix.org Foundation C.I.C.
# Copyright 2020 Sorunome
#
# Licensed under the Apache License, Version 2.0 (the "License");
# you may not use this file except in compliance with the License.
# You may obtain a copy of the License at
#
#     http://www.apache.org/licenses/LICENSE-2.0
#
# Unless required by applicable law or agreed to in writing, software
# distributed under the License is distributed on an "AS IS" BASIS,
# WITHOUT WARRANTIES OR CONDITIONS OF ANY KIND, either express or implied.
# See the License for the specific language governing permissions and
# limitations under the License.

"""Contains handlers for federation events."""

import logging
from http import HTTPStatus
from typing import TYPE_CHECKING, Dict, Iterable, List, Optional, Tuple, Union

from signedjson.key import decode_verify_key_bytes
from signedjson.sign import verify_signed_json
from unpaddedbase64 import decode_base64

from twisted.internet import defer

from synapse import event_auth
from synapse.api.constants import EventContentFields, EventTypes, Membership
from synapse.api.errors import (
    AuthError,
    CodeMessageException,
    Codes,
    FederationDeniedError,
    HttpResponseException,
    NotFoundError,
    RequestSendFailed,
    SynapseError,
)
from synapse.api.room_versions import KNOWN_ROOM_VERSIONS, RoomVersion
from synapse.crypto.event_signing import compute_event_signature
from synapse.event_auth import validate_event_for_room_version
from synapse.events import EventBase
from synapse.events.snapshot import EventContext
from synapse.events.validator import EventValidator
from synapse.federation.federation_client import InvalidResponseError
from synapse.http.servlet import assert_params_in_dict
from synapse.logging.context import (
    make_deferred_yieldable,
    nested_logging_context,
    preserve_fn,
    run_in_background,
)
from synapse.logging.utils import log_function
from synapse.replication.http.federation import (
    ReplicationCleanRoomRestServlet,
    ReplicationStoreRoomOnOutlierMembershipRestServlet,
)
from synapse.storage.databases.main.events_worker import EventRedactBehaviour
from synapse.types import JsonDict, StateMap, get_domain_from_id
from synapse.util.async_helpers import Linearizer
from synapse.util.retryutils import NotRetryingDestination
from synapse.visibility import filter_events_for_server

if TYPE_CHECKING:
    from synapse.server import HomeServer

logger = logging.getLogger(__name__)


class FederationHandler:
    """Handles general incoming federation requests

    Incoming events are *not* handled here, for which see FederationEventHandler.
    """

    def __init__(self, hs: "HomeServer"):
        self.hs = hs

        self.store = hs.get_datastore()
        self.storage = hs.get_storage()
        self.state_store = self.storage.state
        self.federation_client = hs.get_federation_client()
        self.state_handler = hs.get_state_handler()
        self.server_name = hs.hostname
        self.keyring = hs.get_keyring()
        self.is_mine_id = hs.is_mine_id
        self.spam_checker = hs.get_spam_checker()
        self.event_creation_handler = hs.get_event_creation_handler()
        self.event_builder_factory = hs.get_event_builder_factory()
        self._event_auth_handler = hs.get_event_auth_handler()
        self._server_notices_mxid = hs.config.servernotices.server_notices_mxid
        self.config = hs.config
        self.http_client = hs.get_proxied_blacklisted_http_client()
        self._replication = hs.get_replication_data_handler()
        self._federation_event_handler = hs.get_federation_event_handler()

        self._clean_room_for_join_client = ReplicationCleanRoomRestServlet.make_client(
            hs
        )

        if hs.config.worker.worker_app:
            self._maybe_store_room_on_outlier_membership = (
                ReplicationStoreRoomOnOutlierMembershipRestServlet.make_client(hs)
            )
        else:
            self._maybe_store_room_on_outlier_membership = (
                self.store.maybe_store_room_on_outlier_membership
            )

        self._room_backfill = Linearizer("room_backfill")

        self.third_party_event_rules = hs.get_third_party_event_rules()

    async def maybe_backfill(
        self, room_id: str, current_depth: int, limit: int
    ) -> bool:
        """Checks the database to see if we should backfill before paginating,
        and if so do.

        Args:
            room_id
            current_depth: The depth from which we're paginating from. This is
                used to decide if we should backfill and what extremities to
                use.
            limit: The number of events that the pagination request will
                return. This is used as part of the heuristic to decide if we
                should back paginate.
        """
        with (await self._room_backfill.queue(room_id)):
            return await self._maybe_backfill_inner(room_id, current_depth, limit)

    async def _maybe_backfill_inner(
        self, room_id: str, current_depth: int, limit: int
    ) -> bool:
        oldest_events_with_depth = (
            await self.store.get_oldest_event_ids_with_depth_in_room(room_id)
        )

        insertion_events_to_be_backfilled: Dict[str, int] = {}
        if self.hs.config.experimental.msc2716_enabled:
            insertion_events_to_be_backfilled = (
                await self.store.get_insertion_event_backwards_extremities_in_room(
                    room_id
                )
            )
        logger.debug(
            "_maybe_backfill_inner: extremities oldest_events_with_depth=%s insertion_events_to_be_backfilled=%s",
            oldest_events_with_depth,
            insertion_events_to_be_backfilled,
        )

        if not oldest_events_with_depth and not insertion_events_to_be_backfilled:
            logger.debug("Not backfilling as no extremeties found.")
            return False

        # We only want to paginate if we can actually see the events we'll get,
        # as otherwise we'll just spend a lot of resources to get redacted
        # events.
        #
        # We do this by filtering all the backwards extremities and seeing if
        # any remain. Given we don't have the extremity events themselves, we
        # need to actually check the events that reference them.
        #
        # *Note*: the spec wants us to keep backfilling until we reach the start
        # of the room in case we are allowed to see some of the history. However
        # in practice that causes more issues than its worth, as a) its
        # relatively rare for there to be any visible history and b) even when
        # there is its often sufficiently long ago that clients would stop
        # attempting to paginate before backfill reached the visible history.
        #
        # TODO: If we do do a backfill then we should filter the backwards
        #   extremities to only include those that point to visible portions of
        #   history.
        #
        # TODO: Correctly handle the case where we are allowed to see the
        #   forward event but not the backward extremity, e.g. in the case of
        #   initial join of the server where we are allowed to see the join
        #   event but not anything before it. This would require looking at the
        #   state *before* the event, ignoring the special casing certain event
        #   types have.

        forward_event_ids = await self.store.get_successor_events(
            list(oldest_events_with_depth)
        )

        extremities_events = await self.store.get_events(
            forward_event_ids,
            redact_behaviour=EventRedactBehaviour.AS_IS,
            get_prev_content=False,
        )

        # We set `check_history_visibility_only` as we might otherwise get false
        # positives from users having been erased.
        filtered_extremities = await filter_events_for_server(
            self.storage,
            self.server_name,
            list(extremities_events.values()),
            redact=False,
            check_history_visibility_only=True,
        )
        logger.debug(
            "_maybe_backfill_inner: filtered_extremities %s", filtered_extremities
        )

        if not filtered_extremities and not insertion_events_to_be_backfilled:
            return False

        extremities = {
            **oldest_events_with_depth,
            # TODO: insertion_events_to_be_backfilled is currently skipping the filtered_extremities checks
            **insertion_events_to_be_backfilled,
        }

        # Check if we reached a point where we should start backfilling.
        sorted_extremeties_tuple = sorted(extremities.items(), key=lambda e: -int(e[1]))
        max_depth = sorted_extremeties_tuple[0][1]

        # If we're approaching an extremity we trigger a backfill, otherwise we
        # no-op.
        #
        # We chose twice the limit here as then clients paginating backwards
        # will send pagination requests that trigger backfill at least twice
        # using the most recent extremity before it gets removed (see below). We
        # chose more than one times the limit in case of failure, but choosing a
        # much larger factor will result in triggering a backfill request much
        # earlier than necessary.
        if current_depth - 2 * limit > max_depth:
            logger.debug(
                "Not backfilling as we don't need to. %d < %d - 2 * %d",
                max_depth,
                current_depth,
                limit,
            )
            return False

        # We ignore extremities that have a greater depth than our current depth
        # as:
        #    1. we don't really care about getting events that have happened
        #       after our current position; and
        #    2. we have likely previously tried and failed to backfill from that
        #       extremity, so to avoid getting "stuck" requesting the same
        #       backfill repeatedly we drop those extremities.
        filtered_sorted_extremeties_tuple = [
            t for t in sorted_extremeties_tuple if int(t[1]) <= current_depth
        ]

        logger.debug(
<<<<<<< HEAD
            "room_id: %s, backfill: current_depth: %s, limit: %s, max_depth: %s, extrems (%d): %s filtered_sorted_extremeties_tuple: %s",
=======
            "room_id: %s, backfill: current_depth: %s, limit: %s, max_depth: %s, extrems: %s filtered_sorted_extremeties_tuple: %s",
>>>>>>> ef7fe097
            room_id,
            current_depth,
            limit,
            max_depth,
<<<<<<< HEAD
            len(sorted_extremeties_tuple),
=======
>>>>>>> ef7fe097
            sorted_extremeties_tuple,
            filtered_sorted_extremeties_tuple,
        )

        # However, we need to check that the filtered extremities are non-empty.
        # If they are empty then either we can a) bail or b) still attempt to
        # backfill. We opt to try backfilling anyway just in case we do get
        # relevant events.
        if filtered_sorted_extremeties_tuple:
            sorted_extremeties_tuple = filtered_sorted_extremeties_tuple

        # We don't want to specify too many extremities as it causes the backfill
        # request URI to be too long.
        extremities = dict(sorted_extremeties_tuple[:5])

        # Now we need to decide which hosts to hit first.

        # First we try hosts that are already in the room
        # TODO: HEURISTIC ALERT.

        curr_state = await self.state_handler.get_current_state(room_id)

        def get_domains_from_state(state: StateMap[EventBase]) -> List[Tuple[str, int]]:
            """Get joined domains from state

            Args:
                state: State map from type/state key to event.

            Returns:
                Returns a list of servers with the lowest depth of their joins.
                 Sorted by lowest depth first.
            """
            joined_users = [
                (state_key, int(event.depth))
                for (e_type, state_key), event in state.items()
                if e_type == EventTypes.Member and event.membership == Membership.JOIN
            ]

            joined_domains: Dict[str, int] = {}
            for u, d in joined_users:
                try:
                    dom = get_domain_from_id(u)
                    old_d = joined_domains.get(dom)
                    if old_d:
                        joined_domains[dom] = min(d, old_d)
                    else:
                        joined_domains[dom] = d
                except Exception:
                    pass

            return sorted(joined_domains.items(), key=lambda d: d[1])

        curr_domains = get_domains_from_state(curr_state)

        likely_domains = [
            domain for domain, depth in curr_domains if domain != self.server_name
        ]

        async def try_backfill(domains: List[str]) -> bool:
            # TODO: Should we try multiple of these at a time?
            for dom in domains:
                try:
                    await self._federation_event_handler.backfill(
                        dom, room_id, limit=100, extremities=extremities
                    )
                    # If this succeeded then we probably already have the
                    # appropriate stuff.
                    # TODO: We can probably do something more intelligent here.
                    return True
                except (SynapseError, InvalidResponseError) as e:
                    logger.info("Failed to backfill from %s because %s", dom, e)
                    continue
                except HttpResponseException as e:
                    if 400 <= e.code < 500:
                        raise e.to_synapse_error()

                    logger.info("Failed to backfill from %s because %s", dom, e)
                    continue
                except CodeMessageException as e:
                    if 400 <= e.code < 500:
                        raise

                    logger.info("Failed to backfill from %s because %s", dom, e)
                    continue
                except NotRetryingDestination as e:
                    logger.info(str(e))
                    continue
                except RequestSendFailed as e:
                    logger.info("Failed to get backfill from %s because %s", dom, e)
                    continue
                except FederationDeniedError as e:
                    logger.info(e)
                    continue
                except Exception as e:
                    logger.exception("Failed to backfill from %s because %s", dom, e)
                    continue

            return False

        success = await try_backfill(likely_domains)
        if success:
            return True

        # Huh, well *those* domains didn't work out. Lets try some domains
        # from the time.

        tried_domains = set(likely_domains)
        tried_domains.add(self.server_name)

        event_ids = list(extremities.keys())

        logger.debug("calling resolve_state_groups in _maybe_backfill")
        resolve = preserve_fn(self.state_handler.resolve_state_groups_for_events)
        states = await make_deferred_yieldable(
            defer.gatherResults(
                [resolve(room_id, [e]) for e in event_ids], consumeErrors=True
            )
        )

        # dict[str, dict[tuple, str]], a map from event_id to state map of
        # event_ids.
        states = dict(zip(event_ids, [s.state for s in states]))

        state_map = await self.store.get_events(
            [e_id for ids in states.values() for e_id in ids.values()],
            get_prev_content=False,
        )
        states = {
            key: {
                k: state_map[e_id]
                for k, e_id in state_dict.items()
                if e_id in state_map
            }
            for key, state_dict in states.items()
        }

        for e_id in event_ids:
            likely_extremeties_domains = get_domains_from_state(states[e_id])

            success = await try_backfill(
                [
                    dom
                    for dom, _ in likely_extremeties_domains
                    if dom not in tried_domains
                ]
            )
            if success:
                return True

            tried_domains.update(dom for dom, _ in likely_extremeties_domains)

        return False

    async def send_invite(self, target_host: str, event: EventBase) -> EventBase:
        """Sends the invite to the remote server for signing.

        Invites must be signed by the invitee's server before distribution.
        """
        try:
            pdu = await self.federation_client.send_invite(
                destination=target_host,
                room_id=event.room_id,
                event_id=event.event_id,
                pdu=event,
            )
        except RequestSendFailed:
            raise SynapseError(502, f"Can't connect to server {target_host}")

        return pdu

    async def on_event_auth(self, event_id: str) -> List[EventBase]:
        event = await self.store.get_event(event_id)
        auth = await self.store.get_auth_chain(
            event.room_id, list(event.auth_event_ids()), include_given=True
        )
        return list(auth)

    async def do_invite_join(
        self, target_hosts: Iterable[str], room_id: str, joinee: str, content: JsonDict
    ) -> Tuple[str, int]:
        """Attempts to join the `joinee` to the room `room_id` via the
        servers contained in `target_hosts`.

        This first triggers a /make_join/ request that returns a partial
        event that we can fill out and sign. This is then sent to the
        remote server via /send_join/ which responds with the state at that
        event and the auth_chains.

        We suspend processing of any received events from this room until we
        have finished processing the join.

        Args:
            target_hosts: List of servers to attempt to join the room with.

            room_id: The ID of the room to join.

            joinee: The User ID of the joining user.

            content: The event content to use for the join event.
        """
        # TODO: We should be able to call this on workers, but the upgrading of
        # room stuff after join currently doesn't work on workers.
        assert self.config.worker.worker_app is None

        logger.debug("Joining %s to %s", joinee, room_id)

        origin, event, room_version_obj = await self._make_and_verify_event(
            target_hosts,
            room_id,
            joinee,
            "join",
            content,
            params={"ver": KNOWN_ROOM_VERSIONS},
        )

        # This shouldn't happen, because the RoomMemberHandler has a
        # linearizer lock which only allows one operation per user per room
        # at a time - so this is just paranoia.
        assert room_id not in self._federation_event_handler.room_queues

        self._federation_event_handler.room_queues[room_id] = []

        await self._clean_room_for_join(room_id)

        try:
            # Try the host we successfully got a response to /make_join/
            # request first.
            host_list = list(target_hosts)
            try:
                host_list.remove(origin)
                host_list.insert(0, origin)
            except ValueError:
                pass

            ret = await self.federation_client.send_join(
                host_list, event, room_version_obj
            )

            event = ret.event
            origin = ret.origin
            state = ret.state
            auth_chain = ret.auth_chain
            auth_chain.sort(key=lambda e: e.depth)

            logger.debug("do_invite_join auth_chain: %s", auth_chain)
            logger.debug("do_invite_join state: %s", state)

            logger.debug("do_invite_join event: %s", event)

            # if this is the first time we've joined this room, it's time to add
            # a row to `rooms` with the correct room version. If there's already a
            # row there, we should override it, since it may have been populated
            # based on an invite request which lied about the room version.
            #
            # federation_client.send_join has already checked that the room
            # version in the received create event is the same as room_version_obj,
            # so we can rely on it now.
            #
            await self.store.upsert_room_on_join(
                room_id=room_id,
                room_version=room_version_obj,
                auth_events=auth_chain,
            )

            max_stream_id = await self._federation_event_handler.process_remote_join(
                origin, room_id, auth_chain, state, event, room_version_obj
            )

            # We wait here until this instance has seen the events come down
            # replication (if we're using replication) as the below uses caches.
            await self._replication.wait_for_stream_position(
                self.config.worker.events_shard_config.get_instance(room_id),
                "events",
                max_stream_id,
            )

            # Check whether this room is the result of an upgrade of a room we already know
            # about. If so, migrate over user information
            predecessor = await self.store.get_room_predecessor(room_id)
            if not predecessor or not isinstance(predecessor.get("room_id"), str):
                return event.event_id, max_stream_id
            old_room_id = predecessor["room_id"]
            logger.debug(
                "Found predecessor for %s during remote join: %s", room_id, old_room_id
            )

            # We retrieve the room member handler here as to not cause a cyclic dependency
            member_handler = self.hs.get_room_member_handler()
            await member_handler.transfer_room_state_on_room_upgrade(
                old_room_id, room_id
            )

            logger.debug("Finished joining %s to %s", joinee, room_id)
            return event.event_id, max_stream_id
        finally:
            room_queue = self._federation_event_handler.room_queues[room_id]
            del self._federation_event_handler.room_queues[room_id]

            # we don't need to wait for the queued events to be processed -
            # it's just a best-effort thing at this point. We do want to do
            # them roughly in order, though, otherwise we'll end up making
            # lots of requests for missing prev_events which we do actually
            # have. Hence we fire off the background task, but don't wait for it.

            run_in_background(self._handle_queued_pdus, room_queue)

    @log_function
    async def do_knock(
        self,
        target_hosts: List[str],
        room_id: str,
        knockee: str,
        content: JsonDict,
    ) -> Tuple[str, int]:
        """Sends the knock to the remote server.

        This first triggers a make_knock request that returns a partial
        event that we can fill out and sign. This is then sent to the
        remote server via send_knock.

        Knock events must be signed by the knockee's server before distributing.

        Args:
            target_hosts: A list of hosts that we want to try knocking through.
            room_id: The ID of the room to knock on.
            knockee: The ID of the user who is knocking.
            content: The content of the knock event.

        Returns:
            A tuple of (event ID, stream ID).

        Raises:
            SynapseError: If the chosen remote server returns a 3xx/4xx code.
            RuntimeError: If no servers were reachable.
        """
        logger.debug("Knocking on room %s on behalf of user %s", room_id, knockee)

        # Inform the remote server of the room versions we support
        supported_room_versions = list(KNOWN_ROOM_VERSIONS.keys())

        # Ask the remote server to create a valid knock event for us. Once received,
        # we sign the event
        params: Dict[str, Iterable[str]] = {"ver": supported_room_versions}
        origin, event, event_format_version = await self._make_and_verify_event(
            target_hosts, room_id, knockee, Membership.KNOCK, content, params=params
        )

        # Mark the knock as an outlier as we don't yet have the state at this point in
        # the DAG.
        event.internal_metadata.outlier = True

        # ... but tell /sync to send it to clients anyway.
        event.internal_metadata.out_of_band_membership = True

        # Record the room ID and its version so that we have a record of the room
        await self._maybe_store_room_on_outlier_membership(
            room_id=event.room_id, room_version=event_format_version
        )

        # Initially try the host that we successfully called /make_knock on
        try:
            target_hosts.remove(origin)
            target_hosts.insert(0, origin)
        except ValueError:
            pass

        # Send the signed event back to the room, and potentially receive some
        # further information about the room in the form of partial state events
        stripped_room_state = await self.federation_client.send_knock(
            target_hosts, event
        )

        # Store any stripped room state events in the "unsigned" key of the event.
        # This is a bit of a hack and is cribbing off of invites. Basically we
        # store the room state here and retrieve it again when this event appears
        # in the invitee's sync stream. It is stripped out for all other local users.
        event.unsigned["knock_room_state"] = stripped_room_state["knock_state_events"]

        context = EventContext.for_outlier()
        stream_id = await self._federation_event_handler.persist_events_and_notify(
            event.room_id, [(event, context)]
        )
        return event.event_id, stream_id

    async def _handle_queued_pdus(
        self, room_queue: List[Tuple[EventBase, str]]
    ) -> None:
        """Process PDUs which got queued up while we were busy send_joining.

        Args:
            room_queue: list of PDUs to be processed and the servers that sent them
        """
        for p, origin in room_queue:
            try:
                logger.info(
                    "Processing queued PDU %s which was received while we were joining",
                    p,
                )
                with nested_logging_context(p.event_id):
                    await self._federation_event_handler.on_receive_pdu(origin, p)
            except Exception as e:
                logger.warning(
                    "Error handling queued PDU %s from %s: %s", p.event_id, origin, e
                )

    async def on_make_join_request(
        self, origin: str, room_id: str, user_id: str
    ) -> EventBase:
        """We've received a /make_join/ request, so we create a partial
        join event for the room and return that. We do *not* persist or
        process it until the other server has signed it and sent it back.

        Args:
            origin: The (verified) server name of the requesting server.
            room_id: Room to create join event in
            user_id: The user to create the join for
        """
        if get_domain_from_id(user_id) != origin:
            logger.info(
                "Got /make_join request for user %r from different origin %s, ignoring",
                user_id,
                origin,
            )
            raise SynapseError(403, "User not from origin", Codes.FORBIDDEN)

        # checking the room version will check that we've actually heard of the room
        # (and return a 404 otherwise)
        room_version = await self.store.get_room_version(room_id)

        # now check that we are *still* in the room
        is_in_room = await self._event_auth_handler.check_host_in_room(
            room_id, self.server_name
        )
        if not is_in_room:
            logger.info(
                "Got /make_join request for room %s we are no longer in",
                room_id,
            )
            raise NotFoundError("Not an active room on this server")

        event_content = {"membership": Membership.JOIN}

        # If the current room is using restricted join rules, additional information
        # may need to be included in the event content in order to efficiently
        # validate the event.
        #
        # Note that this requires the /send_join request to come back to the
        # same server.
        if room_version.msc3083_join_rules:
            state_ids = await self.store.get_current_state_ids(room_id)
            if await self._event_auth_handler.has_restricted_join_rules(
                state_ids, room_version
            ):
                prev_member_event_id = state_ids.get((EventTypes.Member, user_id), None)
                # If the user is invited or joined to the room already, then
                # no additional info is needed.
                include_auth_user_id = True
                if prev_member_event_id:
                    prev_member_event = await self.store.get_event(prev_member_event_id)
                    include_auth_user_id = prev_member_event.membership not in (
                        Membership.JOIN,
                        Membership.INVITE,
                    )

                if include_auth_user_id:
                    event_content[
                        EventContentFields.AUTHORISING_USER
                    ] = await self._event_auth_handler.get_user_which_could_invite(
                        room_id,
                        state_ids,
                    )

        builder = self.event_builder_factory.for_room_version(
            room_version,
            {
                "type": EventTypes.Member,
                "content": event_content,
                "room_id": room_id,
                "sender": user_id,
                "state_key": user_id,
            },
        )

        try:
            event, context = await self.event_creation_handler.create_new_client_event(
                builder=builder
            )
        except SynapseError as e:
            logger.warning("Failed to create join to %s because %s", room_id, e)
            raise

        # Ensure the user can even join the room.
        await self._federation_event_handler.check_join_restrictions(context, event)

        # The remote hasn't signed it yet, obviously. We'll do the full checks
        # when we get the event back in `on_send_join_request`
        await self._event_auth_handler.check_auth_rules_from_context(
            room_version, event, context
        )
        return event

    async def on_invite_request(
        self, origin: str, event: EventBase, room_version: RoomVersion
    ) -> EventBase:
        """We've got an invite event. Process and persist it. Sign it.

        Respond with the now signed event.
        """
        if event.state_key is None:
            raise SynapseError(400, "The invite event did not have a state key")

        is_blocked = await self.store.is_room_blocked(event.room_id)
        if is_blocked:
            raise SynapseError(403, "This room has been blocked on this server")

        if self.hs.config.server.block_non_admin_invites:
            raise SynapseError(403, "This server does not accept room invites")

        if not await self.spam_checker.user_may_invite(
            event.sender, event.state_key, event.room_id
        ):
            raise SynapseError(
                403, "This user is not permitted to send invites to this server/user"
            )

        membership = event.content.get("membership")
        if event.type != EventTypes.Member or membership != Membership.INVITE:
            raise SynapseError(400, "The event was not an m.room.member invite event")

        sender_domain = get_domain_from_id(event.sender)
        if sender_domain != origin:
            raise SynapseError(
                400, "The invite event was not from the server sending it"
            )

        if not self.is_mine_id(event.state_key):
            raise SynapseError(400, "The invite event must be for this server")

        # block any attempts to invite the server notices mxid
        if event.state_key == self._server_notices_mxid:
            raise SynapseError(HTTPStatus.FORBIDDEN, "Cannot invite this user")

        # We retrieve the room member handler here as to not cause a cyclic dependency
        member_handler = self.hs.get_room_member_handler()
        # We don't rate limit based on room ID, as that should be done by
        # sending server.
        await member_handler.ratelimit_invite(None, None, event.state_key)

        # keep a record of the room version, if we don't yet know it.
        # (this may get overwritten if we later get a different room version in a
        # join dance).
        await self._maybe_store_room_on_outlier_membership(
            room_id=event.room_id, room_version=room_version
        )

        event.internal_metadata.outlier = True
        event.internal_metadata.out_of_band_membership = True

        event.signatures.update(
            compute_event_signature(
                room_version,
                event.get_pdu_json(),
                self.hs.hostname,
                self.hs.signing_key,
            )
        )

        context = EventContext.for_outlier()
        await self._federation_event_handler.persist_events_and_notify(
            event.room_id, [(event, context)]
        )

        return event

    async def do_remotely_reject_invite(
        self, target_hosts: Iterable[str], room_id: str, user_id: str, content: JsonDict
    ) -> Tuple[EventBase, int]:
        origin, event, room_version = await self._make_and_verify_event(
            target_hosts, room_id, user_id, "leave", content=content
        )
        # Mark as outlier as we don't have any state for this event; we're not
        # even in the room.
        event.internal_metadata.outlier = True
        event.internal_metadata.out_of_band_membership = True

        # Try the host that we successfully called /make_leave/ on first for
        # the /send_leave/ request.
        host_list = list(target_hosts)
        try:
            host_list.remove(origin)
            host_list.insert(0, origin)
        except ValueError:
            pass

        await self.federation_client.send_leave(host_list, event)

        context = EventContext.for_outlier()
        stream_id = await self._federation_event_handler.persist_events_and_notify(
            event.room_id, [(event, context)]
        )

        return event, stream_id

    async def _make_and_verify_event(
        self,
        target_hosts: Iterable[str],
        room_id: str,
        user_id: str,
        membership: str,
        content: JsonDict,
        params: Optional[Dict[str, Union[str, Iterable[str]]]] = None,
    ) -> Tuple[str, EventBase, RoomVersion]:
        (
            origin,
            event,
            room_version,
        ) = await self.federation_client.make_membership_event(
            target_hosts, room_id, user_id, membership, content, params=params
        )

        logger.debug("Got response to make_%s: %s", membership, event)

        # We should assert some things.
        # FIXME: Do this in a nicer way
        assert event.type == EventTypes.Member
        assert event.user_id == user_id
        assert event.state_key == user_id
        assert event.room_id == room_id
        return origin, event, room_version

    async def on_make_leave_request(
        self, origin: str, room_id: str, user_id: str
    ) -> EventBase:
        """We've received a /make_leave/ request, so we create a partial
        leave event for the room and return that. We do *not* persist or
        process it until the other server has signed it and sent it back.

        Args:
            origin: The (verified) server name of the requesting server.
            room_id: Room to create leave event in
            user_id: The user to create the leave for
        """
        if get_domain_from_id(user_id) != origin:
            logger.info(
                "Got /make_leave request for user %r from different origin %s, ignoring",
                user_id,
                origin,
            )
            raise SynapseError(403, "User not from origin", Codes.FORBIDDEN)

        room_version_obj = await self.store.get_room_version(room_id)
        builder = self.event_builder_factory.for_room_version(
            room_version_obj,
            {
                "type": EventTypes.Member,
                "content": {"membership": Membership.LEAVE},
                "room_id": room_id,
                "sender": user_id,
                "state_key": user_id,
            },
        )

        event, context = await self.event_creation_handler.create_new_client_event(
            builder=builder
        )

        try:
            # The remote hasn't signed it yet, obviously. We'll do the full checks
            # when we get the event back in `on_send_leave_request`
            await self._event_auth_handler.check_auth_rules_from_context(
                room_version_obj, event, context
            )
        except AuthError as e:
            logger.warning("Failed to create new leave %r because %s", event, e)
            raise e

        return event

    @log_function
    async def on_make_knock_request(
        self, origin: str, room_id: str, user_id: str
    ) -> EventBase:
        """We've received a make_knock request, so we create a partial
        knock event for the room and return that. We do *not* persist or
        process it until the other server has signed it and sent it back.

        Args:
            origin: The (verified) server name of the requesting server.
            room_id: The room to create the knock event in.
            user_id: The user to create the knock for.

        Returns:
            The partial knock event.
        """
        if get_domain_from_id(user_id) != origin:
            logger.info(
                "Get /make_knock request for user %r from different origin %s, ignoring",
                user_id,
                origin,
            )
            raise SynapseError(403, "User not from origin", Codes.FORBIDDEN)

        room_version_obj = await self.store.get_room_version(room_id)

        builder = self.event_builder_factory.for_room_version(
            room_version_obj,
            {
                "type": EventTypes.Member,
                "content": {"membership": Membership.KNOCK},
                "room_id": room_id,
                "sender": user_id,
                "state_key": user_id,
            },
        )

        event, context = await self.event_creation_handler.create_new_client_event(
            builder=builder
        )

        event_allowed, _ = await self.third_party_event_rules.check_event_allowed(
            event, context
        )
        if not event_allowed:
            logger.warning("Creation of knock %s forbidden by third-party rules", event)
            raise SynapseError(
                403, "This event is not allowed in this context", Codes.FORBIDDEN
            )

        try:
            # The remote hasn't signed it yet, obviously. We'll do the full checks
            # when we get the event back in `on_send_knock_request`
            await self._event_auth_handler.check_auth_rules_from_context(
                room_version_obj, event, context
            )
        except AuthError as e:
            logger.warning("Failed to create new knock %r because %s", event, e)
            raise e

        return event

    async def get_state_for_pdu(self, room_id: str, event_id: str) -> List[EventBase]:
        """Returns the state at the event. i.e. not including said event."""

        event = await self.store.get_event(event_id, check_room_id=room_id)

        state_groups = await self.state_store.get_state_groups(room_id, [event_id])

        if state_groups:
            _, state = list(state_groups.items()).pop()
            results = {(e.type, e.state_key): e for e in state}

            if event.is_state():
                # Get previous state
                if "replaces_state" in event.unsigned:
                    prev_id = event.unsigned["replaces_state"]
                    if prev_id != event.event_id:
                        prev_event = await self.store.get_event(prev_id)
                        results[(event.type, event.state_key)] = prev_event
                else:
                    del results[(event.type, event.state_key)]

            res = list(results.values())
            return res
        else:
            return []

    async def get_state_ids_for_pdu(self, room_id: str, event_id: str) -> List[str]:
        """Returns the state at the event. i.e. not including said event."""
        event = await self.store.get_event(event_id, check_room_id=room_id)

        state_groups = await self.state_store.get_state_groups_ids(room_id, [event_id])

        if state_groups:
            _, state = list(state_groups.items()).pop()
            results = state

            if event.is_state():
                # Get previous state
                if "replaces_state" in event.unsigned:
                    prev_id = event.unsigned["replaces_state"]
                    if prev_id != event.event_id:
                        results[(event.type, event.state_key)] = prev_id
                else:
                    results.pop((event.type, event.state_key), None)

            return list(results.values())
        else:
            return []

    @log_function
    async def on_backfill_request(
        self, origin: str, room_id: str, pdu_list: List[str], limit: int
    ) -> List[EventBase]:
        in_room = await self._event_auth_handler.check_host_in_room(room_id, origin)
        if not in_room:
            raise AuthError(403, "Host not in room.")

        # Synapse asks for 100 events per backfill request. Do not allow more.
        limit = min(limit, 100)

        events = await self.store.get_backfill_events(room_id, pdu_list, limit)

        events = await filter_events_for_server(self.storage, origin, events)

        return events

    @log_function
    async def get_persisted_pdu(
        self, origin: str, event_id: str
    ) -> Optional[EventBase]:
        """Get an event from the database for the given server.

        Args:
            origin: hostname of server which is requesting the event; we
               will check that the server is allowed to see it.
            event_id: id of the event being requested

        Returns:
            None if we know nothing about the event; otherwise the (possibly-redacted) event.

        Raises:
            AuthError if the server is not currently in the room
        """
        event = await self.store.get_event(
            event_id, allow_none=True, allow_rejected=True
        )

        if event:
            in_room = await self._event_auth_handler.check_host_in_room(
                event.room_id, origin
            )
            if not in_room:
                raise AuthError(403, "Host not in room.")

            events = await filter_events_for_server(self.storage, origin, [event])
            event = events[0]
            return event
        else:
            return None

    async def on_get_missing_events(
        self,
        origin: str,
        room_id: str,
        earliest_events: List[str],
        latest_events: List[str],
        limit: int,
    ) -> List[EventBase]:
        in_room = await self._event_auth_handler.check_host_in_room(room_id, origin)
        if not in_room:
            raise AuthError(403, "Host not in room.")

        # Only allow up to 20 events to be retrieved per request.
        limit = min(limit, 20)

        missing_events = await self.store.get_missing_events(
            room_id=room_id,
            earliest_events=earliest_events,
            latest_events=latest_events,
            limit=limit,
        )

        missing_events = await filter_events_for_server(
            self.storage, origin, missing_events
        )

        return missing_events

    @log_function
    async def exchange_third_party_invite(
        self, sender_user_id: str, target_user_id: str, room_id: str, signed: JsonDict
    ) -> None:
        third_party_invite = {"signed": signed}

        event_dict = {
            "type": EventTypes.Member,
            "content": {
                "membership": Membership.INVITE,
                "third_party_invite": third_party_invite,
            },
            "room_id": room_id,
            "sender": sender_user_id,
            "state_key": target_user_id,
        }

        if await self._event_auth_handler.check_host_in_room(room_id, self.hs.hostname):
            room_version_obj = await self.store.get_room_version(room_id)
            builder = self.event_builder_factory.for_room_version(
                room_version_obj, event_dict
            )

            EventValidator().validate_builder(builder)
            event, context = await self.event_creation_handler.create_new_client_event(
                builder=builder
            )

            event, context = await self.add_display_name_to_third_party_invite(
                room_version_obj, event_dict, event, context
            )

            EventValidator().validate_new(event, self.config)

            # We need to tell the transaction queue to send this out, even
            # though the sender isn't a local user.
            event.internal_metadata.send_on_behalf_of = self.hs.hostname

            try:
                validate_event_for_room_version(room_version_obj, event)
                await self._event_auth_handler.check_auth_rules_from_context(
                    room_version_obj, event, context
                )
            except AuthError as e:
                logger.warning("Denying new third party invite %r because %s", event, e)
                raise e

            await self._check_signature(event, context)

            # We retrieve the room member handler here as to not cause a cyclic dependency
            member_handler = self.hs.get_room_member_handler()
            await member_handler.send_membership_event(None, event, context)
        else:
            destinations = {x.split(":", 1)[-1] for x in (sender_user_id, room_id)}

            try:
                await self.federation_client.forward_third_party_invite(
                    destinations, room_id, event_dict
                )
            except (RequestSendFailed, HttpResponseException):
                raise SynapseError(502, "Failed to forward third party invite")

    async def on_exchange_third_party_invite_request(
        self, event_dict: JsonDict
    ) -> None:
        """Handle an exchange_third_party_invite request from a remote server

        The remote server will call this when it wants to turn a 3pid invite
        into a normal m.room.member invite.

        Args:
            event_dict: Dictionary containing the event body.

        """
        assert_params_in_dict(event_dict, ["room_id"])
        room_version_obj = await self.store.get_room_version(event_dict["room_id"])

        # NB: event_dict has a particular specced format we might need to fudge
        # if we change event formats too much.
        builder = self.event_builder_factory.for_room_version(
            room_version_obj, event_dict
        )

        event, context = await self.event_creation_handler.create_new_client_event(
            builder=builder
        )
        event, context = await self.add_display_name_to_third_party_invite(
            room_version_obj, event_dict, event, context
        )

        try:
            validate_event_for_room_version(room_version_obj, event)
            await self._event_auth_handler.check_auth_rules_from_context(
                room_version_obj, event, context
            )
        except AuthError as e:
            logger.warning("Denying third party invite %r because %s", event, e)
            raise e
        await self._check_signature(event, context)

        # We need to tell the transaction queue to send this out, even
        # though the sender isn't a local user.
        event.internal_metadata.send_on_behalf_of = get_domain_from_id(event.sender)

        # We retrieve the room member handler here as to not cause a cyclic dependency
        member_handler = self.hs.get_room_member_handler()
        await member_handler.send_membership_event(None, event, context)

    async def add_display_name_to_third_party_invite(
        self,
        room_version_obj: RoomVersion,
        event_dict: JsonDict,
        event: EventBase,
        context: EventContext,
    ) -> Tuple[EventBase, EventContext]:
        key = (
            EventTypes.ThirdPartyInvite,
            event.content["third_party_invite"]["signed"]["token"],
        )
        original_invite = None
        prev_state_ids = await context.get_prev_state_ids()
        original_invite_id = prev_state_ids.get(key)
        if original_invite_id:
            original_invite = await self.store.get_event(
                original_invite_id, allow_none=True
            )
        if original_invite:
            # If the m.room.third_party_invite event's content is empty, it means the
            # invite has been revoked. In this case, we don't have to raise an error here
            # because the auth check will fail on the invite (because it's not able to
            # fetch public keys from the m.room.third_party_invite event's content, which
            # is empty).
            display_name = original_invite.content.get("display_name")
            event_dict["content"]["third_party_invite"]["display_name"] = display_name
        else:
            logger.info(
                "Could not find invite event for third_party_invite: %r", event_dict
            )
            # We don't discard here as this is not the appropriate place to do
            # auth checks. If we need the invite and don't have it then the
            # auth check code will explode appropriately.

        builder = self.event_builder_factory.for_room_version(
            room_version_obj, event_dict
        )
        EventValidator().validate_builder(builder)
        event, context = await self.event_creation_handler.create_new_client_event(
            builder=builder
        )
        EventValidator().validate_new(event, self.config)
        return event, context

    async def _check_signature(self, event: EventBase, context: EventContext) -> None:
        """
        Checks that the signature in the event is consistent with its invite.

        Args:
            event: The m.room.member event to check
            context:

        Raises:
            AuthError: if signature didn't match any keys, or key has been
                revoked,
            SynapseError: if a transient error meant a key couldn't be checked
                for revocation.
        """
        signed = event.content["third_party_invite"]["signed"]
        token = signed["token"]

        prev_state_ids = await context.get_prev_state_ids()
        invite_event_id = prev_state_ids.get((EventTypes.ThirdPartyInvite, token))

        invite_event = None
        if invite_event_id:
            invite_event = await self.store.get_event(invite_event_id, allow_none=True)

        if not invite_event:
            raise AuthError(403, "Could not find invite")

        logger.debug("Checking auth on event %r", event.content)

        last_exception: Optional[Exception] = None

        # for each public key in the 3pid invite event
        for public_key_object in event_auth.get_public_keys(invite_event):
            try:
                # for each sig on the third_party_invite block of the actual invite
                for server, signature_block in signed["signatures"].items():
                    for key_name in signature_block.keys():
                        if not key_name.startswith("ed25519:"):
                            continue

                        logger.debug(
                            "Attempting to verify sig with key %s from %r "
                            "against pubkey %r",
                            key_name,
                            server,
                            public_key_object,
                        )

                        try:
                            public_key = public_key_object["public_key"]
                            verify_key = decode_verify_key_bytes(
                                key_name, decode_base64(public_key)
                            )
                            verify_signed_json(signed, server, verify_key)
                            logger.debug(
                                "Successfully verified sig with key %s from %r "
                                "against pubkey %r",
                                key_name,
                                server,
                                public_key_object,
                            )
                        except Exception:
                            logger.info(
                                "Failed to verify sig with key %s from %r "
                                "against pubkey %r",
                                key_name,
                                server,
                                public_key_object,
                            )
                            raise
                        try:
                            if "key_validity_url" in public_key_object:
                                await self._check_key_revocation(
                                    public_key, public_key_object["key_validity_url"]
                                )
                        except Exception:
                            logger.info(
                                "Failed to query key_validity_url %s",
                                public_key_object["key_validity_url"],
                            )
                            raise
                        return
            except Exception as e:
                last_exception = e

        if last_exception is None:
            # we can only get here if get_public_keys() returned an empty list
            # TODO: make this better
            raise RuntimeError("no public key in invite event")

        raise last_exception

    async def _check_key_revocation(self, public_key: str, url: str) -> None:
        """
        Checks whether public_key has been revoked.

        Args:
            public_key: base-64 encoded public key.
            url: Key revocation URL.

        Raises:
            AuthError: if they key has been revoked.
            SynapseError: if a transient error meant a key couldn't be checked
                for revocation.
        """
        try:
            response = await self.http_client.get_json(url, {"public_key": public_key})
        except Exception:
            raise SynapseError(502, "Third party certificate could not be checked")
        if "valid" not in response or not response["valid"]:
            raise AuthError(403, "Third party certificate was invalid")

    async def _clean_room_for_join(self, room_id: str) -> None:
        """Called to clean up any data in DB for a given room, ready for the
        server to join the room.

        Args:
            room_id
        """
        if self.config.worker.worker_app:
            await self._clean_room_for_join_client(room_id)
        else:
            await self.store.clean_room_for_join(room_id)

    async def get_room_complexity(
        self, remote_room_hosts: List[str], room_id: str
    ) -> Optional[dict]:
        """
        Fetch the complexity of a remote room over federation.

        Args:
            remote_room_hosts (list[str]): The remote servers to ask.
            room_id (str): The room ID to ask about.

        Returns:
            Dict contains the complexity
            metric versions, while None means we could not fetch the complexity.
        """

        for host in remote_room_hosts:
            res = await self.federation_client.get_room_complexity(host, room_id)

            # We got a result, return it.
            if res:
                return res

        # We fell off the bottom, couldn't get the complexity from anyone. Oh
        # well.
        return None<|MERGE_RESOLUTION|>--- conflicted
+++ resolved
@@ -246,19 +246,12 @@
         ]
 
         logger.debug(
-<<<<<<< HEAD
             "room_id: %s, backfill: current_depth: %s, limit: %s, max_depth: %s, extrems (%d): %s filtered_sorted_extremeties_tuple: %s",
-=======
-            "room_id: %s, backfill: current_depth: %s, limit: %s, max_depth: %s, extrems: %s filtered_sorted_extremeties_tuple: %s",
->>>>>>> ef7fe097
             room_id,
             current_depth,
             limit,
             max_depth,
-<<<<<<< HEAD
             len(sorted_extremeties_tuple),
-=======
->>>>>>> ef7fe097
             sorted_extremeties_tuple,
             filtered_sorted_extremeties_tuple,
         )
