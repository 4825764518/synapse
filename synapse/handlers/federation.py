--- conflicted
+++ resolved
@@ -114,949 +114,6 @@
 
         self.third_party_event_rules = hs.get_third_party_event_rules()
 
-<<<<<<< HEAD
-        self._ephemeral_messages_enabled = hs.config.enable_ephemeral_messages
-
-    async def on_receive_pdu(
-        self, origin: str, pdu: EventBase, sent_to_us_directly: bool = False
-    ) -> None:
-        """Process a PDU received via a federation /send/ transaction, or
-        via backfill of missing prev_events
-
-        Args:
-            origin: server which initiated the /send/ transaction. Will
-                be used to fetch missing events or state.
-            pdu: received PDU
-            sent_to_us_directly: True if this event was pushed to us; False if
-                we pulled it as the result of a missing prev_event.
-        """
-
-        room_id = pdu.room_id
-        event_id = pdu.event_id
-
-        logger.info("[%s %s] handling received PDU: %s", room_id, event_id, pdu)
-
-        # We reprocess pdus when we have seen them only as outliers
-        existing = await self.store.get_event(
-            event_id, allow_none=True, allow_rejected=True
-        )
-
-        # FIXME: Currently we fetch an event again when we already have it
-        # if it has been marked as an outlier.
-        if existing:
-            if not existing.internal_metadata.is_outlier():
-                logger.info(
-                    "Ignoring received event %s which we have already seen", event_id
-                )
-                return
-            if pdu.internal_metadata.is_outlier():
-                logger.info(
-                    "Ignoring received outlier %s which we already have as an outlier",
-                    event_id,
-                )
-                return
-            logger.info("De-outliering event %s", event_id)
-
-        # do some initial sanity-checking of the event. In particular, make
-        # sure it doesn't have hundreds of prev_events or auth_events, which
-        # could cause a huge state resolution or cascade of event fetches.
-        try:
-            self._sanity_check_event(pdu)
-        except SynapseError as err:
-            logger.warning("Received event failed sanity checks")
-            raise FederationError("ERROR", err.code, err.msg, affected=pdu.event_id)
-
-        # If we are currently in the process of joining this room, then we
-        # queue up events for later processing.
-        if room_id in self.room_queues:
-            logger.info(
-                "Queuing PDU from %s for now: join in progress",
-                origin,
-            )
-            self.room_queues[room_id].append((pdu, origin))
-            return
-
-        # If we're not in the room just ditch the event entirely. This is
-        # probably an old server that has come back and thinks we're still in
-        # the room (or we've been rejoined to the room by a state reset).
-        #
-        # Note that if we were never in the room then we would have already
-        # dropped the event, since we wouldn't know the room version.
-        is_in_room = await self._event_auth_handler.check_host_in_room(
-            room_id, self.server_name
-        )
-        if not is_in_room:
-            logger.info(
-                "Ignoring PDU from %s as we're not in the room",
-                origin,
-            )
-            return None
-
-        state = None
-
-        # Check that the event passes auth based on the state at the event. This is
-        # done for events that are to be added to the timeline (non-outliers).
-        #
-        # Get missing pdus if necessary:
-        #  - Fetching any missing prev events to fill in gaps in the graph
-        #  - Fetching state if we have a hole in the graph
-        if not pdu.internal_metadata.is_outlier():
-            # We only backfill backwards to the min depth.
-            min_depth = await self.get_min_depth_for_context(pdu.room_id)
-
-            logger.debug("min_depth: %d", min_depth)
-
-            prevs = set(pdu.prev_event_ids())
-            seen = await self.store.have_events_in_timeline(prevs)
-
-            if min_depth is not None and pdu.depth < min_depth:
-                # This is so that we don't notify the user about this
-                # message, to work around the fact that some events will
-                # reference really really old events we really don't want to
-                # send to the clients.
-                pdu.internal_metadata.outlier = True
-            elif min_depth is not None and pdu.depth > min_depth:
-                missing_prevs = prevs - seen
-                if sent_to_us_directly and missing_prevs:
-                    # If we're missing stuff, ensure we only fetch stuff one
-                    # at a time.
-                    logger.info(
-                        "Acquiring room lock to fetch %d missing prev_events: %s",
-                        len(missing_prevs),
-                        shortstr(missing_prevs),
-                    )
-                    with (await self._room_pdu_linearizer.queue(pdu.room_id)):
-                        logger.info(
-                            "Acquired room lock to fetch %d missing prev_events",
-                            len(missing_prevs),
-                        )
-
-                        try:
-                            await self._get_missing_events_for_pdu(
-                                origin, pdu, prevs, min_depth
-                            )
-                        except Exception as e:
-                            raise Exception(
-                                "Error fetching missing prev_events for %s: %s"
-                                % (event_id, e)
-                            ) from e
-
-                        # Update the set of things we've seen after trying to
-                        # fetch the missing stuff
-                        seen = await self.store.have_events_in_timeline(prevs)
-
-                        if not prevs - seen:
-                            logger.info(
-                                "Found all missing prev_events",
-                            )
-                elif missing_prevs:
-                    logger.info(
-                        "[%s %s] Not recursively fetching %d missing prev_events: %s",
-                        room_id,
-                        event_id,
-                        len(missing_prevs),
-                        shortstr(missing_prevs),
-                    )
-
-            missing_prevs = prevs - seen
-            if missing_prevs:
-                # We've still not been able to get all of the prev_events for this event.
-                #
-                # In this case, we need to fall back to asking another server in the
-                # federation for the state at this event. That's ok provided we then
-                # resolve the state against other bits of the DAG before using it (which
-                # will ensure that you can't just take over a room by sending an event,
-                # withholding its prev_events, and declaring yourself to be an admin in
-                # the subsequent state request).
-                #
-                # Now, if we're pulling this event as a missing prev_event, then clearly
-                # this event is not going to become the only forward-extremity and we are
-                # guaranteed to resolve its state against our existing forward
-                # extremities, so that should be fine.
-                #
-                # On the other hand, if this event was pushed to us, it is possible for
-                # it to become the only forward-extremity in the room, and we would then
-                # trust its state to be the state for the whole room. This is very bad.
-                # Further, if the event was pushed to us, there is no excuse for us not to
-                # have all the prev_events. We therefore reject any such events.
-                #
-                # XXX this really feels like it could/should be merged with the above,
-                # but there is an interaction with min_depth that I'm not really
-                # following.
-
-                if sent_to_us_directly:
-                    logger.warning(
-                        "Rejecting: failed to fetch %d prev events: %s",
-                        len(missing_prevs),
-                        shortstr(missing_prevs),
-                    )
-                    raise FederationError(
-                        "ERROR",
-                        403,
-                        (
-                            "Your server isn't divulging details about prev_events "
-                            "referenced in this event."
-                        ),
-                        affected=pdu.event_id,
-                    )
-
-                logger.info(
-                    "Event %s is missing prev_events %s: calculating state for a "
-                    "backwards extremity",
-                    event_id,
-                    shortstr(missing_prevs),
-                )
-
-                # Calculate the state after each of the previous events, and
-                # resolve them to find the correct state at the current event.
-                event_map = {event_id: pdu}
-                try:
-                    # Get the state of the events we know about
-                    ours = await self.state_store.get_state_groups_ids(room_id, seen)
-
-                    # state_maps is a list of mappings from (type, state_key) to event_id
-                    state_maps: List[StateMap[str]] = list(ours.values())
-
-                    # we don't need this any more, let's delete it.
-                    del ours
-
-                    # Ask the remote server for the states we don't
-                    # know about
-                    for p in missing_prevs:
-                        logger.info("Requesting state after missing prev_event %s", p)
-
-                        with nested_logging_context(p):
-                            # note that if any of the missing prevs share missing state or
-                            # auth events, the requests to fetch those events are deduped
-                            # by the get_pdu_cache in federation_client.
-                            remote_state = (
-                                await self._get_state_after_missing_prev_event(
-                                    origin, room_id, p
-                                )
-                            )
-
-                            remote_state_map = {
-                                (x.type, x.state_key): x.event_id for x in remote_state
-                            }
-                            state_maps.append(remote_state_map)
-
-                            for x in remote_state:
-                                event_map[x.event_id] = x
-
-                    room_version = await self.store.get_room_version_id(room_id)
-                    state_map = (
-                        await self._state_resolution_handler.resolve_events_with_store(
-                            room_id,
-                            room_version,
-                            state_maps,
-                            event_map,
-                            state_res_store=StateResolutionStore(self.store),
-                        )
-                    )
-
-                    # We need to give _process_received_pdu the actual state events
-                    # rather than event ids, so generate that now.
-
-                    # First though we need to fetch all the events that are in
-                    # state_map, so we can build up the state below.
-                    evs = await self.store.get_events(
-                        list(state_map.values()),
-                        get_prev_content=False,
-                    )
-                    event_map.update(evs)
-
-                    state = [event_map[e] for e in state_map.values()]
-                except Exception:
-                    logger.warning(
-                        "Error attempting to resolve state at missing " "prev_events",
-                        exc_info=True,
-                    )
-                    raise FederationError(
-                        "ERROR",
-                        403,
-                        "We can't get valid state history.",
-                        affected=event_id,
-                    )
-
-        # A second round of checks for all events. Check that the event passes auth
-        # based on `auth_events`, this allows us to assert that the event would
-        # have been allowed at some point. If an event passes this check its OK
-        # for it to be used as part of a returned `/state` request, as either
-        # a) we received the event as part of the original join and so trust it, or
-        # b) we'll do a state resolution with existing state before it becomes
-        # part of the "current state", which adds more protection.
-        await self._process_received_pdu(origin, pdu, state=state)
-
-    async def _get_missing_events_for_pdu(
-        self, origin: str, pdu: EventBase, prevs: Set[str], min_depth: int
-    ) -> None:
-        """
-        Args:
-            origin: Origin of the pdu. Will be called to get the missing events
-            pdu: received pdu
-            prevs: List of event ids which we are missing
-            min_depth: Minimum depth of events to return.
-        """
-
-        room_id = pdu.room_id
-        event_id = pdu.event_id
-
-        seen = await self.store.have_events_in_timeline(prevs)
-
-        if not prevs - seen:
-            return
-
-        latest_list = await self.store.get_latest_event_ids_in_room(room_id)
-
-        # We add the prev events that we have seen to the latest
-        # list to ensure the remote server doesn't give them to us
-        latest = set(latest_list)
-        latest |= seen
-
-        logger.info(
-            "Requesting missing events between %s and %s",
-            shortstr(latest),
-            event_id,
-        )
-
-        # XXX: we set timeout to 10s to help workaround
-        # https://github.com/matrix-org/synapse/issues/1733.
-        # The reason is to avoid holding the linearizer lock
-        # whilst processing inbound /send transactions, causing
-        # FDs to stack up and block other inbound transactions
-        # which empirically can currently take up to 30 minutes.
-        #
-        # N.B. this explicitly disables retry attempts.
-        #
-        # N.B. this also increases our chances of falling back to
-        # fetching fresh state for the room if the missing event
-        # can't be found, which slightly reduces our security.
-        # it may also increase our DAG extremity count for the room,
-        # causing additional state resolution?  See #1760.
-        # However, fetching state doesn't hold the linearizer lock
-        # apparently.
-        #
-        # see https://github.com/matrix-org/synapse/pull/1744
-        #
-        # ----
-        #
-        # Update richvdh 2018/09/18: There are a number of problems with timing this
-        # request out aggressively on the client side:
-        #
-        # - it plays badly with the server-side rate-limiter, which starts tarpitting you
-        #   if you send too many requests at once, so you end up with the server carefully
-        #   working through the backlog of your requests, which you have already timed
-        #   out.
-        #
-        # - for this request in particular, we now (as of
-        #   https://github.com/matrix-org/synapse/pull/3456) reject any PDUs where the
-        #   server can't produce a plausible-looking set of prev_events - so we becone
-        #   much more likely to reject the event.
-        #
-        # - contrary to what it says above, we do *not* fall back to fetching fresh state
-        #   for the room if get_missing_events times out. Rather, we give up processing
-        #   the PDU whose prevs we are missing, which then makes it much more likely that
-        #   we'll end up back here for the *next* PDU in the list, which exacerbates the
-        #   problem.
-        #
-        # - the aggressive 10s timeout was introduced to deal with incoming federation
-        #   requests taking 8 hours to process. It's not entirely clear why that was going
-        #   on; certainly there were other issues causing traffic storms which are now
-        #   resolved, and I think in any case we may be more sensible about our locking
-        #   now. We're *certainly* more sensible about our logging.
-        #
-        # All that said: Let's try increasing the timeout to 60s and see what happens.
-
-        try:
-            missing_events = await self.federation_client.get_missing_events(
-                origin,
-                room_id,
-                earliest_events_ids=list(latest),
-                latest_events=[pdu],
-                limit=10,
-                min_depth=min_depth,
-                timeout=60000,
-            )
-        except (RequestSendFailed, HttpResponseException, NotRetryingDestination) as e:
-            # We failed to get the missing events, but since we need to handle
-            # the case of `get_missing_events` not returning the necessary
-            # events anyway, it is safe to simply log the error and continue.
-            logger.warning("Failed to get prev_events: %s", e)
-            return
-
-        logger.info("Got %d prev_events", len(missing_events))
-
-        # We want to sort these by depth so we process them and
-        # tell clients about them in order.
-        missing_events.sort(key=lambda x: x.depth)
-
-        for ev in missing_events:
-            logger.info("Handling received prev_event %s", ev)
-            with nested_logging_context(ev.event_id):
-                try:
-                    await self.on_receive_pdu(origin, ev, sent_to_us_directly=False)
-                except FederationError as e:
-                    if e.code == 403:
-                        logger.warning(
-                            "Received prev_event %s failed history check.",
-                            ev.event_id,
-                        )
-                    else:
-                        raise
-
-    async def _get_state_for_room(
-        self,
-        destination: str,
-        room_id: str,
-        event_id: str,
-    ) -> List[EventBase]:
-        """Requests all of the room state at a given event from a remote
-        homeserver.
-
-        Will also fetch any missing events reported in the `auth_chain_ids`
-        section of `/state_ids`.
-
-        Args:
-            destination: The remote homeserver to query for the state.
-            room_id: The id of the room we're interested in.
-            event_id: The id of the event we want the state at.
-
-        Returns:
-            A list of events in the state, not including the event itself.
-        """
-        (
-            state_event_ids,
-            auth_event_ids,
-        ) = await self.federation_client.get_room_state_ids(
-            destination, room_id, event_id=event_id
-        )
-
-        # Fetch the state events from the DB, and check we have the auth events.
-        event_map = await self.store.get_events(state_event_ids, allow_rejected=True)
-        auth_events_in_store = await self.store.have_seen_events(
-            room_id, auth_event_ids
-        )
-
-        # Check for missing events. We handle state and auth event seperately,
-        # as we want to pull the state from the DB, but we don't for the auth
-        # events. (Note: we likely won't use the majority of the auth chain, and
-        # it can be *huge* for large rooms, so it's worth ensuring that we don't
-        # unnecessarily pull it from the DB).
-        missing_state_events = set(state_event_ids) - set(event_map)
-        missing_auth_events = set(auth_event_ids) - set(auth_events_in_store)
-        if missing_state_events or missing_auth_events:
-            await self._get_events_and_persist(
-                destination=destination,
-                room_id=room_id,
-                events=missing_state_events | missing_auth_events,
-            )
-
-            if missing_state_events:
-                new_events = await self.store.get_events(
-                    missing_state_events, allow_rejected=True
-                )
-                event_map.update(new_events)
-
-                missing_state_events.difference_update(new_events)
-
-                if missing_state_events:
-                    logger.warning(
-                        "Failed to fetch missing state events for %s %s",
-                        event_id,
-                        missing_state_events,
-                    )
-
-            if missing_auth_events:
-                auth_events_in_store = await self.store.have_seen_events(
-                    room_id, missing_auth_events
-                )
-                missing_auth_events.difference_update(auth_events_in_store)
-
-                if missing_auth_events:
-                    logger.warning(
-                        "Failed to fetch missing auth events for %s %s",
-                        event_id,
-                        missing_auth_events,
-                    )
-
-        remote_state = list(event_map.values())
-
-        # check for events which were in the wrong room.
-        #
-        # this can happen if a remote server claims that the state or
-        # auth_events at an event in room A are actually events in room B
-
-        bad_events = [
-            (event.event_id, event.room_id)
-            for event in remote_state
-            if event.room_id != room_id
-        ]
-
-        for bad_event_id, bad_room_id in bad_events:
-            # This is a bogus situation, but since we may only discover it a long time
-            # after it happened, we try our best to carry on, by just omitting the
-            # bad events from the returned auth/state set.
-            logger.warning(
-                "Remote server %s claims event %s in room %s is an auth/state "
-                "event in room %s",
-                destination,
-                bad_event_id,
-                bad_room_id,
-                room_id,
-            )
-
-        if bad_events:
-            remote_state = [e for e in remote_state if e.room_id == room_id]
-
-        return remote_state
-
-    async def _get_state_after_missing_prev_event(
-        self,
-        destination: str,
-        room_id: str,
-        event_id: str,
-    ) -> List[EventBase]:
-        """Requests all of the room state at a given event from a remote homeserver.
-
-        Args:
-            destination: The remote homeserver to query for the state.
-            room_id: The id of the room we're interested in.
-            event_id: The id of the event we want the state at.
-
-        Returns:
-            A list of events in the state, including the event itself
-        """
-        # TODO: This function is basically the same as _get_state_for_room. Can
-        #   we make backfill() use it, rather than having two code paths? I think the
-        #   only difference is that backfill() persists the prev events separately.
-
-        (
-            state_event_ids,
-            auth_event_ids,
-        ) = await self.federation_client.get_room_state_ids(
-            destination, room_id, event_id=event_id
-        )
-
-        logger.debug(
-            "state_ids returned %i state events, %i auth events",
-            len(state_event_ids),
-            len(auth_event_ids),
-        )
-
-        # start by just trying to fetch the events from the store
-        desired_events = set(state_event_ids)
-        desired_events.add(event_id)
-        logger.debug("Fetching %i events from cache/store", len(desired_events))
-        fetched_events = await self.store.get_events(
-            desired_events, allow_rejected=True
-        )
-
-        missing_desired_events = desired_events - fetched_events.keys()
-        logger.debug(
-            "We are missing %i events (got %i)",
-            len(missing_desired_events),
-            len(fetched_events),
-        )
-
-        # We probably won't need most of the auth events, so let's just check which
-        # we have for now, rather than thrashing the event cache with them all
-        # unnecessarily.
-
-        # TODO: we probably won't actually need all of the auth events, since we
-        #   already have a bunch of the state events. It would be nice if the
-        #   federation api gave us a way of finding out which we actually need.
-
-        missing_auth_events = set(auth_event_ids) - fetched_events.keys()
-        missing_auth_events.difference_update(
-            await self.store.have_seen_events(room_id, missing_auth_events)
-        )
-        logger.debug("We are also missing %i auth events", len(missing_auth_events))
-
-        missing_events = missing_desired_events | missing_auth_events
-        logger.debug("Fetching %i events from remote", len(missing_events))
-        await self._get_events_and_persist(
-            destination=destination, room_id=room_id, events=missing_events
-        )
-
-        # we need to make sure we re-load from the database to get the rejected
-        # state correct.
-        fetched_events.update(
-            await self.store.get_events(missing_desired_events, allow_rejected=True)
-        )
-
-        # check for events which were in the wrong room.
-        #
-        # this can happen if a remote server claims that the state or
-        # auth_events at an event in room A are actually events in room B
-
-        bad_events = [
-            (event_id, event.room_id)
-            for event_id, event in fetched_events.items()
-            if event.room_id != room_id
-        ]
-
-        for bad_event_id, bad_room_id in bad_events:
-            # This is a bogus situation, but since we may only discover it a long time
-            # after it happened, we try our best to carry on, by just omitting the
-            # bad events from the returned state set.
-            logger.warning(
-                "Remote server %s claims event %s in room %s is an auth/state "
-                "event in room %s",
-                destination,
-                bad_event_id,
-                bad_room_id,
-                room_id,
-            )
-
-            del fetched_events[bad_event_id]
-
-        # if we couldn't get the prev event in question, that's a problem.
-        remote_event = fetched_events.get(event_id)
-        if not remote_event:
-            raise Exception("Unable to get missing prev_event %s" % (event_id,))
-
-        # missing state at that event is a warning, not a blocker
-        # XXX: this doesn't sound right? it means that we'll end up with incomplete
-        #   state.
-        failed_to_fetch = desired_events - fetched_events.keys()
-        if failed_to_fetch:
-            logger.warning(
-                "Failed to fetch missing state events for %s %s",
-                event_id,
-                failed_to_fetch,
-            )
-
-        remote_state = [
-            fetched_events[e_id] for e_id in state_event_ids if e_id in fetched_events
-        ]
-
-        if remote_event.is_state() and remote_event.rejected_reason is None:
-            remote_state.append(remote_event)
-
-        return remote_state
-
-    async def _process_received_pdu(
-        self,
-        origin: str,
-        event: EventBase,
-        state: Optional[Iterable[EventBase]],
-    ) -> None:
-        """Called when we have a new pdu. We need to do auth checks and put it
-        through the StateHandler.
-
-        Args:
-            origin: server sending the event
-
-            event: event to be persisted
-
-            state: Normally None, but if we are handling a gap in the graph
-                (ie, we are missing one or more prev_events), the resolved state at the
-                event
-        """
-        logger.debug("Processing event: %s", event)
-
-        try:
-            context = await self.state_handler.compute_event_context(
-                event, old_state=state
-            )
-            await self._auth_and_persist_event(origin, event, context, state=state)
-        except AuthError as e:
-            raise FederationError("ERROR", e.code, e.msg, affected=event.event_id)
-
-        # For encrypted messages we check that we know about the sending device,
-        # if we don't then we mark the device cache for that user as stale.
-        if event.type == EventTypes.Encrypted:
-            device_id = event.content.get("device_id")
-            sender_key = event.content.get("sender_key")
-
-            cached_devices = await self.store.get_cached_devices_for_user(event.sender)
-
-            resync = False  # Whether we should resync device lists.
-
-            device = None
-            if device_id is not None:
-                device = cached_devices.get(device_id)
-                if device is None:
-                    logger.info(
-                        "Received event from remote device not in our cache: %s %s",
-                        event.sender,
-                        device_id,
-                    )
-                    resync = True
-
-            # We also check if the `sender_key` matches what we expect.
-            if sender_key is not None:
-                # Figure out what sender key we're expecting. If we know the
-                # device and recognize the algorithm then we can work out the
-                # exact key to expect. Otherwise check it matches any key we
-                # have for that device.
-
-                current_keys: Container[str] = []
-
-                if device:
-                    keys = device.get("keys", {}).get("keys", {})
-
-                    if (
-                        event.content.get("algorithm")
-                        == RoomEncryptionAlgorithms.MEGOLM_V1_AES_SHA2
-                    ):
-                        # For this algorithm we expect a curve25519 key.
-                        key_name = "curve25519:%s" % (device_id,)
-                        current_keys = [keys.get(key_name)]
-                    else:
-                        # We don't know understand the algorithm, so we just
-                        # check it matches a key for the device.
-                        current_keys = keys.values()
-                elif device_id:
-                    # We don't have any keys for the device ID.
-                    pass
-                else:
-                    # The event didn't include a device ID, so we just look for
-                    # keys across all devices.
-                    current_keys = [
-                        key
-                        for device in cached_devices.values()
-                        for key in device.get("keys", {}).get("keys", {}).values()
-                    ]
-
-                # We now check that the sender key matches (one of) the expected
-                # keys.
-                if sender_key not in current_keys:
-                    logger.info(
-                        "Received event from remote device with unexpected sender key: %s %s: %s",
-                        event.sender,
-                        device_id or "<no device_id>",
-                        sender_key,
-                    )
-                    resync = True
-
-            if resync:
-                run_as_background_process(
-                    "resync_device_due_to_pdu", self._resync_device, event.sender
-                )
-
-        await self._handle_marker_event(origin, event)
-
-    async def _handle_marker_event(self, origin: str, marker_event: EventBase):
-        """Handles backfilling the insertion event when we receive a marker
-        event that points to one.
-
-        Args:
-            origin: Origin of the event. Will be called to get the insertion event
-            marker_event: The event to process
-        """
-
-        if marker_event.type != EventTypes.MSC2716_MARKER:
-            # Not a marker event
-            return
-
-        if marker_event.rejected_reason is not None:
-            # Rejected event
-            return
-
-        # Skip processing a marker event if the room version doesn't
-        # support it.
-        room_version = await self.store.get_room_version(marker_event.room_id)
-        if not room_version.msc2716_historical:
-            return
-
-        logger.debug("_handle_marker_event: received %s", marker_event)
-
-        insertion_event_id = marker_event.content.get(
-            EventContentFields.MSC2716_MARKER_INSERTION
-        )
-
-        if insertion_event_id is None:
-            # Nothing to retrieve then (invalid marker)
-            return
-
-        logger.debug(
-            "_handle_marker_event: backfilling insertion event %s", insertion_event_id
-        )
-
-        await self._get_events_and_persist(
-            origin,
-            marker_event.room_id,
-            [insertion_event_id],
-        )
-
-        insertion_event = await self.store.get_event(
-            insertion_event_id, allow_none=True
-        )
-        if insertion_event is None:
-            logger.warning(
-                "_handle_marker_event: server %s didn't return insertion event %s for marker %s",
-                origin,
-                insertion_event_id,
-                marker_event.event_id,
-            )
-            return
-
-        logger.debug(
-            "_handle_marker_event: succesfully backfilled insertion event %s from marker event %s",
-            insertion_event,
-            marker_event,
-        )
-
-        await self.store.insert_insertion_extremity(
-            insertion_event_id, marker_event.room_id
-        )
-
-        logger.debug(
-            "_handle_marker_event: insertion extremity added for %s from marker event %s",
-            insertion_event,
-            marker_event,
-        )
-
-    async def _resync_device(self, sender: str) -> None:
-        """We have detected that the device list for the given user may be out
-        of sync, so we try and resync them.
-        """
-
-        try:
-            await self.store.mark_remote_user_device_cache_as_stale(sender)
-
-            # Immediately attempt a resync in the background
-            if self.config.worker_app:
-                await self._user_device_resync(user_id=sender)
-            else:
-                await self._device_list_updater.user_device_resync(sender)
-        except Exception:
-            logger.exception("Failed to resync device for %s", sender)
-
-    @log_function
-    async def backfill(
-        self, dest: str, room_id: str, limit: int, extremities: List[str]
-    ) -> List[EventBase]:
-        """Trigger a backfill request to `dest` for the given `room_id`
-
-        This will attempt to get more events from the remote. If the other side
-        has no new events to offer, this will return an empty list.
-
-        As the events are received, we check their signatures, and also do some
-        sanity-checking on them. If any of the backfilled events are invalid,
-        this method throws a SynapseError.
-
-        TODO: make this more useful to distinguish failures of the remote
-        server from invalid events (there is probably no point in trying to
-        re-fetch invalid events from every other HS in the room.)
-        """
-        if dest == self.server_name:
-            raise SynapseError(400, "Can't backfill from self.")
-
-        events = await self.federation_client.backfill(
-            dest, room_id, limit=limit, extremities=extremities
-        )
-
-        if not events:
-            return []
-
-        # ideally we'd sanity check the events here for excess prev_events etc,
-        # but it's hard to reject events at this point without completely
-        # breaking backfill in the same way that it is currently broken by
-        # events whose signature we cannot verify (#3121).
-        #
-        # So for now we accept the events anyway. #3124 tracks this.
-        #
-        # for ev in events:
-        #     self._sanity_check_event(ev)
-
-        # Don't bother processing events we already have.
-        seen_events = await self.store.have_events_in_timeline(
-            {e.event_id for e in events}
-        )
-
-        events = [e for e in events if e.event_id not in seen_events]
-
-        if not events:
-            return []
-
-        event_map = {e.event_id: e for e in events}
-
-        event_ids = {e.event_id for e in events}
-
-        # build a list of events whose prev_events weren't in the batch.
-        # (XXX: this will include events whose prev_events we already have; that doesn't
-        # sound right?)
-        edges = [ev.event_id for ev in events if set(ev.prev_event_ids()) - event_ids]
-
-        logger.info("backfill: Got %d events with %d edges", len(events), len(edges))
-
-        # For each edge get the current state.
-
-        state_events = {}
-        events_to_state = {}
-        for e_id in edges:
-            state = await self._get_state_for_room(
-                destination=dest,
-                room_id=room_id,
-                event_id=e_id,
-            )
-            state_events.update({s.event_id: s for s in state})
-            events_to_state[e_id] = state
-
-        required_auth = {
-            a_id
-            for event in events + list(state_events.values())
-            for a_id in event.auth_event_ids()
-        }
-        auth_events = await self.store.get_events(required_auth, allow_rejected=True)
-        auth_events.update(
-            {e_id: event_map[e_id] for e_id in required_auth if e_id in event_map}
-        )
-
-        ev_infos = []
-
-        # Step 1: persist the events in the chunk we fetched state for (i.e.
-        # the backwards extremities), with custom auth events and state
-        for e_id in events_to_state:
-            # For paranoia we ensure that these events are marked as
-            # non-outliers
-            ev = event_map[e_id]
-            assert not ev.internal_metadata.is_outlier()
-
-            ev_infos.append(
-                _NewEventInfo(
-                    event=ev,
-                    state=events_to_state[e_id],
-                    claimed_auth_event_map={
-                        (
-                            auth_events[a_id].type,
-                            auth_events[a_id].state_key,
-                        ): auth_events[a_id]
-                        for a_id in ev.auth_event_ids()
-                        if a_id in auth_events
-                    },
-                )
-            )
-
-        if ev_infos:
-            await self._auth_and_persist_events(
-                dest, room_id, ev_infos, backfilled=True
-            )
-
-        # Step 2: Persist the rest of the events in the chunk one by one
-        events.sort(key=lambda e: e.depth)
-
-        for event in events:
-            if event in events_to_state:
-                continue
-
-            # For paranoia we ensure that these events are marked as
-            # non-outliers
-            assert not event.internal_metadata.is_outlier()
-
-            context = await self.state_handler.compute_event_context(event)
-
-            # We store these one at a time since each event depends on the
-            # previous to work out the state.
-            # TODO: We can probably do something more clever here.
-            await self._auth_and_persist_event(dest, event, context, backfilled=True)
-
-        return events
-
-=======
->>>>>>> e7b78dcc
     async def maybe_backfill(
         self, room_id: str, current_depth: int, limit: int
     ) -> bool:
