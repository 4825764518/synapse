--- conflicted
+++ resolved
@@ -17,18 +17,13 @@
 import logging
 from typing import TYPE_CHECKING, Awaitable, Callable, List, Optional, Tuple
 
-<<<<<<< HEAD
-from synapse.api.errors import StoreError, SynapseError
+from twisted.web.http import Request
+
+from synapse.api.errors import AuthError, StoreError, SynapseError
 from synapse.metrics.background_process_metrics import (
     run_as_background_process,
     wrap_as_background_process,
 )
-=======
-from twisted.web.http import Request
-
-from synapse.api.errors import AuthError, StoreError, SynapseError
-from synapse.metrics.background_process_metrics import wrap_as_background_process
->>>>>>> 64499559
 from synapse.types import UserID
 from synapse.util import stringutils
 
@@ -92,7 +87,6 @@
             if hs.config.run_background_tasks:
                 self.clock.looping_call(self._send_renewal_emails, 30 * 60 * 1000)
 
-<<<<<<< HEAD
         # Mark users as inactive when they expired. Check once every hour
         if self._account_validity_enabled:
 
@@ -104,7 +98,7 @@
                 )
 
             self.clock.looping_call(mark_expired_users_as_inactive, 60 * 60 * 1000)
-=======
+
         self._is_user_expired_callbacks: List[IS_USER_EXPIRED_CALLBACK] = []
         self._on_user_registration_callbacks: List[ON_USER_REGISTRATION_CALLBACK] = []
         self._on_legacy_send_mail_callback: Optional[
@@ -197,7 +191,6 @@
         """
         for callback in self._on_user_registration_callbacks:
             await callback(user_id)
->>>>>>> 64499559
 
     @wrap_as_background_process("send_renewals")
     async def _send_renewal_emails(self) -> None:
