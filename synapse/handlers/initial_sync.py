#
# This file is licensed under the Affero General Public License (AGPL) version 3.
#
# Copyright 2016 OpenMarket Ltd
# Copyright (C) 2023 New Vector, Ltd
#
# This program is free software: you can redistribute it and/or modify
# it under the terms of the GNU Affero General Public License as
# published by the Free Software Foundation, either version 3 of the
# License, or (at your option) any later version.
#
# See the GNU Affero General Public License for more details:
# <https://www.gnu.org/licenses/agpl-3.0.html>.
#
# Originally licensed under the Apache License, Version 2.0:
# <http://www.apache.org/licenses/LICENSE-2.0>.
#
# [This file includes modifications made by New Vector Limited]
#
#

import logging
from typing import TYPE_CHECKING, List, Optional, Tuple

from synapse.api.constants import (
    AccountDataTypes,
    Direction,
    EduTypes,
    EventTypes,
    Membership,
)
from synapse.api.errors import SynapseError
from synapse.events.utils import SerializeEventConfig
from synapse.events.validator import EventValidator
from synapse.handlers.presence import format_user_presence_state
from synapse.handlers.receipts import ReceiptEventSource
from synapse.logging.context import make_deferred_yieldable, run_in_background
from synapse.storage.roommember import RoomsForUser
from synapse.streams.config import PaginationConfig
from synapse.types import (
    JsonDict,
    JsonMapping,
    Requester,
    RoomStreamToken,
    StreamKeyType,
    StreamToken,
    UserID,
)
from synapse.util import unwrapFirstError
from synapse.util.async_helpers import concurrently_execute, gather_results
from synapse.util.caches.response_cache import ResponseCache
from synapse.visibility import filter_events_for_client

if TYPE_CHECKING:
    from synapse.server import HomeServer


logger = logging.getLogger(__name__)


class InitialSyncHandler:
    def __init__(self, hs: "HomeServer"):
        self.store = hs.get_datastores().main
        self.auth = hs.get_auth()
        self.state_handler = hs.get_state_handler()
        self.hs = hs
        self.state = hs.get_state_handler()
        self.clock = hs.get_clock()
        self.validator = EventValidator()
        self.snapshot_cache: ResponseCache[
            Tuple[
                str,
                Optional[StreamToken],
                Optional[StreamToken],
                Direction,
                int,
                bool,
                bool,
            ]
        ] = ResponseCache(hs.get_clock(), "initial_sync_cache")
        self._event_serializer = hs.get_event_client_serializer()
        self._storage_controllers = hs.get_storage_controllers()
        self._state_storage_controller = self._storage_controllers.state

    async def snapshot_all_rooms(
        self,
        user_id: str,
        pagin_config: PaginationConfig,
        as_client_event: bool = True,
        include_archived: bool = False,
    ) -> JsonDict:
        """Retrieve a snapshot of all rooms the user is invited or has joined.

        This snapshot may include messages for all rooms where the user is
        joined, depending on the pagination config.

        Args:
            user_id: The ID of the user making the request.
            pagin_config: The pagination config used to determine how many
                messages *PER ROOM* to return.
            as_client_event: True to get events in client-server format.
            include_archived: True to get rooms that the user has left
        Returns:
            A JsonDict with the same format as the response to `/intialSync`
            API
        """
        key = (
            user_id,
            pagin_config.from_token,
            pagin_config.to_token,
            pagin_config.direction,
            pagin_config.limit,
            as_client_event,
            include_archived,
        )

        return await self.snapshot_cache.wrap(
            key,
            self._snapshot_all_rooms,
            user_id,
            pagin_config,
            as_client_event,
            include_archived,
        )

    async def _snapshot_all_rooms(
        self,
        user_id: str,
        pagin_config: PaginationConfig,
        as_client_event: bool = True,
        include_archived: bool = False,
    ) -> JsonDict:
        memberships = [Membership.INVITE, Membership.JOIN]
        if include_archived:
            memberships.append(Membership.LEAVE)

        room_list = await self.store.get_rooms_for_local_user_where_membership_is(
            user_id=user_id, membership_list=memberships
        )

        user = UserID.from_string(user_id)

        rooms_ret = []

        now_token = self.hs.get_event_sources().get_current_token()

        presence_stream = self.hs.get_event_sources().sources.presence
        presence, _ = await presence_stream.get_new_events(
            user, from_key=None, include_offline=False
        )

        joined_rooms = [r.room_id for r in room_list if r.membership == Membership.JOIN]
        receipt = await self.store.get_linearized_receipts_for_rooms(
            joined_rooms,
            to_key=now_token.receipt_key,
        )

        receipt = ReceiptEventSource.filter_out_private_receipts(receipt, user_id)

        tags_by_room = await self.store.get_tags_for_user(user_id)

        account_data = await self.store.get_global_account_data_for_user(user_id)
        account_data_by_room = await self.store.get_room_account_data_for_user(user_id)

        public_room_ids = await self.store.get_public_room_ids()

        serializer_options = SerializeEventConfig(as_client_event=as_client_event)

        async def handle_room(event: RoomsForUser) -> None:
            d: JsonDict = {
                "room_id": event.room_id,
                "membership": event.membership,
                "visibility": (
                    "public" if event.room_id in public_room_ids else "private"
                ),
            }

            if event.membership == Membership.INVITE:
                time_now = self.clock.time_msec()
                d["inviter"] = event.sender

                invite_event = await self.store.get_event(event.event_id)
                d["invite"] = await self._event_serializer.serialize_event(
                    invite_event,
                    time_now,
                    config=serializer_options,
                )

            rooms_ret.append(d)

            if event.membership not in (Membership.JOIN, Membership.LEAVE):
                return

            try:
                if event.membership == Membership.JOIN:
                    room_end_token = now_token.room_key
                    deferred_room_state = run_in_background(
                        self._state_storage_controller.get_current_state, event.room_id
                    )
                elif event.membership == Membership.LEAVE:
                    room_end_token = RoomStreamToken(
                        stream=event.event_pos.stream,
<<<<<<< HEAD
                        instance_map={event.event_pos: event.event_pos.stream},
=======
>>>>>>> 09638ac3
                    )
                    deferred_room_state = run_in_background(
                        self._state_storage_controller.get_state_for_events,
                        [event.event_id],
                    ).addCallback(lambda states: states[event.event_id])

                (messages, token), current_state = await make_deferred_yieldable(
                    gather_results(
                        (
                            run_in_background(
                                self.store.get_recent_events_for_room,
                                event.room_id,
                                limit=pagin_config.limit,
                                end_token=room_end_token,
                            ),
                            deferred_room_state,
                        )
                    )
                ).addErrback(unwrapFirstError)

                messages = await filter_events_for_client(
                    self._storage_controllers,
                    user_id,
                    messages,
                    msc4115_membership_on_events=self.hs.config.experimental.msc4115_membership_on_events,
                )

                start_token = now_token.copy_and_replace(StreamKeyType.ROOM, token)
                end_token = now_token.copy_and_replace(
                    StreamKeyType.ROOM, room_end_token
                )
                time_now = self.clock.time_msec()

                d["messages"] = {
                    "chunk": (
                        await self._event_serializer.serialize_events(
                            messages,
                            time_now=time_now,
                            config=serializer_options,
                        )
                    ),
                    "start": await start_token.to_string(self.store),
                    "end": await end_token.to_string(self.store),
                }

                d["state"] = await self._event_serializer.serialize_events(
                    current_state.values(),
                    time_now=time_now,
                    config=serializer_options,
                )

                account_data_events = []
                tags = tags_by_room.get(event.room_id)
                if tags:
                    account_data_events.append(
                        {"type": AccountDataTypes.TAG, "content": {"tags": tags}}
                    )

                account_data = account_data_by_room.get(event.room_id, {})
                for account_data_type, content in account_data.items():
                    account_data_events.append(
                        {"type": account_data_type, "content": content}
                    )

                d["account_data"] = account_data_events
            except Exception:
                logger.exception("Failed to get snapshot")

        await concurrently_execute(handle_room, room_list, 10)

        account_data_events = []
        for account_data_type, content in account_data.items():
            account_data_events.append({"type": account_data_type, "content": content})

        now = self.clock.time_msec()

        ret = {
            "rooms": rooms_ret,
            "presence": [
                {
                    "type": EduTypes.PRESENCE,
                    "content": format_user_presence_state(event, now),
                }
                for event in presence
            ],
            "account_data": account_data_events,
            "receipts": receipt,
            "end": await now_token.to_string(self.store),
        }

        return ret

    async def room_initial_sync(
        self, requester: Requester, room_id: str, pagin_config: PaginationConfig
    ) -> JsonDict:
        """Capture the a snapshot of a room. If user is currently a member of
        the room this will be what is currently in the room. If the user left
        the room this will be what was in the room when they left.

        Args:
            requester: The user to get a snapshot for.
            room_id: The room to get a snapshot of.
            pagin_config: The pagination config used to determine how many
                messages to return.
        Raises:
            AuthError if the user wasn't in the room.
        Returns:
            A JSON serialisable dict with the snapshot of the room.
        """

        blocked = await self.store.is_room_blocked(room_id)
        if blocked:
            raise SynapseError(403, "This room has been blocked on this server")

        (
            membership,
            member_event_id,
        ) = await self.auth.check_user_in_room_or_world_readable(
            room_id,
            requester,
            allow_departed_users=True,
        )
        is_peeking = member_event_id is None

        if membership == Membership.JOIN:
            result = await self._room_initial_sync_joined(
                requester, room_id, pagin_config, membership, is_peeking
            )
        elif membership == Membership.LEAVE:
            # The member_event_id will always be available if membership is set
            # to leave.
            assert member_event_id

            result = await self._room_initial_sync_parted(
                requester,
                room_id,
                pagin_config,
                membership,
                member_event_id,
                is_peeking,
            )

        account_data_events = []
        user_id = requester.user.to_string()
        tags = await self.store.get_tags_for_room(user_id, room_id)
        if tags:
            account_data_events.append(
                {"type": AccountDataTypes.TAG, "content": {"tags": tags}}
            )

        account_data = await self.store.get_account_data_for_room(user_id, room_id)
        for account_data_type, content in account_data.items():
            account_data_events.append({"type": account_data_type, "content": content})

        result["account_data"] = account_data_events

        return result

    async def _room_initial_sync_parted(
        self,
        requester: Requester,
        room_id: str,
        pagin_config: PaginationConfig,
        membership: str,
        member_event_id: str,
        is_peeking: bool,
    ) -> JsonDict:
        room_state = await self._state_storage_controller.get_state_for_event(
            member_event_id
        )

        leave_position = await self.store.get_position_for_event(member_event_id)
        stream_token = leave_position.to_room_stream_token()

        messages, token = await self.store.get_recent_events_for_room(
            room_id, limit=pagin_config.limit, end_token=stream_token
        )

        messages = await filter_events_for_client(
            self._storage_controllers,
            requester.user.to_string(),
            messages,
            is_peeking=is_peeking,
            msc4115_membership_on_events=self.hs.config.experimental.msc4115_membership_on_events,
        )

        start_token = StreamToken.START.copy_and_replace(StreamKeyType.ROOM, token)
        end_token = StreamToken.START.copy_and_replace(StreamKeyType.ROOM, stream_token)

        time_now = self.clock.time_msec()
        serialize_options = SerializeEventConfig(requester=requester)

        return {
            "membership": membership,
            "room_id": room_id,
            "messages": {
                "chunk": (
                    # Don't bundle aggregations as this is a deprecated API.
                    await self._event_serializer.serialize_events(
                        messages, time_now, config=serialize_options
                    )
                ),
                "start": await start_token.to_string(self.store),
                "end": await end_token.to_string(self.store),
            },
            "state": (
                # Don't bundle aggregations as this is a deprecated API.
                await self._event_serializer.serialize_events(
                    room_state.values(), time_now, config=serialize_options
                )
            ),
            "presence": [],
            "receipts": [],
        }

    async def _room_initial_sync_joined(
        self,
        requester: Requester,
        room_id: str,
        pagin_config: PaginationConfig,
        membership: str,
        is_peeking: bool,
    ) -> JsonDict:
        current_state = await self._storage_controllers.state.get_current_state(
            room_id=room_id
        )

        # TODO: These concurrently
        time_now = self.clock.time_msec()
        serialize_options = SerializeEventConfig(requester=requester)
        # Don't bundle aggregations as this is a deprecated API.
        state = await self._event_serializer.serialize_events(
            current_state.values(),
            time_now,
            config=serialize_options,
        )

        now_token = self.hs.get_event_sources().get_current_token()

        room_members = [
            m
            for m in current_state.values()
            if m.type == EventTypes.Member
            and m.content["membership"] == Membership.JOIN
        ]

        presence_handler = self.hs.get_presence_handler()

        async def get_presence() -> List[JsonDict]:
            # If presence is disabled, return an empty list
            if not self.hs.config.server.presence_enabled:
                return []

            states = await presence_handler.get_states(
                [m.user_id for m in room_members]
            )

            return [
                {
                    "type": EduTypes.PRESENCE,
                    "content": format_user_presence_state(s, time_now),
                }
                for s in states
            ]

        async def get_receipts() -> List[JsonMapping]:
            receipts = await self.store.get_linearized_receipts_for_room(
                room_id, to_key=now_token.receipt_key
            )
            if not receipts:
                return []

            return ReceiptEventSource.filter_out_private_receipts(
                receipts,
                requester.user.to_string(),
            )

        presence, receipts, (messages, token) = await make_deferred_yieldable(
            gather_results(
                (
                    run_in_background(get_presence),
                    run_in_background(get_receipts),
                    run_in_background(
                        self.store.get_recent_events_for_room,
                        room_id,
                        limit=pagin_config.limit,
                        end_token=now_token.room_key,
                    ),
                ),
                consumeErrors=True,
            ).addErrback(unwrapFirstError)
        )

        messages = await filter_events_for_client(
            self._storage_controllers,
            requester.user.to_string(),
            messages,
            is_peeking=is_peeking,
            msc4115_membership_on_events=self.hs.config.experimental.msc4115_membership_on_events,
        )

        start_token = now_token.copy_and_replace(StreamKeyType.ROOM, token)
        end_token = now_token

        ret = {
            "room_id": room_id,
            "messages": {
                "chunk": (
                    # Don't bundle aggregations as this is a deprecated API.
                    await self._event_serializer.serialize_events(
                        messages, time_now, config=serialize_options
                    )
                ),
                "start": await start_token.to_string(self.store),
                "end": await end_token.to_string(self.store),
            },
            "state": state,
            "presence": presence,
            "receipts": receipts,
        }
        if not is_peeking:
            ret["membership"] = membership

        return ret<|MERGE_RESOLUTION|>--- conflicted
+++ resolved
@@ -200,10 +200,6 @@
                 elif event.membership == Membership.LEAVE:
                     room_end_token = RoomStreamToken(
                         stream=event.event_pos.stream,
-<<<<<<< HEAD
-                        instance_map={event.event_pos: event.event_pos.stream},
-=======
->>>>>>> 09638ac3
                     )
                     deferred_room_state = run_in_background(
                         self._state_storage_controller.get_state_for_events,
