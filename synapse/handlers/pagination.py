# -*- coding: utf-8 -*-
# Copyright 2014 - 2016 OpenMarket Ltd
# Copyright 2017 - 2018 New Vector Ltd
#
# Licensed under the Apache License, Version 2.0 (the "License");
# you may not use this file except in compliance with the License.
# You may obtain a copy of the License at
#
#     http://www.apache.org/licenses/LICENSE-2.0
#
# Unless required by applicable law or agreed to in writing, software
# distributed under the License is distributed on an "AS IS" BASIS,
# WITHOUT WARRANTIES OR CONDITIONS OF ANY KIND, either express or implied.
# See the License for the specific language governing permissions and
# limitations under the License.
import logging

from six import iteritems

from twisted.internet import defer
from twisted.python.failure import Failure

from synapse.api.constants import EventTypes, Membership
from synapse.api.errors import SynapseError
from synapse.logging.context import run_in_background
from synapse.metrics.background_process_metrics import run_as_background_process
from synapse.storage.state import StateFilter
from synapse.types import RoomStreamToken
from synapse.util.async_helpers import ReadWriteLock
from synapse.util.stringutils import random_string
from synapse.visibility import filter_events_for_client

logger = logging.getLogger(__name__)


class PurgeStatus(object):
    """Object tracking the status of a purge request

    This class contains information on the progress of a purge request, for
    return by get_purge_status.

    Attributes:
        status (int): Tracks whether this request has completed. One of
            STATUS_{ACTIVE,COMPLETE,FAILED}
    """

    STATUS_ACTIVE = 0
    STATUS_COMPLETE = 1
    STATUS_FAILED = 2

    STATUS_TEXT = {
        STATUS_ACTIVE: "active",
        STATUS_COMPLETE: "complete",
        STATUS_FAILED: "failed",
    }

    def __init__(self):
        self.status = PurgeStatus.STATUS_ACTIVE

    def asdict(self):
        return {"status": PurgeStatus.STATUS_TEXT[self.status]}


class PaginationHandler(object):
    """Handles pagination and purge history requests.

    These are in the same handler due to the fact we need to block clients
    paginating during a purge.
    """

    def __init__(self, hs):
        self.hs = hs
        self.auth = hs.get_auth()
        self.store = hs.get_datastore()
        self.storage = hs.get_storage()
        self.state_store = self.storage.state
        self.clock = hs.get_clock()
        self._server_name = hs.hostname

        self.pagination_lock = ReadWriteLock()
        self._purges_in_progress_by_room = set()
        # map from purge id to PurgeStatus
        self._purges_by_id = {}
        self._event_serializer = hs.get_event_client_serializer()

        self._retention_default_max_lifetime = hs.config.retention_default_max_lifetime

        if hs.config.retention_enabled:
            # Run the purge jobs described in the configuration file.
            for job in hs.config.retention_purge_jobs:
                self.clock.looping_call(
                    run_as_background_process,
                    job["interval"],
                    "purge_history_for_rooms_in_range",
                    self.purge_history_for_rooms_in_range,
                    job["shortest_max_lifetime"],
                    job["longest_max_lifetime"],
                )

    @defer.inlineCallbacks
    def purge_history_for_rooms_in_range(self, min_ms, max_ms):
        """Purge outdated events from rooms within the given retention range.

        If a default retention policy is defined in the server's configuration and its
        'max_lifetime' is within this range, also targets rooms which don't have a
        retention policy.

        Args:
            min_ms (int|None): Duration in milliseconds that define the lower limit of
                the range to handle (exclusive). If None, it means that the range has no
                lower limit.
            max_ms (int|None): Duration in milliseconds that define the upper limit of
                the range to handle (inclusive). If None, it means that the range has no
                upper limit.
        """
        # We want the storage layer to to include rooms with no retention policy in its
        # return value only if a default retention policy is defined in the server's
        # configuration and that policy's 'max_lifetime' is either lower (or equal) than
        # max_ms or higher than min_ms (or both).
        if self._retention_default_max_lifetime is not None:
            include_null = True

            if min_ms is not None and min_ms >= self._retention_default_max_lifetime:
                # The default max_lifetime is lower than (or equal to) min_ms.
                include_null = False

            if max_ms is not None and max_ms < self._retention_default_max_lifetime:
                # The default max_lifetime is higher than max_ms.
                include_null = False
        else:
            include_null = False

        rooms = yield self.store.get_rooms_for_retention_period_in_range(
            min_ms, max_ms, include_null
        )

        for room_id, retention_policy in iteritems(rooms):
            if room_id in self._purges_in_progress_by_room:
                logger.warning(
                    "[purge] not purging room %s as there's an ongoing purge running"
                    " for this room",
                    room_id,
                )
                continue

            max_lifetime = retention_policy["max_lifetime"]

            if max_lifetime is None:
                # If max_lifetime is None, it means that include_null equals True,
                # therefore we can safely assume that there is a default policy defined
                # in the server's configuration.
                max_lifetime = self._retention_default_max_lifetime

            # Figure out what token we should start purging at.
            ts = self.clock.time_msec() - max_lifetime

<<<<<<< HEAD
            stream_ordering = (yield self.store.find_first_stream_ordering_after_ts(ts))

            r = (
                yield self.store.get_room_event_after_stream_ordering(
                    room_id, stream_ordering
                )
=======
            stream_ordering = yield self.store.find_first_stream_ordering_after_ts(ts)

            r = yield self.store.get_room_event_after_stream_ordering(
                room_id, stream_ordering,
>>>>>>> d31f69af
            )
            if not r:
                logger.warning(
                    "[purge] purging events not possible: No event found "
                    "(ts %i => stream_ordering %i)",
                    ts,
                    stream_ordering,
                )
                continue

            (stream, topo, _event_id) = r
            token = "t%d-%d" % (topo, stream)

            purge_id = random_string(16)

            self._purges_by_id[purge_id] = PurgeStatus()

            logger.info(
                "Starting purging events in room %s (purge_id %s)" % (room_id, purge_id)
            )

            # We want to purge everything, including local events, and to run the purge in
            # the background so that it's not blocking any other operation apart from
            # other purges in the same room.
            run_as_background_process(
<<<<<<< HEAD
                "_purge_history", self._purge_history, purge_id, room_id, token, True
=======
                "_purge_history", self._purge_history, purge_id, room_id, token, True,
>>>>>>> d31f69af
            )

    def start_purge_history(self, room_id, token, delete_local_events=False):
        """Start off a history purge on a room.

        Args:
            room_id (str): The room to purge from

            token (str): topological token to delete events before
            delete_local_events (bool): True to delete local events as well as
                remote ones

        Returns:
            str: unique ID for this purge transaction.
        """
        if room_id in self._purges_in_progress_by_room:
            raise SynapseError(
                400, "History purge already in progress for %s" % (room_id,)
            )

        purge_id = random_string(16)

        # we log the purge_id here so that it can be tied back to the
        # request id in the log lines.
        logger.info("[purge] starting purge_id %s", purge_id)

        self._purges_by_id[purge_id] = PurgeStatus()
        run_in_background(
            self._purge_history, purge_id, room_id, token, delete_local_events
        )
        return purge_id

    @defer.inlineCallbacks
    def _purge_history(self, purge_id, room_id, token, delete_local_events):
        """Carry out a history purge on a room.

        Args:
            purge_id (str): The id for this purge
            room_id (str): The room to purge from
            token (str): topological token to delete events before
            delete_local_events (bool): True to delete local events as well as
                remote ones

        Returns:
            Deferred
        """
        self._purges_in_progress_by_room.add(room_id)
        try:
            with (yield self.pagination_lock.write(room_id)):
                yield self.storage.purge_events.purge_history(
                    room_id, token, delete_local_events
                )
            logger.info("[purge] complete")
            self._purges_by_id[purge_id].status = PurgeStatus.STATUS_COMPLETE
        except Exception:
            f = Failure()
            logger.error(
                "[purge] failed", exc_info=(f.type, f.value, f.getTracebackObject())
            )
            self._purges_by_id[purge_id].status = PurgeStatus.STATUS_FAILED
        finally:
            self._purges_in_progress_by_room.discard(room_id)

            # remove the purge from the list 24 hours after it completes
            def clear_purge():
                del self._purges_by_id[purge_id]

            self.hs.get_reactor().callLater(24 * 3600, clear_purge)

    def get_purge_status(self, purge_id):
        """Get the current status of an active purge

        Args:
            purge_id (str): purge_id returned by start_purge_history

        Returns:
            PurgeStatus|None
        """
        return self._purges_by_id.get(purge_id)

    async def purge_room(self, room_id):
        """Purge the given room from the database"""
        with (await self.pagination_lock.write(room_id)):
            # check we know about the room
            await self.store.get_room_version(room_id)

            # first check that we have no users in this room
            joined = await defer.maybeDeferred(
                self.store.is_host_joined, room_id, self._server_name
            )

            if joined:
                raise SynapseError(400, "Users are still joined to this room")

            await self.storage.purge_events.purge_room(room_id)

    @defer.inlineCallbacks
    def get_messages(
        self,
        requester,
        room_id=None,
        pagin_config=None,
        as_client_event=True,
        event_filter=None,
    ):
        """Get messages in a room.

        Args:
            requester (Requester): The user requesting messages.
            room_id (str): The room they want messages from.
            pagin_config (synapse.api.streams.PaginationConfig): The pagination
                config rules to apply, if any.
            as_client_event (bool): True to get events in client-server format.
            event_filter (Filter): Filter to apply to results or None
        Returns:
            dict: Pagination API results
        """
        user_id = requester.user.to_string()

        if pagin_config.from_token:
            room_token = pagin_config.from_token.room_key
        else:
            pagin_config.from_token = (
                yield self.hs.get_event_sources().get_current_token_for_pagination()
            )
            room_token = pagin_config.from_token.room_key

        room_token = RoomStreamToken.parse(room_token)

        pagin_config.from_token = pagin_config.from_token.copy_and_replace(
            "room_key", str(room_token)
        )

        source_config = pagin_config.get_source_config("room")

        with (yield self.pagination_lock.read(room_id)):
            (
                membership,
                member_event_id,
            ) = yield self.auth.check_in_room_or_world_readable(room_id, user_id)

            if source_config.direction == "b":
                # if we're going backwards, we might need to backfill. This
                # requires that we have a topo token.
                if room_token.topological:
                    max_topo = room_token.topological
                else:
                    max_topo = yield self.store.get_max_topological_token(
                        room_id, room_token.stream
                    )

                if membership == Membership.LEAVE:
                    # If they have left the room then clamp the token to be before
                    # they left the room, to save the effort of loading from the
                    # database.
                    leave_token = yield self.store.get_topological_token_for_event(
                        member_event_id
                    )
                    leave_token = RoomStreamToken.parse(leave_token)
                    if leave_token.topological < max_topo:
                        source_config.from_key = str(leave_token)

                yield self.hs.get_handlers().federation_handler.maybe_backfill(
                    room_id, max_topo
                )

            events, next_key = yield self.store.paginate_room_events(
                room_id=room_id,
                from_key=source_config.from_key,
                to_key=source_config.to_key,
                direction=source_config.direction,
                limit=source_config.limit,
                event_filter=event_filter,
            )

            next_token = pagin_config.from_token.copy_and_replace("room_key", next_key)

        if events:
            if event_filter:
                events = event_filter.filter(events)

            events = yield filter_events_for_client(
                self.storage, user_id, events, is_peeking=(member_event_id is None)
            )

        if not events:
            return {
                "chunk": [],
                "start": pagin_config.from_token.to_string(),
                "end": next_token.to_string(),
            }

        state = None
        if event_filter and event_filter.lazy_load_members() and len(events) > 0:
            # TODO: remove redundant members

            # FIXME: we also care about invite targets etc.
            state_filter = StateFilter.from_types(
                (EventTypes.Member, event.sender) for event in events
            )

            state_ids = yield self.state_store.get_state_ids_for_event(
                events[0].event_id, state_filter=state_filter
            )

            if state_ids:
                state = yield self.store.get_events(list(state_ids.values()))
                state = state.values()

        time_now = self.clock.time_msec()

        chunk = {
            "chunk": (
                yield self._event_serializer.serialize_events(
                    events, time_now, as_client_event=as_client_event
                )
            ),
            "start": pagin_config.from_token.to_string(),
            "end": next_token.to_string(),
        }

        if state:
            chunk["state"] = yield self._event_serializer.serialize_events(
                state, time_now, as_client_event=as_client_event
            )

        return chunk<|MERGE_RESOLUTION|>--- conflicted
+++ resolved
@@ -154,19 +154,10 @@
             # Figure out what token we should start purging at.
             ts = self.clock.time_msec() - max_lifetime
 
-<<<<<<< HEAD
-            stream_ordering = (yield self.store.find_first_stream_ordering_after_ts(ts))
-
-            r = (
-                yield self.store.get_room_event_after_stream_ordering(
-                    room_id, stream_ordering
-                )
-=======
             stream_ordering = yield self.store.find_first_stream_ordering_after_ts(ts)
 
             r = yield self.store.get_room_event_after_stream_ordering(
                 room_id, stream_ordering,
->>>>>>> d31f69af
             )
             if not r:
                 logger.warning(
@@ -192,11 +183,7 @@
             # the background so that it's not blocking any other operation apart from
             # other purges in the same room.
             run_as_background_process(
-<<<<<<< HEAD
-                "_purge_history", self._purge_history, purge_id, room_id, token, True
-=======
                 "_purge_history", self._purge_history, purge_id, room_id, token, True,
->>>>>>> d31f69af
             )
 
     def start_purge_history(self, room_id, token, delete_local_events=False):
