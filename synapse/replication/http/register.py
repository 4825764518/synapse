--- conflicted
+++ resolved
@@ -75,11 +75,8 @@
     async def _handle_request(self, request, user_id):
         content = parse_json_object_from_request(request)
 
-<<<<<<< HEAD
-=======
         self.registration_handler.check_registration_ratelimit(content["address"])
 
->>>>>>> a6ebef1b
         await self.registration_handler.register_with_store(
             user_id=user_id,
             password_hash=content["password_hash"],
