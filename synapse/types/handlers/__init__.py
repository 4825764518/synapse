#
# This file is licensed under the Affero General Public License (AGPL) version 3.
#
# Copyright (C) 2024 New Vector, Ltd
#
# This program is free software: you can redistribute it and/or modify
# it under the terms of the GNU Affero General Public License as
# published by the Free Software Foundation, either version 3 of the
# License, or (at your option) any later version.
#
# See the GNU Affero General Public License for more details:
# <https://www.gnu.org/licenses/agpl-3.0.html>.
#
# Originally licensed under the Apache License, Version 2.0:
# <http://www.apache.org/licenses/LICENSE-2.0>.
#
# [This file includes modifications made by New Vector Limited]
#
#
from enum import Enum
from typing import TYPE_CHECKING, Dict, Final, List, Mapping, Optional, Sequence, Tuple

import attr
from typing_extensions import TypedDict

from synapse._pydantic_compat import HAS_PYDANTIC_V2

if TYPE_CHECKING or HAS_PYDANTIC_V2:
    from pydantic.v1 import Extra
else:
    from pydantic import Extra

from synapse.events import EventBase
from synapse.types import (
<<<<<<< HEAD
=======
    DeviceListUpdates,
>>>>>>> 81b2162c
    JsonDict,
    JsonMapping,
    Requester,
    SlidingSyncStreamToken,
    StreamToken,
    UserID,
)
from synapse.types.rest.client import SlidingSyncBody

if TYPE_CHECKING:
    from synapse.handlers.relations import BundledAggregations


class ShutdownRoomParams(TypedDict):
    """
    Attributes:
        requester_user_id:
            User who requested the action. Will be recorded as putting the room on the
            blocking list.
        new_room_user_id:
            If set, a new room will be created with this user ID
            as the creator and admin, and all users in the old room will be
            moved into that room. If not set, no new room will be created
            and the users will just be removed from the old room.
        new_room_name:
            A string representing the name of the room that new users will
            be invited to. Defaults to `Content Violation Notification`
        message:
            A string containing the first message that will be sent as
            `new_room_user_id` in the new room. Ideally this will clearly
            convey why the original room was shut down.
            Defaults to `Sharing illegal content on this server is not
            permitted and rooms in violation will be blocked.`
        block:
            If set to `true`, this room will be added to a blocking list,
            preventing future attempts to join the room. Defaults to `false`.
        purge:
            If set to `true`, purge the given room from the database.
        force_purge:
            If set to `true`, the room will be purged from database
            even if there are still users joined to the room.
    """

    requester_user_id: Optional[str]
    new_room_user_id: Optional[str]
    new_room_name: Optional[str]
    message: Optional[str]
    block: bool
    purge: bool
    force_purge: bool


class ShutdownRoomResponse(TypedDict):
    """
    Attributes:
        kicked_users: An array of users (`user_id`) that were kicked.
        failed_to_kick_users:
            An array of users (`user_id`) that that were not kicked.
        local_aliases:
            An array of strings representing the local aliases that were
            migrated from the old room to the new.
        new_room_id: A string representing the room ID of the new room.
    """

    kicked_users: List[str]
    failed_to_kick_users: List[str]
    local_aliases: List[str]
    new_room_id: Optional[str]


class SlidingSyncConfig(SlidingSyncBody):
    """
    Inherit from `SlidingSyncBody` since we need all of the same fields and add a few
    extra fields that we need in the handler
    """

    user: UserID
    requester: Requester

    # Pydantic config
    class Config:
        # By default, ignore fields that we don't recognise.
        extra = Extra.ignore
        # By default, don't allow fields to be reassigned after parsing.
        allow_mutation = False
        # Allow custom types like `UserID` to be used in the model
        arbitrary_types_allowed = True

    def connection_id(self) -> str:
        """Return a string identifier for this connection. May clash with
        connection IDs from different users.

        This is generally a combination of device ID and conn_id. However, both
        these two are optional (e.g. puppet access tokens don't have device
        IDs), so this handles those edge cases.
        """

        # `conn_id` can be null, in which case we default to the empty string
        # (if conn ID is empty then the client can't have multiple sync loops)
        conn_id = self.conn_id or ""

        if self.requester.device_id:
            return f"D/{self.requester.device_id}/{conn_id}"

        if self.requester.access_token_id:
            # If we don't have a device, then the access token ID should be a
            # stable ID.
            return f"A/{self.requester.access_token_id}/{conn_id}"

        # If we have neither then its likely an AS or some weird token. Either
        # way we can just fail here.
        raise Exception("Cannot use sliding sync with access token type")


class OperationType(Enum):
    """
    Represents the operation types in a Sliding Sync window.

    Attributes:
        SYNC: Sets a range of entries. Clients SHOULD discard what they previous knew about
            entries in this range.
        INSERT: Sets a single entry. If the position is not empty then clients MUST move
            entries to the left or the right depending on where the closest empty space is.
        DELETE: Remove a single entry. Often comes before an INSERT to allow entries to move
            places.
        INVALIDATE: Remove a range of entries. Clients MAY persist the invalidated range for
            offline support, but they should be treated as empty when additional operations
            which concern indexes in the range arrive from the server.
    """

    SYNC: Final = "SYNC"
    INSERT: Final = "INSERT"
    DELETE: Final = "DELETE"
    INVALIDATE: Final = "INVALIDATE"


@attr.s(slots=True, frozen=True, auto_attribs=True)
class SlidingSyncResult:
    """
    The Sliding Sync result to be serialized to JSON for a response.

    Attributes:
        next_pos: The next position token in the sliding window to request (next_batch).
        lists: Sliding window API. A map of list key to list results.
        rooms: Room subscription API. A map of room ID to room subscription to room results.
        extensions: Extensions API. A map of extension key to extension results.
    """

    @attr.s(slots=True, frozen=True, auto_attribs=True)
    class RoomResult:
        """
        Attributes:
            name: Room name or calculated room name.
            avatar: Room avatar
            heroes: List of stripped membership events (containing `user_id` and optionally
                `avatar_url` and `displayname`) for the users used to calculate the room name.
            is_dm: Flag to specify whether the room is a direct-message room (most likely
                between two people).
            initial: Flag which is set when this is the first time the server is sending this
                data on this connection. Clients can use this flag to replace or update
                their local state. When there is an update, servers MUST omit this flag
                entirely and NOT send "initial":false as this is wasteful on bandwidth. The
                absence of this flag means 'false'.
            required_state: The current state of the room
            timeline: Latest events in the room. The last event is the most recent.
            bundled_aggregations: A mapping of event ID to the bundled aggregations for
                the timeline events above. This allows clients to show accurate reaction
                counts (or edits, threads), even if some of the reaction events were skipped
                over in a gappy sync.
            stripped_state: Stripped state events (for rooms where the usre is
                invited/knocked). Same as `rooms.invite.$room_id.invite_state` in sync v2,
                absent on joined/left rooms
            prev_batch: A token that can be passed as a start parameter to the
                `/rooms/<room_id>/messages` API to retrieve earlier messages.
            limited: True if their are more events than fit between the given position and now.
                Sync again to get more.
            num_live: The number of timeline events which have just occurred and are not historical.
                The last N events are 'live' and should be treated as such. This is mostly
                useful to determine whether a given @mention event should make a noise or not.
                Clients cannot rely solely on the absence of `initial: true` to determine live
                events because if a room not in the sliding window bumps into the window because
                of an @mention it will have `initial: true` yet contain a single live event
                (with potentially other old events in the timeline).
            bump_stamp: The `stream_ordering` of the last event according to the
                `bump_event_types`. This helps clients sort more readily without them
                needing to pull in a bunch of the timeline to determine the last activity.
                `bump_event_types` is a thing because for example, we don't want display
                name changes to mark the room as unread and bump it to the top. For
                encrypted rooms, we just have to consider any activity as a bump because we
                can't see the content and the client has to figure it out for themselves.
            joined_count: The number of users with membership of join, including the client's
                own user ID. (same as sync `v2 m.joined_member_count`)
            invited_count: The number of users with membership of invite. (same as sync v2
                `m.invited_member_count`)
            notification_count: The total number of unread notifications for this room. (same
                as sync v2)
            highlight_count: The number of unread notifications for this room with the highlight
                flag set. (same as sync v2)
        """

        @attr.s(slots=True, frozen=True, auto_attribs=True)
        class StrippedHero:
            user_id: str
            display_name: Optional[str]
            avatar_url: Optional[str]

        name: Optional[str]
        avatar: Optional[str]
        heroes: Optional[List[StrippedHero]]
        is_dm: bool
        initial: bool
        # Should be empty for invite/knock rooms with `stripped_state`
        required_state: List[EventBase]
        # Should be empty for invite/knock rooms with `stripped_state`
        timeline_events: List[EventBase]
        bundled_aggregations: Optional[Dict[str, "BundledAggregations"]]
        # Optional because it's only relevant to invite/knock rooms
        stripped_state: List[JsonDict]
        # Only optional because it won't be included for invite/knock rooms with `stripped_state`
        prev_batch: Optional[StreamToken]
        # Only optional because it won't be included for invite/knock rooms with `stripped_state`
        limited: Optional[bool]
        # Only optional because it won't be included for invite/knock rooms with `stripped_state`
        num_live: Optional[int]
        bump_stamp: int
        joined_count: int
        invited_count: int
        notification_count: int
        highlight_count: int

    @attr.s(slots=True, frozen=True, auto_attribs=True)
    class SlidingWindowList:
        """
        Attributes:
            count: The total number of entries in the list. Always present if this list
                is.
            ops: The sliding list operations to perform.
        """

        @attr.s(slots=True, frozen=True, auto_attribs=True)
        class Operation:
            """
            Attributes:
                op: The operation type to perform.
                range: Which index positions are affected by this operation. These are
                    both inclusive.
                room_ids: Which room IDs are affected by this operation. These IDs match
                    up to the positions in the `range`, so the last room ID in this list
                    matches the 9th index. The room data is held in a separate object.
            """

            op: OperationType
            range: Tuple[int, int]
            room_ids: List[str]

        count: int
        ops: List[Operation]

    @attr.s(slots=True, frozen=True, auto_attribs=True)
    class Extensions:
        """Responses for extensions

        Attributes:
            to_device: The to-device extension (MSC3885)
            e2ee: The E2EE device extension (MSC3884)
        """

        @attr.s(slots=True, frozen=True, auto_attribs=True)
        class ToDeviceExtension:
            """The to-device extension (MSC3885)

            Attributes:
                next_batch: The to-device stream token the client should use
                    to get more results
                events: A list of to-device messages for the client
            """

            next_batch: str
            events: Sequence[JsonMapping]

            def __bool__(self) -> bool:
                return bool(self.events)

        @attr.s(slots=True, frozen=True, auto_attribs=True)
        class E2eeExtension:
            """The E2EE device extension (MSC3884)

            Attributes:
                device_list_updates: List of user_ids whose devices have changed or left (only
                    present on incremental syncs).
                device_one_time_keys_count: Map from key algorithm to the number of
                    unclaimed one-time keys currently held on the server for this device. If
                    an algorithm is unlisted, the count for that algorithm is assumed to be
                    zero. If this entire parameter is missing, the count for all algorithms
                    is assumed to be zero.
                device_unused_fallback_key_types: List of unused fallback key algorithms
                    for this device.
            """

            # Only present on incremental syncs
            device_list_updates: Optional[DeviceListUpdates]
            device_one_time_keys_count: Mapping[str, int]
            device_unused_fallback_key_types: Sequence[str]

            def __bool__(self) -> bool:
                # Note that "signed_curve25519" is always returned in key count responses
                # regardless of whether we uploaded any keys for it. This is necessary until
                # https://github.com/matrix-org/matrix-doc/issues/3298 is fixed.
                #
                # Also related:
                # https://github.com/element-hq/element-android/issues/3725 and
                # https://github.com/matrix-org/synapse/issues/10456
                default_otk = self.device_one_time_keys_count.get("signed_curve25519")
                more_than_default_otk = len(self.device_one_time_keys_count) > 1 or (
                    default_otk is not None and default_otk > 0
                )

                return bool(
                    more_than_default_otk
                    or self.device_list_updates
                    or self.device_unused_fallback_key_types
                )

        to_device: Optional[ToDeviceExtension] = None
        e2ee: Optional[E2eeExtension] = None

        def __bool__(self) -> bool:
            return bool(self.to_device or self.e2ee)

    next_pos: SlidingSyncStreamToken
    lists: Dict[str, SlidingWindowList]
    rooms: Dict[str, RoomResult]
    extensions: Extensions

    def __bool__(self) -> bool:
        """Make the result appear empty if there are no updates. This is used
        to tell if the notifier needs to wait for more events when polling for
        events.
        """
        return bool(self.lists or self.rooms or self.extensions)

    @staticmethod
    def empty(next_pos: SlidingSyncStreamToken) -> "SlidingSyncResult":
        "Return a new empty result"
        return SlidingSyncResult(
            next_pos=next_pos,
            lists={},
            rooms={},
            extensions=SlidingSyncResult.Extensions(),
        )<|MERGE_RESOLUTION|>--- conflicted
+++ resolved
@@ -32,10 +32,7 @@
 
 from synapse.events import EventBase
 from synapse.types import (
-<<<<<<< HEAD
-=======
     DeviceListUpdates,
->>>>>>> 81b2162c
     JsonDict,
     JsonMapping,
     Requester,
@@ -123,31 +120,6 @@
         allow_mutation = False
         # Allow custom types like `UserID` to be used in the model
         arbitrary_types_allowed = True
-
-    def connection_id(self) -> str:
-        """Return a string identifier for this connection. May clash with
-        connection IDs from different users.
-
-        This is generally a combination of device ID and conn_id. However, both
-        these two are optional (e.g. puppet access tokens don't have device
-        IDs), so this handles those edge cases.
-        """
-
-        # `conn_id` can be null, in which case we default to the empty string
-        # (if conn ID is empty then the client can't have multiple sync loops)
-        conn_id = self.conn_id or ""
-
-        if self.requester.device_id:
-            return f"D/{self.requester.device_id}/{conn_id}"
-
-        if self.requester.access_token_id:
-            # If we don't have a device, then the access token ID should be a
-            # stable ID.
-            return f"A/{self.requester.access_token_id}/{conn_id}"
-
-        # If we have neither then its likely an AS or some weird token. Either
-        # way we can just fail here.
-        raise Exception("Cannot use sliding sync with access token type")
 
 
 class OperationType(Enum):
