--- conflicted
+++ resolved
@@ -303,8 +303,7 @@
             ) = await self._get_power_levels_and_sender_level(
                 event, context, event_id_to_event
             )
-<<<<<<< HEAD
-=======
+
             # Recursively attempt to find the thread this event relates to.
             if relation.rel_type == RelationTypes.THREAD:
                 thread_id = relation.parent_id
@@ -328,7 +327,6 @@
             relations,
             self._relations_match_enabled,
         )
->>>>>>> cb20b885
 
             relation = relation_from_event(event)
             # If the event does not have a relation, then cannot have any mutual
