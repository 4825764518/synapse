--- conflicted
+++ resolved
@@ -82,14 +82,10 @@
         self.get_success(self.store.upsert_monthly_active_user(user_id1))
         self.get_success(
             self.sync_handler.wait_for_sync_for_user(
-<<<<<<< HEAD
-                requester, sync_config, SyncVersion.SYNC_V2, generate_request_key()
-=======
                 requester,
                 sync_config,
                 sync_version=SyncVersion.SYNC_V2,
                 request_key=generate_request_key(),
->>>>>>> c856ae47
             )
         )
 
@@ -97,14 +93,10 @@
         self.auth_blocking._hs_disabled = True
         e = self.get_failure(
             self.sync_handler.wait_for_sync_for_user(
-<<<<<<< HEAD
-                requester, sync_config, SyncVersion.SYNC_V2, generate_request_key()
-=======
                 requester,
                 sync_config,
                 sync_version=SyncVersion.SYNC_V2,
                 request_key=generate_request_key(),
->>>>>>> c856ae47
             ),
             ResourceLimitError,
         )
@@ -117,14 +109,10 @@
 
         e = self.get_failure(
             self.sync_handler.wait_for_sync_for_user(
-<<<<<<< HEAD
-                requester, sync_config, SyncVersion.SYNC_V2, generate_request_key()
-=======
                 requester,
                 sync_config,
                 sync_version=SyncVersion.SYNC_V2,
                 request_key=generate_request_key(),
->>>>>>> c856ae47
             ),
             ResourceLimitError,
         )
@@ -307,11 +295,7 @@
                 eve_sync_config,
                 sync_version=SyncVersion.SYNC_V2,
                 request_key=generate_request_key(),
-<<<<<<< HEAD
-            ),
-=======
-            )
->>>>>>> c856ae47
+            )
         )
 
         # Sanity check this sync result. We shouldn't be joined to the room.
@@ -760,11 +744,7 @@
                 generate_sync_config(bob),
                 sync_version=SyncVersion.SYNC_V2,
                 request_key=generate_request_key(),
-<<<<<<< HEAD
-            ),
-=======
-            )
->>>>>>> c856ae47
+            )
         )
 
         # Alice sends a message and a state
@@ -953,9 +933,6 @@
         """Some old accounts have managed to set a `m.push_rules` account data,
         which we should ignore in /sync response.
         """
-
-<<<<<<< HEAD
-=======
         user = self.register_user("alice", "password")
 
         # Insert the bad account data.
@@ -982,7 +959,6 @@
         self.fail("No push rules found")
 
 
->>>>>>> c856ae47
 def generate_sync_config(
     user_id: str,
     device_id: Optional[str] = "device_id",
