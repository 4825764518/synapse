#
# This file is licensed under the Affero General Public License (AGPL) version 3.
#
# Copyright (C) 2024 New Vector, Ltd
#
# This program is free software: you can redistribute it and/or modify
# it under the terms of the GNU Affero General Public License as
# published by the Free Software Foundation, either version 3 of the
# License, or (at your option) any later version.
#
# See the GNU Affero General Public License for more details:
# <https://www.gnu.org/licenses/agpl-3.0.html>.
#
# Originally licensed under the Apache License, Version 2.0:
# <http://www.apache.org/licenses/LICENSE-2.0>.
#
# [This file includes modifications made by New Vector Limited]
#
#
import logging
<<<<<<< HEAD
=======
from unittest.mock import patch
>>>>>>> c7d1fc33

from twisted.test.proto_helpers import MemoryReactor

from synapse.api.constants import AccountDataTypes, EventTypes, JoinRules, Membership
from synapse.api.room_versions import RoomVersions
from synapse.rest import admin
from synapse.rest.client import knock, login, room
from synapse.server import HomeServer
from synapse.storage.util.id_generators import MultiWriterIdGenerator
from synapse.types import JsonDict, UserID
from synapse.util import Clock

from tests.replication._base import BaseMultiWorkerStreamTestCase
from tests.unittest import HomeserverTestCase

logger = logging.getLogger(__name__)


class GetSyncRoomIdsForUserTestCase(HomeserverTestCase):
    """
    Tests Sliding Sync handler `get_sync_room_ids_for_user()` to make sure it returns
    the correct list of rooms IDs.
    """

    servlets = [
        admin.register_servlets,
        knock.register_servlets,
        login.register_servlets,
        room.register_servlets,
    ]

    def default_config(self) -> JsonDict:
        config = super().default_config()
        # Enable sliding sync
        config["experimental_features"] = {"msc3575_enabled": True}
        return config

    def prepare(self, reactor: MemoryReactor, clock: Clock, hs: HomeServer) -> None:
        self.sliding_sync_handler = self.hs.get_sliding_sync_handler()
        self.store = self.hs.get_datastores().main
        self.event_sources = hs.get_event_sources()

    def test_no_rooms(self) -> None:
        """
        Test when the user has never joined any rooms before
        """
        user1_id = self.register_user("user1", "pass")
        # user1_tok = self.login(user1_id, "pass")

        now_token = self.event_sources.get_current_token()

        room_id_results = self.get_success(
            self.sliding_sync_handler.get_sync_room_ids_for_user(
                UserID.from_string(user1_id),
                from_token=now_token,
                to_token=now_token,
            )
        )

        self.assertEqual(room_id_results, set())

    def test_get_newly_joined_room(self) -> None:
        """
        Test that rooms that the user has newly_joined show up. newly_joined is when you
        join after the `from_token` and <= `to_token`.
        """
        user1_id = self.register_user("user1", "pass")
        user1_tok = self.login(user1_id, "pass")

        before_room_token = self.event_sources.get_current_token()

        room_id = self.helper.create_room_as(user1_id, tok=user1_tok, is_public=True)

        after_room_token = self.event_sources.get_current_token()

        room_id_results = self.get_success(
            self.sliding_sync_handler.get_sync_room_ids_for_user(
                UserID.from_string(user1_id),
                from_token=before_room_token,
                to_token=after_room_token,
            )
        )

        self.assertEqual(room_id_results, {room_id})

    def test_get_already_joined_room(self) -> None:
        """
        Test that rooms that the user is already joined show up.
        """
        user1_id = self.register_user("user1", "pass")
        user1_tok = self.login(user1_id, "pass")

        room_id = self.helper.create_room_as(user1_id, tok=user1_tok, is_public=True)

        after_room_token = self.event_sources.get_current_token()

        room_id_results = self.get_success(
            self.sliding_sync_handler.get_sync_room_ids_for_user(
                UserID.from_string(user1_id),
                from_token=after_room_token,
                to_token=after_room_token,
            )
        )

        self.assertEqual(room_id_results, {room_id})

    def test_get_invited_banned_knocked_room(self) -> None:
        """
        Test that rooms that the user is invited to, banned from, and knocked on show
        up.
        """
        user1_id = self.register_user("user1", "pass")
        user1_tok = self.login(user1_id, "pass")
        user2_id = self.register_user("user2", "pass")
        user2_tok = self.login(user2_id, "pass")

        before_room_token = self.event_sources.get_current_token()

        # Setup the invited room (user2 invites user1 to the room)
        invited_room_id = self.helper.create_room_as(user2_id, tok=user2_tok)
        self.helper.invite(invited_room_id, targ=user1_id, tok=user2_tok)

        # Setup the ban room (user2 bans user1 from the room)
        ban_room_id = self.helper.create_room_as(
            user2_id, tok=user2_tok, is_public=True
        )
        self.helper.join(ban_room_id, user1_id, tok=user1_tok)
        self.helper.ban(ban_room_id, src=user2_id, targ=user1_id, tok=user2_tok)

        # Setup the knock room (user1 knocks on the room)
        knock_room_id = self.helper.create_room_as(
            user2_id, tok=user2_tok, room_version=RoomVersions.V7.identifier
        )
        self.helper.send_state(
            knock_room_id,
            EventTypes.JoinRules,
            {"join_rule": JoinRules.KNOCK},
            tok=user2_tok,
        )
        # User1 knocks on the room
        channel = self.make_request(
            "POST",
            "/_matrix/client/r0/knock/%s" % (knock_room_id,),
            b"{}",
            user1_tok,
        )
        self.assertEqual(channel.code, 200, channel.result)

        after_room_token = self.event_sources.get_current_token()

        room_id_results = self.get_success(
            self.sliding_sync_handler.get_sync_room_ids_for_user(
                UserID.from_string(user1_id),
                from_token=before_room_token,
                to_token=after_room_token,
            )
        )

        # Ensure that the invited, ban, and knock rooms show up
        self.assertEqual(
            room_id_results,
            {
                invited_room_id,
                ban_room_id,
                knock_room_id,
            },
        )

    def test_get_kicked_room(self) -> None:
        """
        Test that a room that the user was kicked from still shows up. When the user
        comes back to their client, they should see that they were kicked.
        """
        user1_id = self.register_user("user1", "pass")
        user1_tok = self.login(user1_id, "pass")
        user2_id = self.register_user("user2", "pass")
        user2_tok = self.login(user2_id, "pass")

        # Setup the kick room (user2 kicks user1 from the room)
        kick_room_id = self.helper.create_room_as(
            user2_id, tok=user2_tok, is_public=True
        )
        self.helper.join(kick_room_id, user1_id, tok=user1_tok)
        # Kick user1 from the room
        self.helper.change_membership(
            room=kick_room_id,
            src=user2_id,
            targ=user1_id,
            tok=user2_tok,
            membership=Membership.LEAVE,
            extra_data={
                "reason": "Bad manners",
            },
        )

        after_kick_token = self.event_sources.get_current_token()

        room_id_results = self.get_success(
            self.sliding_sync_handler.get_sync_room_ids_for_user(
                UserID.from_string(user1_id),
                from_token=after_kick_token,
                to_token=after_kick_token,
            )
        )

        # The kicked room should show up
        self.assertEqual(room_id_results, {kick_room_id})

    def test_forgotten_rooms(self) -> None:
        """
        Forgotten rooms do not show up even if we forget after the from/to range.

        Ideally, we would be able to track when the `/forget` happens and apply it
        accordingly in the token range but the forgotten flag is only an extra bool in
        the `room_memberships` table.
        """
        user1_id = self.register_user("user1", "pass")
        user1_tok = self.login(user1_id, "pass")
        user2_id = self.register_user("user2", "pass")
        user2_tok = self.login(user2_id, "pass")

        # Setup a normal room that we leave. This won't show up in the sync response
        # because we left it before our token but is good to check anyway.
        leave_room_id = self.helper.create_room_as(
            user2_id, tok=user2_tok, is_public=True
        )
        self.helper.join(leave_room_id, user1_id, tok=user1_tok)
        self.helper.leave(leave_room_id, user1_id, tok=user1_tok)

        # Setup the ban room (user2 bans user1 from the room)
        ban_room_id = self.helper.create_room_as(
            user2_id, tok=user2_tok, is_public=True
        )
        self.helper.join(ban_room_id, user1_id, tok=user1_tok)
        self.helper.ban(ban_room_id, src=user2_id, targ=user1_id, tok=user2_tok)

        # Setup the kick room (user2 kicks user1 from the room)
        kick_room_id = self.helper.create_room_as(
            user2_id, tok=user2_tok, is_public=True
        )
        self.helper.join(kick_room_id, user1_id, tok=user1_tok)
        # Kick user1 from the room
        self.helper.change_membership(
            room=kick_room_id,
            src=user2_id,
            targ=user1_id,
            tok=user2_tok,
            membership=Membership.LEAVE,
            extra_data={
                "reason": "Bad manners",
            },
        )

        before_room_forgets = self.event_sources.get_current_token()

        # Forget the room after we already have our tokens. This doesn't change
        # the membership event itself but will mark it internally in Synapse
        channel = self.make_request(
            "POST",
            f"/_matrix/client/r0/rooms/{leave_room_id}/forget",
            content={},
            access_token=user1_tok,
        )
        self.assertEqual(channel.code, 200, channel.result)
        channel = self.make_request(
            "POST",
            f"/_matrix/client/r0/rooms/{ban_room_id}/forget",
            content={},
            access_token=user1_tok,
        )
        self.assertEqual(channel.code, 200, channel.result)
        channel = self.make_request(
            "POST",
            f"/_matrix/client/r0/rooms/{kick_room_id}/forget",
            content={},
            access_token=user1_tok,
        )
        self.assertEqual(channel.code, 200, channel.result)

        room_id_results = self.get_success(
            self.sliding_sync_handler.get_sync_room_ids_for_user(
                UserID.from_string(user1_id),
                from_token=before_room_forgets,
                to_token=before_room_forgets,
            )
        )

        # We shouldn't see the room because it was forgotten
        self.assertEqual(room_id_results, set())

    def test_only_newly_left_rooms_show_up(self) -> None:
        """
        Test that newly_left rooms still show up in the sync response but rooms that
        were left before the `from_token` don't show up. See condition "2)" comments in
        the `get_sync_room_ids_for_user` method.
        """
        user1_id = self.register_user("user1", "pass")
        user1_tok = self.login(user1_id, "pass")

        # Leave before we calculate the `from_token`
        room_id1 = self.helper.create_room_as(user1_id, tok=user1_tok)
        self.helper.leave(room_id1, user1_id, tok=user1_tok)

        after_room1_token = self.event_sources.get_current_token()

        # Leave during the from_token/to_token range (newly_left)
        room_id2 = self.helper.create_room_as(user1_id, tok=user1_tok)
        self.helper.leave(room_id1, user1_id, tok=user1_tok)

        after_room2_token = self.event_sources.get_current_token()

        room_id_results = self.get_success(
            self.sliding_sync_handler.get_sync_room_ids_for_user(
                UserID.from_string(user1_id),
                from_token=after_room1_token,
                to_token=after_room2_token,
            )
        )

        # Only the newly_left room should show up
        self.assertEqual(room_id_results, {room_id2})

    def test_no_joins_after_to_token(self) -> None:
        """
        Rooms we join after the `to_token` should *not* show up. See condition "1b)"
        comments in the `get_sync_room_ids_for_user()` method.
        """
        user1_id = self.register_user("user1", "pass")
        user1_tok = self.login(user1_id, "pass")

        before_room1_token = self.event_sources.get_current_token()

        room_id1 = self.helper.create_room_as(user1_id, tok=user1_tok)

        after_room1_token = self.event_sources.get_current_token()

        # Room join after after our `to_token` shouldn't show up
        room_id2 = self.helper.create_room_as(user1_id, tok=user1_tok)
        _ = room_id2

        room_id_results = self.get_success(
            self.sliding_sync_handler.get_sync_room_ids_for_user(
                UserID.from_string(user1_id),
                from_token=before_room1_token,
                to_token=after_room1_token,
            )
        )

        self.assertEqual(room_id_results, {room_id1})

    def test_join_during_range_and_left_room_after_to_token(self) -> None:
        """
        Room still shows up if we left the room but were joined during the
        from_token/to_token. See condition "1a)" comments in the
        `get_sync_room_ids_for_user()` method.
        """
        user1_id = self.register_user("user1", "pass")
        user1_tok = self.login(user1_id, "pass")

        before_room1_token = self.event_sources.get_current_token()

        room_id1 = self.helper.create_room_as(user1_id, tok=user1_tok)

        after_room1_token = self.event_sources.get_current_token()

        # Leave the room after we already have our tokens
        self.helper.leave(room_id1, user1_id, tok=user1_tok)

        room_id_results = self.get_success(
            self.sliding_sync_handler.get_sync_room_ids_for_user(
                UserID.from_string(user1_id),
                from_token=before_room1_token,
                to_token=after_room1_token,
            )
        )

        # We should still see the room because we were joined during the
        # from_token/to_token time period.
        self.assertEqual(room_id_results, {room_id1})

    def test_join_before_range_and_left_room_after_to_token(self) -> None:
        """
        Room still shows up if we left the room but were joined before the `from_token`
        so it should show up. See condition "1a)" comments in the
        `get_sync_room_ids_for_user()` method.
        """
        user1_id = self.register_user("user1", "pass")
        user1_tok = self.login(user1_id, "pass")

        room_id1 = self.helper.create_room_as(user1_id, tok=user1_tok)

        after_room1_token = self.event_sources.get_current_token()

        # Leave the room after we already have our tokens
        self.helper.leave(room_id1, user1_id, tok=user1_tok)

        room_id_results = self.get_success(
            self.sliding_sync_handler.get_sync_room_ids_for_user(
                UserID.from_string(user1_id),
                from_token=after_room1_token,
                to_token=after_room1_token,
            )
        )

        # We should still see the room because we were joined before the `from_token`
        self.assertEqual(room_id_results, {room_id1})

    def test_kicked_before_range_and_left_after_to_token(self) -> None:
        """
        Room still shows up if we left the room but were kicked before the `from_token`
        so it should show up. See condition "1a)" comments in the
        `get_sync_room_ids_for_user()` method.
        """
        user1_id = self.register_user("user1", "pass")
        user1_tok = self.login(user1_id, "pass")
        user2_id = self.register_user("user2", "pass")
        user2_tok = self.login(user2_id, "pass")

        # Setup the kick room (user2 kicks user1 from the room)
        kick_room_id = self.helper.create_room_as(
            user2_id, tok=user2_tok, is_public=True
        )
        self.helper.join(kick_room_id, user1_id, tok=user1_tok)
        # Kick user1 from the room
        self.helper.change_membership(
            room=kick_room_id,
            src=user2_id,
            targ=user1_id,
            tok=user2_tok,
            membership=Membership.LEAVE,
            extra_data={
                "reason": "Bad manners",
            },
        )

        after_kick_token = self.event_sources.get_current_token()

        # Leave the room after we already have our tokens
        #
        # We have to join before we can leave (leave -> leave isn't a valid transition
        # or at least it doesn't work in Synapse, 403 forbidden)
        self.helper.join(kick_room_id, user1_id, tok=user1_tok)
        self.helper.leave(kick_room_id, user1_id, tok=user1_tok)

        room_id_results = self.get_success(
            self.sliding_sync_handler.get_sync_room_ids_for_user(
                UserID.from_string(user1_id),
                from_token=after_kick_token,
                to_token=after_kick_token,
            )
        )

        # We shouldn't see the room because it was forgotten
        self.assertEqual(room_id_results, {kick_room_id})

    def test_newly_left_during_range_and_join_leave_after_to_token(self) -> None:
        """
        Newly left room should show up. But we're also testing that joining and leaving
        after the `to_token` doesn't mess with the results. See condition "2)" and "1a)"
        comments in the `get_sync_room_ids_for_user()` method.
        """
        user1_id = self.register_user("user1", "pass")
        user1_tok = self.login(user1_id, "pass")
        user2_id = self.register_user("user2", "pass")
        user2_tok = self.login(user2_id, "pass")

        before_room1_token = self.event_sources.get_current_token()

        # We create the room with user2 so the room isn't left with no members when we
        # leave and can still re-join.
        room_id1 = self.helper.create_room_as(user2_id, tok=user2_tok, is_public=True)
        # Join and leave the room during the from/to range
        self.helper.join(room_id1, user1_id, tok=user1_tok)
        self.helper.leave(room_id1, user1_id, tok=user1_tok)

        after_room1_token = self.event_sources.get_current_token()

        # Join and leave the room after we already have our tokens
        self.helper.join(room_id1, user1_id, tok=user1_tok)
        self.helper.leave(room_id1, user1_id, tok=user1_tok)

        room_id_results = self.get_success(
            self.sliding_sync_handler.get_sync_room_ids_for_user(
                UserID.from_string(user1_id),
                from_token=before_room1_token,
                to_token=after_room1_token,
            )
        )

        # Room should still show up because it's newly_left during the from/to range
        self.assertEqual(room_id_results, {room_id1})

    def test_newly_left_during_range_and_join_after_to_token(self) -> None:
        """
        Newly left room should show up. But we're also testing that joining after the
        `to_token` doesn't mess with the results. See condition "2)" and "1b)" comments
        in the `get_sync_room_ids_for_user()` method.
        """
        user1_id = self.register_user("user1", "pass")
        user1_tok = self.login(user1_id, "pass")
        user2_id = self.register_user("user2", "pass")
        user2_tok = self.login(user2_id, "pass")

        before_room1_token = self.event_sources.get_current_token()

        # We create the room with user2 so the room isn't left with no members when we
        # leave and can still re-join.
        room_id1 = self.helper.create_room_as(user2_id, tok=user2_tok, is_public=True)
        # Join and leave the room during the from/to range
        self.helper.join(room_id1, user1_id, tok=user1_tok)
        self.helper.leave(room_id1, user1_id, tok=user1_tok)

        after_room1_token = self.event_sources.get_current_token()

        # Join the room after we already have our tokens
        self.helper.join(room_id1, user1_id, tok=user1_tok)

        room_id_results = self.get_success(
            self.sliding_sync_handler.get_sync_room_ids_for_user(
                UserID.from_string(user1_id),
                from_token=before_room1_token,
                to_token=after_room1_token,
            )
        )

        # Room should still show up because it's newly_left during the from/to range
        self.assertEqual(room_id_results, {room_id1})

    def test_leave_before_range_and_join_leave_after_to_token(self) -> None:
        """
        Old left room shouldn't show up. But we're also testing that joining and leaving
        after the `to_token` doesn't mess with the results. See condition "1a)" comments
        in the `get_sync_room_ids_for_user()` method.
        """
        user1_id = self.register_user("user1", "pass")
        user1_tok = self.login(user1_id, "pass")
        user2_id = self.register_user("user2", "pass")
        user2_tok = self.login(user2_id, "pass")

        # We create the room with user2 so the room isn't left with no members when we
        # leave and can still re-join.
        room_id1 = self.helper.create_room_as(user2_id, tok=user2_tok, is_public=True)
        # Join and leave the room before the from/to range
        self.helper.join(room_id1, user1_id, tok=user1_tok)
        self.helper.leave(room_id1, user1_id, tok=user1_tok)

        after_room1_token = self.event_sources.get_current_token()

        # Join and leave the room after we already have our tokens
        self.helper.join(room_id1, user1_id, tok=user1_tok)
        self.helper.leave(room_id1, user1_id, tok=user1_tok)

        room_id_results = self.get_success(
            self.sliding_sync_handler.get_sync_room_ids_for_user(
                UserID.from_string(user1_id),
                from_token=after_room1_token,
                to_token=after_room1_token,
            )
        )

        # Room shouldn't show up because it was left before the `from_token`
        self.assertEqual(room_id_results, set())

    def test_leave_before_range_and_join_after_to_token(self) -> None:
        """
        Old left room shouldn't show up. But we're also testing that joining after the
        `to_token` doesn't mess with the results. See condition "1b)" comments in the
        `get_sync_room_ids_for_user()` method.
        """
        user1_id = self.register_user("user1", "pass")
        user1_tok = self.login(user1_id, "pass")
        user2_id = self.register_user("user2", "pass")
        user2_tok = self.login(user2_id, "pass")

        # We create the room with user2 so the room isn't left with no members when we
        # leave and can still re-join.
        room_id1 = self.helper.create_room_as(user2_id, tok=user2_tok, is_public=True)
        # Join and leave the room before the from/to range
        self.helper.join(room_id1, user1_id, tok=user1_tok)
        self.helper.leave(room_id1, user1_id, tok=user1_tok)

        after_room1_token = self.event_sources.get_current_token()

        # Join the room after we already have our tokens
        self.helper.join(room_id1, user1_id, tok=user1_tok)

        room_id_results = self.get_success(
            self.sliding_sync_handler.get_sync_room_ids_for_user(
                UserID.from_string(user1_id),
                from_token=after_room1_token,
                to_token=after_room1_token,
            )
        )

        # Room shouldn't show up because it was left before the `from_token`
        self.assertEqual(room_id_results, set())

    def test_join_leave_multiple_times_during_range_and_after_to_token(
        self,
    ) -> None:
        """
        Join and leave multiple times shouldn't affect rooms from showing up. It just
        matters that we were joined or newly_left in the from/to range. But we're also
        testing that joining and leaving after the `to_token` doesn't mess with the
        results.
        """
        user1_id = self.register_user("user1", "pass")
        user1_tok = self.login(user1_id, "pass")
        user2_id = self.register_user("user2", "pass")
        user2_tok = self.login(user2_id, "pass")

        before_room1_token = self.event_sources.get_current_token()

        # We create the room with user2 so the room isn't left with no members when we
        # leave and can still re-join.
        room_id1 = self.helper.create_room_as(user2_id, tok=user2_tok, is_public=True)
        # Join, leave, join back to the room before the from/to range
        self.helper.join(room_id1, user1_id, tok=user1_tok)
        self.helper.leave(room_id1, user1_id, tok=user1_tok)
        self.helper.join(room_id1, user1_id, tok=user1_tok)

        after_room1_token = self.event_sources.get_current_token()

        # Leave and Join the room multiple times after we already have our tokens
        self.helper.leave(room_id1, user1_id, tok=user1_tok)
        self.helper.join(room_id1, user1_id, tok=user1_tok)
        self.helper.leave(room_id1, user1_id, tok=user1_tok)

        room_id_results = self.get_success(
            self.sliding_sync_handler.get_sync_room_ids_for_user(
                UserID.from_string(user1_id),
                from_token=before_room1_token,
                to_token=after_room1_token,
            )
        )

        # Room should show up because it was newly_left and joined during the from/to range
        self.assertEqual(room_id_results, {room_id1})

    def test_join_leave_multiple_times_before_range_and_after_to_token(
        self,
    ) -> None:
        """
        Join and leave multiple times before the from/to range shouldn't affect rooms
        from showing up. It just matters that we were joined or newly_left in the
        from/to range. But we're also testing that joining and leaving after the
        `to_token` doesn't mess with the results.
        """
        user1_id = self.register_user("user1", "pass")
        user1_tok = self.login(user1_id, "pass")
        user2_id = self.register_user("user2", "pass")
        user2_tok = self.login(user2_id, "pass")

        # We create the room with user2 so the room isn't left with no members when we
        # leave and can still re-join.
        room_id1 = self.helper.create_room_as(user2_id, tok=user2_tok, is_public=True)
        # Join, leave, join back to the room before the from/to range
        self.helper.join(room_id1, user1_id, tok=user1_tok)
        self.helper.leave(room_id1, user1_id, tok=user1_tok)
        self.helper.join(room_id1, user1_id, tok=user1_tok)

        after_room1_token = self.event_sources.get_current_token()

        # Leave and Join the room multiple times after we already have our tokens
        self.helper.leave(room_id1, user1_id, tok=user1_tok)
        self.helper.join(room_id1, user1_id, tok=user1_tok)
        self.helper.leave(room_id1, user1_id, tok=user1_tok)

        room_id_results = self.get_success(
            self.sliding_sync_handler.get_sync_room_ids_for_user(
                UserID.from_string(user1_id),
                from_token=after_room1_token,
                to_token=after_room1_token,
            )
        )

        # Room should show up because we were joined before the from/to range
        self.assertEqual(room_id_results, {room_id1})

    def test_invite_before_range_and_join_leave_after_to_token(
        self,
    ) -> None:
        """
        Make it look like we joined after the token range but we were invited before the
        from/to range so the room should still show up. See condition "1a)" comments in
        the `get_sync_room_ids_for_user()` method.
        """
        user1_id = self.register_user("user1", "pass")
        user1_tok = self.login(user1_id, "pass")
        user2_id = self.register_user("user2", "pass")
        user2_tok = self.login(user2_id, "pass")

        # We create the room with user2 so the room isn't left with no members when we
        # leave and can still re-join.
        room_id1 = self.helper.create_room_as(user2_id, tok=user2_tok, is_public=True)

        # Invited to the room before the token
        self.helper.invite(room_id1, src=user2_id, targ=user1_id, tok=user2_tok)

        after_room1_token = self.event_sources.get_current_token()

        # Join and leave the room after we already have our tokens
        self.helper.join(room_id1, user1_id, tok=user1_tok)
        self.helper.leave(room_id1, user1_id, tok=user1_tok)

        room_id_results = self.get_success(
            self.sliding_sync_handler.get_sync_room_ids_for_user(
                UserID.from_string(user1_id),
                from_token=after_room1_token,
                to_token=after_room1_token,
            )
        )

        # Room should show up because we were invited before the from/to range
        self.assertEqual(room_id_results, {room_id1})

    def test_multiple_rooms_are_not_confused(
        self,
    ) -> None:
        """
        Test that multiple rooms are not confused as we fixup the list. This test is
        spawning from a real world bug in the code where I was accidentally using
        `event.room_id` in one of the fix-up loops but the `event` being referenced was
        actually from a different loop.
        """
        user1_id = self.register_user("user1", "pass")
        user1_tok = self.login(user1_id, "pass")
        user2_id = self.register_user("user2", "pass")
        user2_tok = self.login(user2_id, "pass")

        # We create the room with user2 so the room isn't left with no members when we
        # leave and can still re-join.
        room_id1 = self.helper.create_room_as(user2_id, tok=user2_tok, is_public=True)
        room_id2 = self.helper.create_room_as(user2_id, tok=user2_tok, is_public=True)

        # Invited and left the room before the token
        self.helper.invite(room_id1, src=user2_id, targ=user1_id, tok=user2_tok)
        self.helper.leave(room_id1, user1_id, tok=user1_tok)
        # Invited to room2
        self.helper.invite(room_id2, src=user2_id, targ=user1_id, tok=user2_tok)

        before_room3_token = self.event_sources.get_current_token()

        # Invited and left room3 during the from/to range
        room_id3 = self.helper.create_room_as(user2_id, tok=user2_tok, is_public=True)
        self.helper.invite(room_id3, src=user2_id, targ=user1_id, tok=user2_tok)
        self.helper.leave(room_id3, user1_id, tok=user1_tok)

        after_room3_token = self.event_sources.get_current_token()

        # Join and leave the room after we already have our tokens
        self.helper.join(room_id1, user1_id, tok=user1_tok)
        self.helper.leave(room_id1, user1_id, tok=user1_tok)
        # Leave room2
        self.helper.leave(room_id2, user1_id, tok=user1_tok)
        # Leave room3
        self.helper.leave(room_id3, user1_id, tok=user1_tok)

        room_id_results = self.get_success(
            self.sliding_sync_handler.get_sync_room_ids_for_user(
                UserID.from_string(user1_id),
                from_token=before_room3_token,
                to_token=after_room3_token,
            )
        )

        self.assertEqual(
            room_id_results,
            {
                # `room_id1` shouldn't show up because we left before the from/to range
                #
                # Room should show up because we were invited before the from/to range
                room_id2,
                # Room should show up because it was newly_left during the from/to range
                room_id3,
            },
        )


<<<<<<< HEAD
class FilterRoomsTestCase(HomeserverTestCase):
    """
    Tests Sliding Sync handler `filter_rooms()` to make sure it includes/excludes rooms
    correctly.
    """

    servlets = [
        admin.register_servlets,
        knock.register_servlets,
        login.register_servlets,
        room.register_servlets,
    ]

    def default_config(self) -> JsonDict:
        config = super().default_config()
        # Enable sliding sync
        config["experimental_features"] = {"msc3575_enabled": True}
=======
class GetSyncRoomIdsForUserEventShardTestCase(BaseMultiWorkerStreamTestCase):
    """
    Tests Sliding Sync handler `get_sync_room_ids_for_user()` to make sure it works with
    sharded event stream_writers enabled
    """

    servlets = [
        admin.register_servlets_for_client_rest_resource,
        room.register_servlets,
        login.register_servlets,
    ]

    def default_config(self) -> dict:
        config = super().default_config()
        # Enable sliding sync
        config["experimental_features"] = {"msc3575_enabled": True}

        # Enable shared event stream_writers
        config["stream_writers"] = {"events": ["worker1", "worker2", "worker3"]}
        config["instance_map"] = {
            "main": {"host": "testserv", "port": 8765},
            "worker1": {"host": "testserv", "port": 1001},
            "worker2": {"host": "testserv", "port": 1002},
            "worker3": {"host": "testserv", "port": 1003},
        }
>>>>>>> c7d1fc33
        return config

    def prepare(self, reactor: MemoryReactor, clock: Clock, hs: HomeServer) -> None:
        self.sliding_sync_handler = self.hs.get_sliding_sync_handler()
        self.store = self.hs.get_datastores().main
<<<<<<< HEAD

    def _create_dm_room(
        self,
        inviter_user_id: str,
        inviter_tok: str,
        invitee_user_id: str,
        invitee_tok: str,
    ) -> str:
        """
        Helper to create a DM room as the "inviter" and invite the "invitee" user to the room. The
        "invitee" user also will join the room. The `m.direct` account data will be set
        for both users.
        """

        # Create a room and send an invite the other user
        room_id = self.helper.create_room_as(
            inviter_user_id,
            is_public=False,
            tok=inviter_tok,
        )
        self.helper.invite(
            room_id,
            src=inviter_user_id,
            targ=invitee_user_id,
            tok=inviter_tok,
            extra_data={"is_direct": True},
        )
        # Person that was invited joins the room
        self.helper.join(room_id, invitee_user_id, tok=invitee_tok)

        # Mimic the client setting the room as a direct message in the global account
        # data
        self.get_success(
            self.store.add_account_data_for_user(
                invitee_user_id,
                AccountDataTypes.DIRECT,
                {inviter_user_id: [room_id]},
            )
        )
        self.get_success(
            self.store.add_account_data_for_user(
                inviter_user_id,
                AccountDataTypes.DIRECT,
                {invitee_user_id: [room_id]},
            )
        )

        return room_id

    def test_filter_dm_rooms(self) -> None:
        """
        Test filter for DM rooms
=======
        self.event_sources = hs.get_event_sources()

    def _create_room(self, room_id: str, user_id: str, tok: str) -> None:
        """
        Create a room with a specific room_id. We use this so that that we have a
        consistent room_id across test runs that hashes to the same value and will be
        sharded to a known worker in the tests.
        """

        # We control the room ID generation by patching out the
        # `_generate_room_id` method
        with patch(
            "synapse.handlers.room.RoomCreationHandler._generate_room_id"
        ) as mock:
            mock.side_effect = lambda: room_id
            self.helper.create_room_as(user_id, tok=tok)

    def test_sharded_event_persisters(self) -> None:
        """
        This test should catch bugs that would come from flawed stream position
        (`stream_ordering`) comparisons or making `RoomStreamToken`'s naively. To
        compare event positions properly, you need to consider both the `instance_name`
        and `stream_ordering` together.

        The test creates three event persister workers and a room that is sharded to
        each worker. On worker2, we make the event stream position stuck so that it lags
        behind the other workers and we start getting `RoomStreamToken` that have an
        `instance_map` component (i.e. q`m{min_pos}~{writer1}.{pos1}~{writer2}.{pos2}`).

        We then send some events to advance the stream positions of worker1 and worker3
        but worker2 is lagging behind because it's stuck. We are specifically testing
        that `get_sync_room_ids_for_user(from_token=xxx, to_token=xxx)` should work
        correctly in these adverse conditions.
>>>>>>> c7d1fc33
        """
        user1_id = self.register_user("user1", "pass")
        user1_tok = self.login(user1_id, "pass")
        user2_id = self.register_user("user2", "pass")
        user2_tok = self.login(user2_id, "pass")

<<<<<<< HEAD
        # Create a normal room
        room_id = self.helper.create_room_as(
            user1_id,
            is_public=False,
            tok=user1_tok,
        )

        # Create a DM room
        dm_room_id = self._create_dm_room(
            inviter_user_id=user1_id,
            inviter_tok=user1_tok,
            invitee_user_id=user2_id,
            invitee_tok=user2_tok,
        )

        # TODO: Better way to avoid the circular import? (see
        # https://github.com/element-hq/synapse/pull/17187#discussion_r1619492779)
        from synapse.handlers.sliding_sync import SlidingSyncConfig

        filters = SlidingSyncConfig.SlidingSyncList.Filters(
            is_dm=True,
        )

        # Try filtering the rooms
        filtered_room_ids = self.get_success(
            self.sliding_sync_handler.filter_rooms(
                UserID.from_string(user1_id), {room_id, dm_room_id}, filters
            )
        )

        self.assertEqual(filtered_room_ids, {dm_room_id})

    def test_filter_non_dm_rooms(self) -> None:
        """
        Test filter for non-DM rooms
        """
        user1_id = self.register_user("user1", "pass")
        user1_tok = self.login(user1_id, "pass")
        user2_id = self.register_user("user2", "pass")
        user2_tok = self.login(user2_id, "pass")

        # Create a normal room
        room_id = self.helper.create_room_as(
            user1_id,
            is_public=False,
            tok=user1_tok,
        )

        # Create a DM room
        dm_room_id = self._create_dm_room(
            inviter_user_id=user1_id,
            inviter_tok=user1_tok,
            invitee_user_id=user2_id,
            invitee_tok=user2_tok,
        )

        # TODO: Better way to avoid the circular import? (see
        # https://github.com/element-hq/synapse/pull/17187#discussion_r1619492779)
        from synapse.handlers.sliding_sync import SlidingSyncConfig

        filters = SlidingSyncConfig.SlidingSyncList.Filters(
            is_dm=False,
        )

        # Try filtering the rooms
        filtered_room_ids = self.get_success(
            self.sliding_sync_handler.filter_rooms(
                UserID.from_string(user1_id), {room_id, dm_room_id}, filters
            )
        )

        self.assertEqual(filtered_room_ids, {room_id})
=======
        self.make_worker_hs(
            "synapse.app.generic_worker",
            {"worker_name": "worker1"},
        )

        worker_hs2 = self.make_worker_hs(
            "synapse.app.generic_worker",
            {"worker_name": "worker2"},
        )

        self.make_worker_hs(
            "synapse.app.generic_worker",
            {"worker_name": "worker3"},
        )

        # Specially crafted room IDs that get persisted on different workers.
        #
        # Sharded to worker1
        room_id1 = "!fooo:test"
        # Sharded to worker2
        room_id2 = "!bar:test"
        # Sharded to worker3
        room_id3 = "!quux:test"

        # Create rooms on the different workers.
        self._create_room(room_id1, user2_id, user2_tok)
        self._create_room(room_id2, user2_id, user2_tok)
        self._create_room(room_id3, user2_id, user2_tok)
        join_response1 = self.helper.join(room_id1, user1_id, tok=user1_tok)
        join_response2 = self.helper.join(room_id2, user1_id, tok=user1_tok)
        # Leave room2
        self.helper.leave(room_id2, user1_id, tok=user1_tok)
        join_response3 = self.helper.join(room_id3, user1_id, tok=user1_tok)
        # Leave room3
        self.helper.leave(room_id3, user1_id, tok=user1_tok)

        # Ensure that the events were sharded to different workers.
        pos1 = self.get_success(
            self.store.get_position_for_event(join_response1["event_id"])
        )
        self.assertEqual(pos1.instance_name, "worker1")
        pos2 = self.get_success(
            self.store.get_position_for_event(join_response2["event_id"])
        )
        self.assertEqual(pos2.instance_name, "worker2")
        pos3 = self.get_success(
            self.store.get_position_for_event(join_response3["event_id"])
        )
        self.assertEqual(pos3.instance_name, "worker3")

        before_stuck_activity_token = self.event_sources.get_current_token()

        # We now gut wrench into the events stream `MultiWriterIdGenerator` on worker2 to
        # mimic it getting stuck persisting an event. This ensures that when we send an
        # event on worker1/worker3 we end up in a state where worker2 events stream
        # position lags that on worker1/worker3, resulting in a RoomStreamToken with a
        # non-empty `instance_map` component.
        #
        # Worker2's event stream position will not advance until we call `__aexit__`
        # again.
        worker_store2 = worker_hs2.get_datastores().main
        assert isinstance(worker_store2._stream_id_gen, MultiWriterIdGenerator)
        actx = worker_store2._stream_id_gen.get_next()
        self.get_success(actx.__aenter__())

        # For room_id1/worker1: leave and join the room to advance the stream position
        # and generate membership changes.
        self.helper.leave(room_id1, user1_id, tok=user1_tok)
        self.helper.join(room_id1, user1_id, tok=user1_tok)
        # For room_id2/worker2: which is currently stuck, join the room.
        join_on_worker2_response = self.helper.join(room_id2, user1_id, tok=user1_tok)
        # For room_id3/worker3: leave and join the room to advance the stream position
        # and generate membership changes.
        self.helper.leave(room_id3, user1_id, tok=user1_tok)
        join_on_worker3_response = self.helper.join(room_id3, user1_id, tok=user1_tok)

        # Get a token while things are stuck after our activity
        stuck_activity_token = self.event_sources.get_current_token()
        logger.info("stuck_activity_token %s", stuck_activity_token)
        # Let's make sure we're working with a token that has an `instance_map`
        self.assertNotEqual(len(stuck_activity_token.room_key.instance_map), 0)

        # Just double check that the join event on worker2 (that is stuck) happened
        # after the position recorded for worker2 in the token but before the max
        # position in the token. This is crucial for the behavior we're trying to test.
        join_on_worker2_pos = self.get_success(
            self.store.get_position_for_event(join_on_worker2_response["event_id"])
        )
        logger.info("join_on_worker2_pos %s", join_on_worker2_pos)
        # Ensure the join technially came after our token
        self.assertGreater(
            join_on_worker2_pos.stream,
            stuck_activity_token.room_key.get_stream_pos_for_instance("worker2"),
        )
        # But less than the max stream position of some other worker
        self.assertLess(
            join_on_worker2_pos.stream,
            # max
            stuck_activity_token.room_key.get_max_stream_pos(),
        )

        # Just double check that the join event on worker3 happened after the min stream
        # value in the token but still within the position recorded for worker3. This is
        # crucial for the behavior we're trying to test.
        join_on_worker3_pos = self.get_success(
            self.store.get_position_for_event(join_on_worker3_response["event_id"])
        )
        logger.info("join_on_worker3_pos %s", join_on_worker3_pos)
        # Ensure the join came after the min but still encapsulated by the token
        self.assertGreaterEqual(
            join_on_worker3_pos.stream,
            # min
            stuck_activity_token.room_key.stream,
        )
        self.assertLessEqual(
            join_on_worker3_pos.stream,
            stuck_activity_token.room_key.get_stream_pos_for_instance("worker3"),
        )

        # We finish the fake persisting an event we started above and advance worker2's
        # event stream position (unstuck worker2).
        self.get_success(actx.__aexit__(None, None, None))

        # The function under test
        room_id_results = self.get_success(
            self.sliding_sync_handler.get_sync_room_ids_for_user(
                UserID.from_string(user1_id),
                from_token=before_stuck_activity_token,
                to_token=stuck_activity_token,
            )
        )

        self.assertEqual(
            room_id_results,
            {
                room_id1,
                # room_id2 shouldn't show up because we left before the from/to range
                # and the join event during the range happened while worker2 was stuck.
                # This means that from the perspective of the master, where the
                # `stuck_activity_token` is generated, the stream position for worker2
                # wasn't advanced to the join yet. Looking at the `instance_map`, the
                # join technically comes after `stuck_activity_token``.
                #
                # room_id2,
                room_id3,
            },
        )
>>>>>>> c7d1fc33
<|MERGE_RESOLUTION|>--- conflicted
+++ resolved
@@ -18,10 +18,7 @@
 #
 #
 import logging
-<<<<<<< HEAD
-=======
 from unittest.mock import patch
->>>>>>> c7d1fc33
 
 from twisted.test.proto_helpers import MemoryReactor
 
@@ -801,25 +798,6 @@
         )
 
 
-<<<<<<< HEAD
-class FilterRoomsTestCase(HomeserverTestCase):
-    """
-    Tests Sliding Sync handler `filter_rooms()` to make sure it includes/excludes rooms
-    correctly.
-    """
-
-    servlets = [
-        admin.register_servlets,
-        knock.register_servlets,
-        login.register_servlets,
-        room.register_servlets,
-    ]
-
-    def default_config(self) -> JsonDict:
-        config = super().default_config()
-        # Enable sliding sync
-        config["experimental_features"] = {"msc3575_enabled": True}
-=======
 class GetSyncRoomIdsForUserEventShardTestCase(BaseMultiWorkerStreamTestCase):
     """
     Tests Sliding Sync handler `get_sync_room_ids_for_user()` to make sure it works with
@@ -845,66 +823,11 @@
             "worker2": {"host": "testserv", "port": 1002},
             "worker3": {"host": "testserv", "port": 1003},
         }
->>>>>>> c7d1fc33
         return config
 
     def prepare(self, reactor: MemoryReactor, clock: Clock, hs: HomeServer) -> None:
         self.sliding_sync_handler = self.hs.get_sliding_sync_handler()
         self.store = self.hs.get_datastores().main
-<<<<<<< HEAD
-
-    def _create_dm_room(
-        self,
-        inviter_user_id: str,
-        inviter_tok: str,
-        invitee_user_id: str,
-        invitee_tok: str,
-    ) -> str:
-        """
-        Helper to create a DM room as the "inviter" and invite the "invitee" user to the room. The
-        "invitee" user also will join the room. The `m.direct` account data will be set
-        for both users.
-        """
-
-        # Create a room and send an invite the other user
-        room_id = self.helper.create_room_as(
-            inviter_user_id,
-            is_public=False,
-            tok=inviter_tok,
-        )
-        self.helper.invite(
-            room_id,
-            src=inviter_user_id,
-            targ=invitee_user_id,
-            tok=inviter_tok,
-            extra_data={"is_direct": True},
-        )
-        # Person that was invited joins the room
-        self.helper.join(room_id, invitee_user_id, tok=invitee_tok)
-
-        # Mimic the client setting the room as a direct message in the global account
-        # data
-        self.get_success(
-            self.store.add_account_data_for_user(
-                invitee_user_id,
-                AccountDataTypes.DIRECT,
-                {inviter_user_id: [room_id]},
-            )
-        )
-        self.get_success(
-            self.store.add_account_data_for_user(
-                inviter_user_id,
-                AccountDataTypes.DIRECT,
-                {invitee_user_id: [room_id]},
-            )
-        )
-
-        return room_id
-
-    def test_filter_dm_rooms(self) -> None:
-        """
-        Test filter for DM rooms
-=======
         self.event_sources = hs.get_event_sources()
 
     def _create_room(self, room_id: str, user_id: str, tok: str) -> None:
@@ -938,87 +861,12 @@
         but worker2 is lagging behind because it's stuck. We are specifically testing
         that `get_sync_room_ids_for_user(from_token=xxx, to_token=xxx)` should work
         correctly in these adverse conditions.
->>>>>>> c7d1fc33
-        """
-        user1_id = self.register_user("user1", "pass")
-        user1_tok = self.login(user1_id, "pass")
-        user2_id = self.register_user("user2", "pass")
-        user2_tok = self.login(user2_id, "pass")
-
-<<<<<<< HEAD
-        # Create a normal room
-        room_id = self.helper.create_room_as(
-            user1_id,
-            is_public=False,
-            tok=user1_tok,
-        )
-
-        # Create a DM room
-        dm_room_id = self._create_dm_room(
-            inviter_user_id=user1_id,
-            inviter_tok=user1_tok,
-            invitee_user_id=user2_id,
-            invitee_tok=user2_tok,
-        )
-
-        # TODO: Better way to avoid the circular import? (see
-        # https://github.com/element-hq/synapse/pull/17187#discussion_r1619492779)
-        from synapse.handlers.sliding_sync import SlidingSyncConfig
-
-        filters = SlidingSyncConfig.SlidingSyncList.Filters(
-            is_dm=True,
-        )
-
-        # Try filtering the rooms
-        filtered_room_ids = self.get_success(
-            self.sliding_sync_handler.filter_rooms(
-                UserID.from_string(user1_id), {room_id, dm_room_id}, filters
-            )
-        )
-
-        self.assertEqual(filtered_room_ids, {dm_room_id})
-
-    def test_filter_non_dm_rooms(self) -> None:
-        """
-        Test filter for non-DM rooms
-        """
-        user1_id = self.register_user("user1", "pass")
-        user1_tok = self.login(user1_id, "pass")
-        user2_id = self.register_user("user2", "pass")
-        user2_tok = self.login(user2_id, "pass")
-
-        # Create a normal room
-        room_id = self.helper.create_room_as(
-            user1_id,
-            is_public=False,
-            tok=user1_tok,
-        )
-
-        # Create a DM room
-        dm_room_id = self._create_dm_room(
-            inviter_user_id=user1_id,
-            inviter_tok=user1_tok,
-            invitee_user_id=user2_id,
-            invitee_tok=user2_tok,
-        )
-
-        # TODO: Better way to avoid the circular import? (see
-        # https://github.com/element-hq/synapse/pull/17187#discussion_r1619492779)
-        from synapse.handlers.sliding_sync import SlidingSyncConfig
-
-        filters = SlidingSyncConfig.SlidingSyncList.Filters(
-            is_dm=False,
-        )
-
-        # Try filtering the rooms
-        filtered_room_ids = self.get_success(
-            self.sliding_sync_handler.filter_rooms(
-                UserID.from_string(user1_id), {room_id, dm_room_id}, filters
-            )
-        )
-
-        self.assertEqual(filtered_room_ids, {room_id})
-=======
+        """
+        user1_id = self.register_user("user1", "pass")
+        user1_tok = self.login(user1_id, "pass")
+        user2_id = self.register_user("user2", "pass")
+        user2_tok = self.login(user2_id, "pass")
+
         self.make_worker_hs(
             "synapse.app.generic_worker",
             {"worker_name": "worker1"},
@@ -1166,4 +1014,157 @@
                 room_id3,
             },
         )
->>>>>>> c7d1fc33
+
+
+class FilterRoomsTestCase(HomeserverTestCase):
+    """
+    Tests Sliding Sync handler `filter_rooms()` to make sure it includes/excludes rooms
+    correctly.
+    """
+
+    servlets = [
+        admin.register_servlets,
+        knock.register_servlets,
+        login.register_servlets,
+        room.register_servlets,
+    ]
+
+    def default_config(self) -> JsonDict:
+        config = super().default_config()
+        # Enable sliding sync
+        config["experimental_features"] = {"msc3575_enabled": True}
+        return config
+
+    def prepare(self, reactor: MemoryReactor, clock: Clock, hs: HomeServer) -> None:
+        self.sliding_sync_handler = self.hs.get_sliding_sync_handler()
+        self.store = self.hs.get_datastores().main
+
+    def _create_dm_room(
+        self,
+        inviter_user_id: str,
+        inviter_tok: str,
+        invitee_user_id: str,
+        invitee_tok: str,
+    ) -> str:
+        """
+        Helper to create a DM room as the "inviter" and invite the "invitee" user to the room. The
+        "invitee" user also will join the room. The `m.direct` account data will be set
+        for both users.
+        """
+
+        # Create a room and send an invite the other user
+        room_id = self.helper.create_room_as(
+            inviter_user_id,
+            is_public=False,
+            tok=inviter_tok,
+        )
+        self.helper.invite(
+            room_id,
+            src=inviter_user_id,
+            targ=invitee_user_id,
+            tok=inviter_tok,
+            extra_data={"is_direct": True},
+        )
+        # Person that was invited joins the room
+        self.helper.join(room_id, invitee_user_id, tok=invitee_tok)
+
+        # Mimic the client setting the room as a direct message in the global account
+        # data
+        self.get_success(
+            self.store.add_account_data_for_user(
+                invitee_user_id,
+                AccountDataTypes.DIRECT,
+                {inviter_user_id: [room_id]},
+            )
+        )
+        self.get_success(
+            self.store.add_account_data_for_user(
+                inviter_user_id,
+                AccountDataTypes.DIRECT,
+                {invitee_user_id: [room_id]},
+            )
+        )
+
+        return room_id
+
+    def test_filter_dm_rooms(self) -> None:
+        """
+        Test filter for DM rooms
+        """
+        user1_id = self.register_user("user1", "pass")
+        user1_tok = self.login(user1_id, "pass")
+        user2_id = self.register_user("user2", "pass")
+        user2_tok = self.login(user2_id, "pass")
+
+        # Create a normal room
+        room_id = self.helper.create_room_as(
+            user1_id,
+            is_public=False,
+            tok=user1_tok,
+        )
+
+        # Create a DM room
+        dm_room_id = self._create_dm_room(
+            inviter_user_id=user1_id,
+            inviter_tok=user1_tok,
+            invitee_user_id=user2_id,
+            invitee_tok=user2_tok,
+        )
+
+        # TODO: Better way to avoid the circular import? (see
+        # https://github.com/element-hq/synapse/pull/17187#discussion_r1619492779)
+        from synapse.handlers.sliding_sync import SlidingSyncConfig
+
+        filters = SlidingSyncConfig.SlidingSyncList.Filters(
+            is_dm=True,
+        )
+
+        # Try filtering the rooms
+        filtered_room_ids = self.get_success(
+            self.sliding_sync_handler.filter_rooms(
+                UserID.from_string(user1_id), {room_id, dm_room_id}, filters
+            )
+        )
+
+        self.assertEqual(filtered_room_ids, {dm_room_id})
+
+    def test_filter_non_dm_rooms(self) -> None:
+        """
+        Test filter for non-DM rooms
+        """
+        user1_id = self.register_user("user1", "pass")
+        user1_tok = self.login(user1_id, "pass")
+        user2_id = self.register_user("user2", "pass")
+        user2_tok = self.login(user2_id, "pass")
+
+        # Create a normal room
+        room_id = self.helper.create_room_as(
+            user1_id,
+            is_public=False,
+            tok=user1_tok,
+        )
+
+        # Create a DM room
+        dm_room_id = self._create_dm_room(
+            inviter_user_id=user1_id,
+            inviter_tok=user1_tok,
+            invitee_user_id=user2_id,
+            invitee_tok=user2_tok,
+        )
+
+        # TODO: Better way to avoid the circular import? (see
+        # https://github.com/element-hq/synapse/pull/17187#discussion_r1619492779)
+        from synapse.handlers.sliding_sync import SlidingSyncConfig
+
+        filters = SlidingSyncConfig.SlidingSyncList.Filters(
+            is_dm=False,
+        )
+
+        # Try filtering the rooms
+        filtered_room_ids = self.get_success(
+            self.sliding_sync_handler.filter_rooms(
+                UserID.from_string(user1_id), {room_id, dm_room_id}, filters
+            )
+        )
+
+        self.assertEqual(filtered_room_ids, {room_id})