# Copyright 2018 New Vector
#
# Licensed under the Apache License, Version 2.0 (the "License");
# you may not use this file except in compliance with the License.
# You may obtain a copy of the License at
#
#     http://www.apache.org/licenses/LICENSE-2.0
#
# Unless required by applicable law or agreed to in writing, software
# distributed under the License is distributed on an "AS IS" BASIS,
# WITHOUT WARRANTIES OR CONDITIONS OF ANY KIND, either express or implied.
# See the License for the specific language governing permissions and
# limitations under the License.
from typing import Tuple
from unittest.mock import Mock, patch
from urllib.parse import quote

from twisted.internet import defer
from twisted.test.proto_helpers import MemoryReactor

import synapse.rest.admin
from synapse.api.constants import UserTypes
from synapse.api.room_versions import RoomVersion, RoomVersions
<<<<<<< HEAD
from synapse.rest.client import account, account_validity, login, room, user_directory
=======
from synapse.appservice import ApplicationService
from synapse.rest.client import login, register, room, user_directory
from synapse.server import HomeServer
>>>>>>> 95813ff4
from synapse.storage.roommember import ProfileInfo
from synapse.types import create_requester
from synapse.util import Clock

from tests import unittest
from tests.storage.test_user_directory import GetUserDirectoryTables
from tests.test_utils.event_injection import inject_member_event
from tests.unittest import override_config


class UserDirectoryTestCase(unittest.HomeserverTestCase):
    """Tests the UserDirectoryHandler.

    We're broadly testing two kinds of things here.

    1. Check that we correctly update the user directory in response
       to events (e.g. join a room, leave a room, change name, make public)
    2. Check that the search logic behaves as expected.

    The background process that rebuilds the user directory is tested in
    tests/storage/test_user_directory.py.
    """

    servlets = [
        login.register_servlets,
        synapse.rest.admin.register_servlets,
        register.register_servlets,
        room.register_servlets,
    ]

    def make_homeserver(self, reactor: MemoryReactor, clock: Clock) -> HomeServer:
        config = self.default_config()
        config["update_user_directory"] = True

        self.appservice = ApplicationService(
            token="i_am_an_app_service",
            hostname="test",
            id="1234",
            namespaces={"users": [{"regex": r"@as_user.*", "exclusive": True}]},
            # Note: this user does not match the regex above, so that tests
            # can distinguish the sender from the AS user.
            sender="@as_main:test",
        )

        mock_load_appservices = Mock(return_value=[self.appservice])
        with patch(
            "synapse.storage.databases.main.appservice.load_appservices",
            mock_load_appservices,
        ):
            hs = self.setup_test_homeserver(config=config)
        return hs

    def prepare(self, reactor: MemoryReactor, clock: Clock, hs: HomeServer) -> None:
        self.store = hs.get_datastore()
        self.handler = hs.get_user_directory_handler()
        self.event_builder_factory = self.hs.get_event_builder_factory()
        self.event_creation_handler = self.hs.get_event_creation_handler()
        self.user_dir_helper = GetUserDirectoryTables(self.store)

    def test_normal_user_pair(self) -> None:
        """Sanity check that the room-sharing tables are updated correctly."""
        alice = self.register_user("alice", "pass")
        alice_token = self.login(alice, "pass")
        bob = self.register_user("bob", "pass")
        bob_token = self.login(bob, "pass")

        public = self.helper.create_room_as(
            alice,
            is_public=True,
            extra_content={"visibility": "public"},
            tok=alice_token,
        )
        private = self.helper.create_room_as(alice, is_public=False, tok=alice_token)
        self.helper.invite(private, alice, bob, tok=alice_token)
        self.helper.join(public, bob, tok=bob_token)
        self.helper.join(private, bob, tok=bob_token)

        # Alice also makes a second public room but no-one else joins
        public2 = self.helper.create_room_as(
            alice,
            is_public=True,
            extra_content={"visibility": "public"},
            tok=alice_token,
        )

        users = self.get_success(self.user_dir_helper.get_users_in_user_directory())
        in_public = self.get_success(self.user_dir_helper.get_users_in_public_rooms())
        in_private = self.get_success(
            self.user_dir_helper.get_users_who_share_private_rooms()
        )

        self.assertEqual(users, {alice, bob})
        self.assertEqual(
            set(in_public), {(alice, public), (bob, public), (alice, public2)}
        )
        self.assertEqual(
            self.user_dir_helper._compress_shared(in_private),
            {(alice, bob, private), (bob, alice, private)},
        )

    # The next four tests (test_excludes_*) all setup
    #   - A normal user included in the user dir
    #   - A public and private room created by that user
    #   - A user excluded from the room dir, belonging to both rooms

    # They match similar logic in storage/test_user_directory. But that tests
    # rebuilding the directory; this tests updating it incrementally.

    def test_excludes_support_user(self) -> None:
        alice = self.register_user("alice", "pass")
        alice_token = self.login(alice, "pass")
        support = "@support1:test"
        self.get_success(
            self.store.register_user(
                user_id=support, password_hash=None, user_type=UserTypes.SUPPORT
            )
        )

        public, private = self._create_rooms_and_inject_memberships(
            alice, alice_token, support
        )
        self._check_only_one_user_in_directory(alice, public)

    def test_excludes_deactivated_user(self) -> None:
        admin = self.register_user("admin", "pass", admin=True)
        admin_token = self.login(admin, "pass")
        user = self.register_user("naughty", "pass")

        # Deactivate the user.
        channel = self.make_request(
            "PUT",
            f"/_synapse/admin/v2/users/{user}",
            access_token=admin_token,
            content={"deactivated": True},
        )
        self.assertEqual(channel.code, 200)
        self.assertEqual(channel.json_body["deactivated"], True)

        # Join the deactivated user to rooms owned by the admin.
        # Is this something that could actually happen outside of a test?
        public, private = self._create_rooms_and_inject_memberships(
            admin, admin_token, user
        )
        self._check_only_one_user_in_directory(admin, public)

    def test_excludes_appservices_user(self) -> None:
        # Register an AS user.
        user = self.register_user("user", "pass")
        token = self.login(user, "pass")
        as_user = self.register_appservice_user("as_user_potato", self.appservice.token)

        # Join the AS user to rooms owned by the normal user.
        public, private = self._create_rooms_and_inject_memberships(
            user, token, as_user
        )
        self._check_only_one_user_in_directory(user, public)

    def test_excludes_appservice_sender(self) -> None:
        user = self.register_user("user", "pass")
        token = self.login(user, "pass")
        room = self.helper.create_room_as(user, is_public=True, tok=token)
        self.helper.join(room, self.appservice.sender, tok=self.appservice.token)
        self._check_only_one_user_in_directory(user, room)

    def test_user_not_in_users_table(self) -> None:
        """Unclear how it happens, but on matrix.org we've seen join events
        for users who aren't in the users table. Test that we don't fall over
        when processing such a user.
        """
        user1 = self.register_user("user1", "pass")
        token1 = self.login(user1, "pass")
        room = self.helper.create_room_as(user1, is_public=True, tok=token1)

        # Inject a join event for a user who doesn't exist
        self.get_success(inject_member_event(self.hs, room, "@not-a-user:test", "join"))

        # Another new user registers and joins the room
        user2 = self.register_user("user2", "pass")
        token2 = self.login(user2, "pass")
        self.helper.join(room, user2, tok=token2)

        # The dodgy event should not have stopped us from processing user2's join.
        in_public = self.get_success(self.user_dir_helper.get_users_in_public_rooms())
        self.assertEqual(set(in_public), {(user1, room), (user2, room)})

    def _create_rooms_and_inject_memberships(
        self, creator: str, token: str, joiner: str
    ) -> Tuple[str, str]:
        """Create a public and private room as a normal user.
        Then get the `joiner` into those rooms.
        """
        # TODO: Duplicates the same-named method in UserDirectoryInitialPopulationTest.
        public_room = self.helper.create_room_as(
            creator,
            is_public=True,
            # See https://github.com/matrix-org/synapse/issues/10951
            extra_content={"visibility": "public"},
            tok=token,
        )
        private_room = self.helper.create_room_as(creator, is_public=False, tok=token)

        # HACK: get the user into these rooms
        self.get_success(inject_member_event(self.hs, public_room, joiner, "join"))
        self.get_success(inject_member_event(self.hs, private_room, joiner, "join"))

        return public_room, private_room

    def _check_only_one_user_in_directory(self, user: str, public: str) -> None:
        users = self.get_success(self.user_dir_helper.get_users_in_user_directory())
        in_public = self.get_success(self.user_dir_helper.get_users_in_public_rooms())
        in_private = self.get_success(
            self.user_dir_helper.get_users_who_share_private_rooms()
        )

        self.assertEqual(users, {user})
        self.assertEqual(set(in_public), {(user, public)})
        self.assertEqual(in_private, [])

    def test_handle_local_profile_change_with_support_user(self) -> None:
        support_user_id = "@support:test"
        self.get_success(
            self.store.register_user(
                user_id=support_user_id, password_hash=None, user_type=UserTypes.SUPPORT
            )
        )
        regular_user_id = "@regular:test"
        self.get_success(
            self.store.register_user(user_id=regular_user_id, password_hash=None)
        )

        self.get_success(
            self.handler.handle_local_profile_change(
                support_user_id, ProfileInfo("I love support me", None)
            )
        )
        profile = self.get_success(self.store.get_user_in_directory(support_user_id))
        self.assertIsNone(profile)
        display_name = "display_name"

        profile_info = ProfileInfo(avatar_url="avatar_url", display_name=display_name)
        self.get_success(
            self.handler.handle_local_profile_change(regular_user_id, profile_info)
        )
        profile = self.get_success(self.store.get_user_in_directory(regular_user_id))
        self.assertTrue(profile["display_name"] == display_name)

    def test_handle_local_profile_change_with_deactivated_user(self) -> None:
        # create user
        r_user_id = "@regular:test"
        self.get_success(
            self.store.register_user(user_id=r_user_id, password_hash=None)
        )

        # update profile
        display_name = "Regular User"
        profile_info = ProfileInfo(avatar_url="avatar_url", display_name=display_name)
        self.get_success(
            self.handler.handle_local_profile_change(r_user_id, profile_info)
        )

        # profile is in directory
        profile = self.get_success(self.store.get_user_in_directory(r_user_id))
        self.assertTrue(profile["display_name"] == display_name)

        # deactivate user
        self.get_success(self.store.set_user_deactivated_status(r_user_id, True))
        self.get_success(self.handler.handle_local_user_deactivated(r_user_id))

        # profile is not in directory
        profile = self.get_success(self.store.get_user_in_directory(r_user_id))
        self.assertIsNone(profile)

        # update profile after deactivation
        self.get_success(
            self.handler.handle_local_profile_change(r_user_id, profile_info)
        )

        # profile is furthermore not in directory
        profile = self.get_success(self.store.get_user_in_directory(r_user_id))
        self.assertIsNone(profile)

    def test_handle_local_profile_change_with_appservice_user(self) -> None:
        # create user
        as_user_id = self.register_appservice_user(
            "as_user_alice", self.appservice.token
        )

        # profile is not in directory
        profile = self.get_success(self.store.get_user_in_directory(as_user_id))
        self.assertIsNone(profile)

        # update profile
        profile_info = ProfileInfo(avatar_url="avatar_url", display_name="4L1c3")
        self.get_success(
            self.handler.handle_local_profile_change(as_user_id, profile_info)
        )

        # profile is still not in directory
        profile = self.get_success(self.store.get_user_in_directory(as_user_id))
        self.assertIsNone(profile)

    def test_handle_local_profile_change_with_appservice_sender(self) -> None:
        # profile is not in directory
        profile = self.get_success(
            self.store.get_user_in_directory(self.appservice.sender)
        )
        self.assertIsNone(profile)

        # update profile
        profile_info = ProfileInfo(avatar_url="avatar_url", display_name="4L1c3")
        self.get_success(
            self.handler.handle_local_profile_change(
                self.appservice.sender, profile_info
            )
        )

        # profile is still not in directory
        profile = self.get_success(
            self.store.get_user_in_directory(self.appservice.sender)
        )
        self.assertIsNone(profile)

    def test_handle_user_deactivated_support_user(self) -> None:
        s_user_id = "@support:test"
        self.get_success(
            self.store.register_user(
                user_id=s_user_id, password_hash=None, user_type=UserTypes.SUPPORT
            )
        )

        mock_remove_from_user_dir = Mock(return_value=defer.succeed(None))
        with patch.object(
            self.store, "remove_from_user_dir", mock_remove_from_user_dir
        ):
            self.get_success(self.handler.handle_local_user_deactivated(s_user_id))
        # BUG: the correct spelling is assert_not_called, but that makes the test fail
        # and it's not clear that this is actually the behaviour we want.
        mock_remove_from_user_dir.not_called()

    def test_handle_user_deactivated_regular_user(self) -> None:
        r_user_id = "@regular:test"
        self.get_success(
            self.store.register_user(user_id=r_user_id, password_hash=None)
        )

        mock_remove_from_user_dir = Mock(return_value=defer.succeed(None))
        with patch.object(
            self.store, "remove_from_user_dir", mock_remove_from_user_dir
        ):
            self.get_success(self.handler.handle_local_user_deactivated(r_user_id))
        mock_remove_from_user_dir.assert_called_once_with(r_user_id)

    def test_reactivation_makes_regular_user_searchable(self) -> None:
        user = self.register_user("regular", "pass")
        user_token = self.login(user, "pass")
        admin_user = self.register_user("admin", "pass", admin=True)
        admin_token = self.login(admin_user, "pass")

        # Ensure the regular user is publicly visible and searchable.
        self.helper.create_room_as(user, is_public=True, tok=user_token)
        s = self.get_success(self.handler.search_users(admin_user, user, 10))
        self.assertEqual(len(s["results"]), 1)
        self.assertEqual(s["results"][0]["user_id"], user)

        # Deactivate the user and check they're not searchable.
        deactivate_handler = self.hs.get_deactivate_account_handler()
        self.get_success(
            deactivate_handler.deactivate_account(
                user, erase_data=False, requester=create_requester(admin_user)
            )
        )
        s = self.get_success(self.handler.search_users(admin_user, user, 10))
        self.assertEqual(s["results"], [])

        # Reactivate the user
        channel = self.make_request(
            "PUT",
            f"/_synapse/admin/v2/users/{quote(user)}",
            access_token=admin_token,
            content={"deactivated": False, "password": "pass"},
        )
        self.assertEqual(channel.code, 200)
        user_token = self.login(user, "pass")
        self.helper.create_room_as(user, is_public=True, tok=user_token)

        # Check they're searchable.
        s = self.get_success(self.handler.search_users(admin_user, user, 10))
        self.assertEqual(len(s["results"]), 1)
        self.assertEqual(s["results"][0]["user_id"], user)

    def test_process_join_after_server_leaves_room(self) -> None:
        alice = self.register_user("alice", "pass")
        alice_token = self.login(alice, "pass")
        bob = self.register_user("bob", "pass")
        bob_token = self.login(bob, "pass")

        # Alice makes two rooms. Bob joins one of them.
        room1 = self.helper.create_room_as(alice, tok=alice_token)
        room2 = self.helper.create_room_as(alice, tok=alice_token)
        self.helper.join(room1, bob, tok=bob_token)

        # The user sharing tables should have been updated.
        public1 = self.get_success(self.user_dir_helper.get_users_in_public_rooms())
        self.assertEqual(set(public1), {(alice, room1), (alice, room2), (bob, room1)})

        # Alice leaves room1. The user sharing tables should be updated.
        self.helper.leave(room1, alice, tok=alice_token)
        public2 = self.get_success(self.user_dir_helper.get_users_in_public_rooms())
        self.assertEqual(set(public2), {(alice, room2), (bob, room1)})

        # Pause the processing of new events.
        dir_handler = self.hs.get_user_directory_handler()
        dir_handler.update_user_directory = False

        # Bob leaves one room and joins the other.
        self.helper.leave(room1, bob, tok=bob_token)
        self.helper.join(room2, bob, tok=bob_token)

        # Process the leave and join in one go.
        dir_handler.update_user_directory = True
        dir_handler.notify_new_event()
        self.wait_for_background_updates()

        # The user sharing tables should have been updated.
        public3 = self.get_success(self.user_dir_helper.get_users_in_public_rooms())
        self.assertEqual(set(public3), {(alice, room2), (bob, room2)})

    def test_per_room_profile_doesnt_alter_directory_entry(self) -> None:
        alice = self.register_user("alice", "pass")
        alice_token = self.login(alice, "pass")
        bob = self.register_user("bob", "pass")

        # Alice should have a user directory entry created at registration.
        users = self.get_success(self.user_dir_helper.get_profiles_in_user_directory())
        self.assertEqual(
            users[alice], ProfileInfo(display_name="alice", avatar_url=None)
        )

        # Alice makes a room for herself.
        room = self.helper.create_room_as(alice, is_public=True, tok=alice_token)

        # Alice sets a nickname unique to that room.
        self.helper.send_state(
            room,
            "m.room.member",
            {
                "displayname": "Freddy Mercury",
                "membership": "join",
            },
            alice_token,
            state_key=alice,
        )

        # Alice's display name remains the same in the user directory.
        search_result = self.get_success(self.handler.search_users(bob, alice, 10))
        self.assertEqual(
            search_result["results"],
            [{"display_name": "alice", "avatar_url": None, "user_id": alice}],
            0,
        )

    def test_making_room_public_doesnt_alter_directory_entry(self) -> None:
        """Per-room names shouldn't go to the directory when the room becomes public.

        This isn't about preventing a leak (the room is now public, so the nickname
        is too). It's about preserving the invariant that we only show a user's public
        profile in the user directory results.

        I made this a Synapse test case rather than a Complement one because
        I think this is (strictly speaking) an implementation choice. Synapse
        has chosen to only ever use the public profile when responding to a user
        directory search. There's no privacy leak here, because making the room
        public discloses the per-room name.

        The spec doesn't mandate anything about _how_ a user
        should appear in a /user_directory/search result. Hypothetical example:
        suppose Bob searches for Alice. When representing Alice in a search
        result, it's reasonable to use any of Alice's nicknames that Bob is
        aware of. Heck, maybe we even want to use lots of them in a combined
        displayname like `Alice (aka "ali", "ally", "41iC3")`.
        """

        # TODO the same should apply when Alice is a remote user.
        alice = self.register_user("alice", "pass")
        alice_token = self.login(alice, "pass")
        bob = self.register_user("bob", "pass")
        bob_token = self.login(bob, "pass")

        # Alice and Bob are in a private room.
        room = self.helper.create_room_as(alice, is_public=False, tok=alice_token)
        self.helper.invite(room, src=alice, targ=bob, tok=alice_token)
        self.helper.join(room, user=bob, tok=bob_token)

        # Alice has a nickname unique to that room.

        self.helper.send_state(
            room,
            "m.room.member",
            {
                "displayname": "Freddy Mercury",
                "membership": "join",
            },
            alice_token,
            state_key=alice,
        )

        # Check Alice isn't recorded as being in a public room.
        public = self.get_success(self.user_dir_helper.get_users_in_public_rooms())
        self.assertNotIn((alice, room), public)

        # One of them makes the room public.
        self.helper.send_state(
            room,
            "m.room.join_rules",
            {"join_rule": "public"},
            alice_token,
        )

        # Check that Alice is now recorded as being in a public room
        public = self.get_success(self.user_dir_helper.get_users_in_public_rooms())
        self.assertIn((alice, room), public)

        # Alice's display name remains the same in the user directory.
        search_result = self.get_success(self.handler.search_users(bob, alice, 10))
        self.assertEqual(
            search_result["results"],
            [{"display_name": "alice", "avatar_url": None, "user_id": alice}],
            0,
        )

    def test_private_room(self) -> None:
        """
        A user can be searched for only by people that are either in a public
        room, or that share a private chat.
        """
        u1 = self.register_user("user1", "pass")
        u1_token = self.login(u1, "pass")
        u2 = self.register_user("user2", "pass")
        u2_token = self.login(u2, "pass")
        u3 = self.register_user("user3", "pass")

        # We do not add users to the directory until they join a room.
        s = self.get_success(self.handler.search_users(u1, "user2", 10))
        self.assertEqual(len(s["results"]), 0)

        room = self.helper.create_room_as(u1, is_public=False, tok=u1_token)
        self.helper.invite(room, src=u1, targ=u2, tok=u1_token)
        self.helper.join(room, user=u2, tok=u2_token)

        # Check we have populated the database correctly.
        shares_private = self.get_success(
            self.user_dir_helper.get_users_who_share_private_rooms()
        )
        public_users = self.get_success(
            self.user_dir_helper.get_users_in_public_rooms()
        )

        self.assertEqual(
            self.user_dir_helper._compress_shared(shares_private),
            {(u1, u2, room), (u2, u1, room)},
        )
        self.assertEqual(public_users, [])

        # We get one search result when searching for user2 by user1.
        s = self.get_success(self.handler.search_users(u1, "user2", 10))
        self.assertEqual(len(s["results"]), 1)

        # We get NO search results when searching for user2 by user3.
        s = self.get_success(self.handler.search_users(u3, "user2", 10))
        self.assertEqual(len(s["results"]), 0)

        # We get NO search results when searching for user3 by user1.
        s = self.get_success(self.handler.search_users(u1, "user3", 10))
        self.assertEqual(len(s["results"]), 0)

        # User 2 then leaves.
        self.helper.leave(room, user=u2, tok=u2_token)

        # Check we have removed the values.
        shares_private = self.get_success(
            self.user_dir_helper.get_users_who_share_private_rooms()
        )
        public_users = self.get_success(
            self.user_dir_helper.get_users_in_public_rooms()
        )

        self.assertEqual(self.user_dir_helper._compress_shared(shares_private), set())
        self.assertEqual(public_users, [])

        # User1 now gets no search results for any of the other users.
        s = self.get_success(self.handler.search_users(u1, "user2", 10))
        self.assertEqual(len(s["results"]), 0)

        s = self.get_success(self.handler.search_users(u1, "user3", 10))
        self.assertEqual(len(s["results"]), 0)

    def test_spam_checker(self) -> None:
        """
        A user which fails the spam checks will not appear in search results.
        """
        u1 = self.register_user("user1", "pass")
        u1_token = self.login(u1, "pass")
        u2 = self.register_user("user2", "pass")
        u2_token = self.login(u2, "pass")

        # We do not add users to the directory until they join a room.
        s = self.get_success(self.handler.search_users(u1, "user2", 10))
        self.assertEqual(len(s["results"]), 0)

        room = self.helper.create_room_as(u1, is_public=False, tok=u1_token)
        self.helper.invite(room, src=u1, targ=u2, tok=u1_token)
        self.helper.join(room, user=u2, tok=u2_token)

        # Check we have populated the database correctly.
        shares_private = self.get_success(
            self.user_dir_helper.get_users_who_share_private_rooms()
        )
        public_users = self.get_success(
            self.user_dir_helper.get_users_in_public_rooms()
        )

        self.assertEqual(
            self.user_dir_helper._compress_shared(shares_private),
            {(u1, u2, room), (u2, u1, room)},
        )
        self.assertEqual(public_users, [])

        # We get one search result when searching for user2 by user1.
        s = self.get_success(self.handler.search_users(u1, "user2", 10))
        self.assertEqual(len(s["results"]), 1)

        async def allow_all(user_profile: ProfileInfo) -> bool:
            # Allow all users.
            return False

        # Configure a spam checker that does not filter any users.
        spam_checker = self.hs.get_spam_checker()
        spam_checker._check_username_for_spam_callbacks = [allow_all]

        # The results do not change:
        # We get one search result when searching for user2 by user1.
        s = self.get_success(self.handler.search_users(u1, "user2", 10))
        self.assertEqual(len(s["results"]), 1)

        # Configure a spam checker that filters all users.
        async def block_all(user_profile: ProfileInfo) -> bool:
            # All users are spammy.
            return True

        spam_checker._check_username_for_spam_callbacks = [block_all]

        # User1 now gets no search results for any of the other users.
        s = self.get_success(self.handler.search_users(u1, "user2", 10))
        self.assertEqual(len(s["results"]), 0)

    def test_legacy_spam_checker(self) -> None:
        """
        A spam checker without the expected method should be ignored.
        """
        u1 = self.register_user("user1", "pass")
        u1_token = self.login(u1, "pass")
        u2 = self.register_user("user2", "pass")
        u2_token = self.login(u2, "pass")

        # We do not add users to the directory until they join a room.
        s = self.get_success(self.handler.search_users(u1, "user2", 10))
        self.assertEqual(len(s["results"]), 0)

        room = self.helper.create_room_as(u1, is_public=False, tok=u1_token)
        self.helper.invite(room, src=u1, targ=u2, tok=u1_token)
        self.helper.join(room, user=u2, tok=u2_token)

        # Check we have populated the database correctly.
        shares_private = self.get_success(
            self.user_dir_helper.get_users_who_share_private_rooms()
        )
        public_users = self.get_success(
            self.user_dir_helper.get_users_in_public_rooms()
        )

        self.assertEqual(
            self.user_dir_helper._compress_shared(shares_private),
            {(u1, u2, room), (u2, u1, room)},
        )
        self.assertEqual(public_users, [])

        # Configure a spam checker.
        spam_checker = self.hs.get_spam_checker()
        # The spam checker doesn't need any methods, so create a bare object.
        spam_checker.spam_checker = object()

        # We get one search result when searching for user2 by user1.
        s = self.get_success(self.handler.search_users(u1, "user2", 10))
        self.assertEqual(len(s["results"]), 1)

    def test_initial_share_all_users(self) -> None:
        """
        Search all users = True means that a user does not have to share a
        private room with the searching user or be in a public room to be search
        visible.
        """
        self.handler.search_all_users = True
        self.hs.config.userdirectory.user_directory_search_all_users = True

        u1 = self.register_user("user1", "pass")
        self.register_user("user2", "pass")
        u3 = self.register_user("user3", "pass")

        shares_private = self.get_success(
            self.user_dir_helper.get_users_who_share_private_rooms()
        )
        public_users = self.get_success(
            self.user_dir_helper.get_users_in_public_rooms()
        )

        # No users share rooms
        self.assertEqual(public_users, [])
        self.assertEqual(self.user_dir_helper._compress_shared(shares_private), set())

        # Despite not sharing a room, search_all_users means we get a search
        # result.
        s = self.get_success(self.handler.search_users(u1, u3, 10))
        self.assertEqual(len(s["results"]), 1)

        # We can find the other two users
        s = self.get_success(self.handler.search_users(u1, "user", 10))
        self.assertEqual(len(s["results"]), 2)

        # Registering a user and then searching for them works.
        u4 = self.register_user("user4", "pass")
        s = self.get_success(self.handler.search_users(u1, u4, 10))
        self.assertEqual(len(s["results"]), 1)

    @override_config(
        {
            "user_directory": {
                "enabled": True,
                "search_all_users": True,
                "prefer_local_users": True,
            }
        }
    )
    def test_prefer_local_users(self) -> None:
        """Tests that local users are shown higher in search results when
        user_directory.prefer_local_users is True.
        """
        # Create a room and few users to test the directory with
        searching_user = self.register_user("searcher", "password")
        searching_user_tok = self.login("searcher", "password")

        room_id = self.helper.create_room_as(
            searching_user,
            room_version=RoomVersions.V1.identifier,
            tok=searching_user_tok,
        )

        # Create a few local users and join them to the room
        local_user_1 = self.register_user("user_xxxxx", "password")
        local_user_2 = self.register_user("user_bbbbb", "password")
        local_user_3 = self.register_user("user_zzzzz", "password")

        self._add_user_to_room(room_id, RoomVersions.V1, local_user_1)
        self._add_user_to_room(room_id, RoomVersions.V1, local_user_2)
        self._add_user_to_room(room_id, RoomVersions.V1, local_user_3)

        # Create a few "remote" users and join them to the room
        remote_user_1 = "@user_aaaaa:remote_server"
        remote_user_2 = "@user_yyyyy:remote_server"
        remote_user_3 = "@user_ccccc:remote_server"
        self._add_user_to_room(room_id, RoomVersions.V1, remote_user_1)
        self._add_user_to_room(room_id, RoomVersions.V1, remote_user_2)
        self._add_user_to_room(room_id, RoomVersions.V1, remote_user_3)

        local_users = [local_user_1, local_user_2, local_user_3]
        remote_users = [remote_user_1, remote_user_2, remote_user_3]

        # The local searching user searches for the term "user", which other users have
        # in their user id
        results = self.get_success(
            self.handler.search_users(searching_user, "user", 20)
        )["results"]
        received_user_id_ordering = [result["user_id"] for result in results]

        # Typically we'd expect Synapse to return users in lexicographical order,
        # assuming they have similar User IDs/display names, and profile information.

        # Check that the order of returned results using our module is as we expect,
        # i.e our local users show up first, despite all users having lexographically mixed
        # user IDs.
        [self.assertIn(user, local_users) for user in received_user_id_ordering[:3]]
        [self.assertIn(user, remote_users) for user in received_user_id_ordering[3:]]

    def _add_user_to_room(
        self,
        room_id: str,
        room_version: RoomVersion,
        user_id: str,
    ) -> None:
        # Add a user to the room.
        builder = self.event_builder_factory.for_room_version(
            room_version,
            {
                "type": "m.room.member",
                "sender": user_id,
                "state_key": user_id,
                "room_id": room_id,
                "content": {"membership": "join"},
            },
        )

        event, context = self.get_success(
            self.event_creation_handler.create_new_client_event(builder)
        )

        self.get_success(
            self.hs.get_storage().persistence.persist_event(event, context)
        )


class TestUserDirSearchDisabled(unittest.HomeserverTestCase):
    servlets = [
        user_directory.register_servlets,
        room.register_servlets,
        login.register_servlets,
        synapse.rest.admin.register_servlets_for_client_rest_resource,
    ]

    def make_homeserver(self, reactor: MemoryReactor, clock: Clock) -> HomeServer:
        config = self.default_config()
        config["update_user_directory"] = True
        hs = self.setup_test_homeserver(config=config)

        self.config = hs.config

        return hs

    def test_disabling_room_list(self) -> None:
        self.config.userdirectory.user_directory_search_enabled = True

        # Create two users and put them in the same room.
        u1 = self.register_user("user1", "pass")
        u1_token = self.login(u1, "pass")
        u2 = self.register_user("user2", "pass")
        u2_token = self.login(u2, "pass")

        room = self.helper.create_room_as(u1, tok=u1_token)
        self.helper.join(room, user=u2, tok=u2_token)

        # Each should see the other when searching the user directory.
        channel = self.make_request(
            "POST",
            b"user_directory/search",
            b'{"search_term":"user2"}',
            access_token=u1_token,
        )
        self.assertEquals(200, channel.code, channel.result)
        self.assertTrue(len(channel.json_body["results"]) > 0)

        # Disable user directory and check search returns nothing
        self.config.userdirectory.user_directory_search_enabled = False
        channel = self.make_request(
            "POST",
            b"user_directory/search",
            b'{"search_term":"user2"}',
            access_token=u1_token,
        )
        self.assertEquals(200, channel.code, channel.result)
        self.assertTrue(len(channel.json_body["results"]) == 0)


class UserInfoTestCase(unittest.FederatingHomeserverTestCase):
    servlets = [
        login.register_servlets,
        synapse.rest.admin.register_servlets_for_client_rest_resource,
        account_validity.register_servlets,
        user_directory.register_servlets,
        account.register_servlets,
    ]

    def default_config(self):
        config = super().default_config()

        # Set accounts to expire after a week
        config["account_validity"] = {
            "enabled": True,
            "period": 604800000,  # Time in ms for 1 week
        }
        return config

    def prepare(self, reactor, clock, hs):
        super(UserInfoTestCase, self).prepare(reactor, clock, hs)
        self.store = hs.get_datastore()
        self.handler = hs.get_user_directory_handler()

    def test_user_info(self):
        """Test /users/info for local users from the Client-Server API"""
        user_one, user_two, user_three, user_three_token = self.setup_test_users()

        # Request info about each user from user_three
        channel = self.make_request(
            "POST",
            path="/_matrix/client/unstable/users/info",
            content={"user_ids": [user_one, user_two, user_three]},
            access_token=user_three_token,
            shorthand=False,
        )
        self.assertEquals(200, channel.code, channel.result)

        # Check the state of user_one matches
        user_one_info = channel.json_body[user_one]
        self.assertTrue(user_one_info["deactivated"])
        self.assertFalse(user_one_info["expired"])

        # Check the state of user_two matches
        user_two_info = channel.json_body[user_two]
        self.assertFalse(user_two_info["deactivated"])
        self.assertTrue(user_two_info["expired"])

        # Check the state of user_three matches
        user_three_info = channel.json_body[user_three]
        self.assertFalse(user_three_info["deactivated"])
        self.assertFalse(user_three_info["expired"])

    def test_user_info_federation(self):
        """Test that /users/info can be called from the Federation API, and
        and that we can query remote users from the Client-Server API
        """
        user_one, user_two, user_three, user_three_token = self.setup_test_users()

        # Request information about our local users from the perspective of a remote server
        channel = self.make_request(
            "POST",
            path="/_matrix/federation/unstable/users/info",
            content={"user_ids": [user_one, user_two, user_three]},
        )
        self.assertEquals(200, channel.code)

        # Check the state of user_one matches
        user_one_info = channel.json_body[user_one]
        self.assertTrue(user_one_info["deactivated"])
        self.assertFalse(user_one_info["expired"])

        # Check the state of user_two matches
        user_two_info = channel.json_body[user_two]
        self.assertFalse(user_two_info["deactivated"])
        self.assertTrue(user_two_info["expired"])

        # Check the state of user_three matches
        user_three_info = channel.json_body[user_three]
        self.assertFalse(user_three_info["deactivated"])
        self.assertFalse(user_three_info["expired"])

    def setup_test_users(self):
        """Create an admin user and three test users, each with a different state"""

        # Create an admin user to expire other users with
        self.register_user("admin", "adminpassword", admin=True)
        admin_token = self.login("admin", "adminpassword")

        # Create three users
        user_one = self.register_user("alice", "pass")
        user_one_token = self.login("alice", "pass")
        user_two = self.register_user("bob", "pass")
        user_three = self.register_user("carl", "pass")
        user_three_token = self.login("carl", "pass")

        # Deactivate user_one
        self.deactivate(user_one, user_one_token)

        # Expire user_two
        self.expire(user_two, admin_token)

        # Do nothing to user_three

        return user_one, user_two, user_three, user_three_token

    def expire(self, user_id_to_expire, admin_tok):
        url = "/_synapse/admin/v1/account_validity/validity"
        request_data = {
            "user_id": user_id_to_expire,
            "expiration_ts": 0,
            "enable_renewal_emails": False,
        }
        channel = self.make_request("POST", url, request_data, access_token=admin_tok)
        self.assertEquals(channel.result["code"], b"200", channel.result)

    def deactivate(self, user_id, tok):
        request_data = {
            "auth": {"type": "m.login.password", "user": user_id, "password": "pass"},
            "erase": False,
        }
        channel = self.make_request(
            "POST", "account/deactivate", request_data, access_token=tok
        )
        self.assertEqual(channel.code, 200)<|MERGE_RESOLUTION|>--- conflicted
+++ resolved
@@ -21,13 +21,16 @@
 import synapse.rest.admin
 from synapse.api.constants import UserTypes
 from synapse.api.room_versions import RoomVersion, RoomVersions
-<<<<<<< HEAD
-from synapse.rest.client import account, account_validity, login, room, user_directory
-=======
 from synapse.appservice import ApplicationService
-from synapse.rest.client import login, register, room, user_directory
+from synapse.rest.client import (
+    account,
+    account_validity,
+    login,
+    register,
+    room,
+    user_directory,
+)
 from synapse.server import HomeServer
->>>>>>> 95813ff4
 from synapse.storage.roommember import ProfileInfo
 from synapse.types import create_requester
 from synapse.util import Clock
