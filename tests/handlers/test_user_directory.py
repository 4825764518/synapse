# Copyright 2018 New Vector
#
# Licensed under the Apache License, Version 2.0 (the "License");
# you may not use this file except in compliance with the License.
# You may obtain a copy of the License at
#
#     http://www.apache.org/licenses/LICENSE-2.0
#
# Unless required by applicable law or agreed to in writing, software
# distributed under the License is distributed on an "AS IS" BASIS,
# WITHOUT WARRANTIES OR CONDITIONS OF ANY KIND, either express or implied.
# See the License for the specific language governing permissions and
# limitations under the License.
from unittest.mock import Mock

from twisted.internet import defer

import synapse.rest.admin
from synapse.api.constants import EventTypes, RoomEncryptionAlgorithms, UserTypes
from synapse.api.room_versions import RoomVersion, RoomVersions
<<<<<<< HEAD
from synapse.rest.client.v1 import login, room
from synapse.rest.client.v2_alpha import account, account_validity, user_directory
=======
from synapse.rest.client import login, room, user_directory
>>>>>>> f03cafb5
from synapse.storage.roommember import ProfileInfo

from tests import unittest
from tests.unittest import override_config


class UserDirectoryTestCase(unittest.HomeserverTestCase):
    """
    Tests the UserDirectoryHandler.
    """

    servlets = [
        login.register_servlets,
        synapse.rest.admin.register_servlets_for_client_rest_resource,
        room.register_servlets,
    ]

    def make_homeserver(self, reactor, clock):

        config = self.default_config()
        config["update_user_directory"] = True
        return self.setup_test_homeserver(config=config)

    def prepare(self, reactor, clock, hs):
        self.store = hs.get_datastore()
        self.handler = hs.get_user_directory_handler()
        self.event_builder_factory = self.hs.get_event_builder_factory()
        self.event_creation_handler = self.hs.get_event_creation_handler()

    def test_handle_local_profile_change_with_support_user(self):
        support_user_id = "@support:test"
        self.get_success(
            self.store.register_user(
                user_id=support_user_id, password_hash=None, user_type=UserTypes.SUPPORT
            )
        )
        regular_user_id = "@regular:test"
        self.get_success(
            self.store.register_user(user_id=regular_user_id, password_hash=None)
        )

        self.get_success(
            self.handler.handle_local_profile_change(support_user_id, None)
        )
        profile = self.get_success(self.store.get_user_in_directory(support_user_id))
        self.assertTrue(profile is None)
        display_name = "display_name"

        profile_info = ProfileInfo(avatar_url="avatar_url", display_name=display_name)
        self.get_success(
            self.handler.handle_local_profile_change(regular_user_id, profile_info)
        )
        profile = self.get_success(self.store.get_user_in_directory(regular_user_id))
        self.assertTrue(profile["display_name"] == display_name)

    def test_handle_local_profile_change_with_deactivated_user(self):
        # create user
        r_user_id = "@regular:test"
        self.get_success(
            self.store.register_user(user_id=r_user_id, password_hash=None)
        )

        # update profile
        display_name = "Regular User"
        profile_info = ProfileInfo(avatar_url="avatar_url", display_name=display_name)
        self.get_success(
            self.handler.handle_local_profile_change(r_user_id, profile_info)
        )

        # profile is in directory
        profile = self.get_success(self.store.get_user_in_directory(r_user_id))
        self.assertTrue(profile["display_name"] == display_name)

        # deactivate user
        self.get_success(self.store.set_user_deactivated_status(r_user_id, True))
        self.get_success(self.handler.handle_user_deactivated(r_user_id))

        # profile is not in directory
        profile = self.get_success(self.store.get_user_in_directory(r_user_id))
        self.assertTrue(profile is None)

        # update profile after deactivation
        self.get_success(
            self.handler.handle_local_profile_change(r_user_id, profile_info)
        )

        # profile is furthermore not in directory
        profile = self.get_success(self.store.get_user_in_directory(r_user_id))
        self.assertTrue(profile is None)

    def test_handle_user_deactivated_support_user(self):
        s_user_id = "@support:test"
        self.get_success(
            self.store.register_user(
                user_id=s_user_id, password_hash=None, user_type=UserTypes.SUPPORT
            )
        )

        self.store.remove_from_user_dir = Mock(return_value=defer.succeed(None))
        self.get_success(self.handler.handle_user_deactivated(s_user_id))
        self.store.remove_from_user_dir.not_called()

    def test_handle_user_deactivated_regular_user(self):
        r_user_id = "@regular:test"
        self.get_success(
            self.store.register_user(user_id=r_user_id, password_hash=None)
        )
        self.store.remove_from_user_dir = Mock(return_value=defer.succeed(None))
        self.get_success(self.handler.handle_user_deactivated(r_user_id))
        self.store.remove_from_user_dir.called_once_with(r_user_id)

    def test_private_room(self):
        """
        A user can be searched for only by people that are either in a public
        room, or that share a private chat.
        """
        u1 = self.register_user("user1", "pass")
        u1_token = self.login(u1, "pass")
        u2 = self.register_user("user2", "pass")
        u2_token = self.login(u2, "pass")
        u3 = self.register_user("user3", "pass")

        # We do not add users to the directory until they join a room.
        s = self.get_success(self.handler.search_users(u1, "user2", 10))
        self.assertEqual(len(s["results"]), 0)

        room = self.helper.create_room_as(u1, is_public=False, tok=u1_token)
        self.helper.invite(room, src=u1, targ=u2, tok=u1_token)
        self.helper.join(room, user=u2, tok=u2_token)

        # Check we have populated the database correctly.
        shares_private = self.get_users_who_share_private_rooms()
        public_users = self.get_users_in_public_rooms()

        self.assertEqual(
            self._compress_shared(shares_private), {(u1, u2, room), (u2, u1, room)}
        )
        self.assertEqual(public_users, [])

        # We get one search result when searching for user2 by user1.
        s = self.get_success(self.handler.search_users(u1, "user2", 10))
        self.assertEqual(len(s["results"]), 1)

        # We get NO search results when searching for user2 by user3.
        s = self.get_success(self.handler.search_users(u3, "user2", 10))
        self.assertEqual(len(s["results"]), 0)

        # We get NO search results when searching for user3 by user1.
        s = self.get_success(self.handler.search_users(u1, "user3", 10))
        self.assertEqual(len(s["results"]), 0)

        # User 2 then leaves.
        self.helper.leave(room, user=u2, tok=u2_token)

        # Check we have removed the values.
        shares_private = self.get_users_who_share_private_rooms()
        public_users = self.get_users_in_public_rooms()

        self.assertEqual(self._compress_shared(shares_private), set())
        self.assertEqual(public_users, [])

        # User1 now gets no search results for any of the other users.
        s = self.get_success(self.handler.search_users(u1, "user2", 10))
        self.assertEqual(len(s["results"]), 0)

        s = self.get_success(self.handler.search_users(u1, "user3", 10))
        self.assertEqual(len(s["results"]), 0)

    @override_config({"encryption_enabled_by_default_for_room_type": "all"})
    def test_encrypted_by_default_config_option_all(self):
        """Tests that invite-only and non-invite-only rooms have encryption enabled by
        default when the config option encryption_enabled_by_default_for_room_type is "all".
        """
        # Create a user
        user = self.register_user("user", "pass")
        user_token = self.login(user, "pass")

        # Create an invite-only room as that user
        room_id = self.helper.create_room_as(user, is_public=False, tok=user_token)

        # Check that the room has an encryption state event
        event_content = self.helper.get_state(
            room_id=room_id,
            event_type=EventTypes.RoomEncryption,
            tok=user_token,
        )
        self.assertEqual(event_content, {"algorithm": RoomEncryptionAlgorithms.DEFAULT})

        # Create a non invite-only room as that user
        room_id = self.helper.create_room_as(user, is_public=True, tok=user_token)

        # Check that the room has an encryption state event
        event_content = self.helper.get_state(
            room_id=room_id,
            event_type=EventTypes.RoomEncryption,
            tok=user_token,
        )
        self.assertEqual(event_content, {"algorithm": RoomEncryptionAlgorithms.DEFAULT})

    @override_config({"encryption_enabled_by_default_for_room_type": "invite"})
    def test_encrypted_by_default_config_option_invite(self):
        """Tests that only new, invite-only rooms have encryption enabled by default when
        the config option encryption_enabled_by_default_for_room_type is "invite".
        """
        # Create a user
        user = self.register_user("user", "pass")
        user_token = self.login(user, "pass")

        # Create an invite-only room as that user
        room_id = self.helper.create_room_as(user, is_public=False, tok=user_token)

        # Check that the room has an encryption state event
        event_content = self.helper.get_state(
            room_id=room_id,
            event_type=EventTypes.RoomEncryption,
            tok=user_token,
        )
        self.assertEqual(event_content, {"algorithm": RoomEncryptionAlgorithms.DEFAULT})

        # Create a non invite-only room as that user
        room_id = self.helper.create_room_as(user, is_public=True, tok=user_token)

        # Check that the room does not have an encryption state event
        self.helper.get_state(
            room_id=room_id,
            event_type=EventTypes.RoomEncryption,
            tok=user_token,
            expect_code=404,
        )

    @override_config({"encryption_enabled_by_default_for_room_type": "off"})
    def test_encrypted_by_default_config_option_off(self):
        """Tests that neither new invite-only nor non-invite-only rooms have encryption
        enabled by default when the config option
        encryption_enabled_by_default_for_room_type is "off".
        """
        # Create a user
        user = self.register_user("user", "pass")
        user_token = self.login(user, "pass")

        # Create an invite-only room as that user
        room_id = self.helper.create_room_as(user, is_public=False, tok=user_token)

        # Check that the room does not have an encryption state event
        self.helper.get_state(
            room_id=room_id,
            event_type=EventTypes.RoomEncryption,
            tok=user_token,
            expect_code=404,
        )

        # Create a non invite-only room as that user
        room_id = self.helper.create_room_as(user, is_public=True, tok=user_token)

        # Check that the room does not have an encryption state event
        self.helper.get_state(
            room_id=room_id,
            event_type=EventTypes.RoomEncryption,
            tok=user_token,
            expect_code=404,
        )

    def test_spam_checker(self):
        """
        A user which fails the spam checks will not appear in search results.
        """
        u1 = self.register_user("user1", "pass")
        u1_token = self.login(u1, "pass")
        u2 = self.register_user("user2", "pass")
        u2_token = self.login(u2, "pass")

        # We do not add users to the directory until they join a room.
        s = self.get_success(self.handler.search_users(u1, "user2", 10))
        self.assertEqual(len(s["results"]), 0)

        room = self.helper.create_room_as(u1, is_public=False, tok=u1_token)
        self.helper.invite(room, src=u1, targ=u2, tok=u1_token)
        self.helper.join(room, user=u2, tok=u2_token)

        # Check we have populated the database correctly.
        shares_private = self.get_users_who_share_private_rooms()
        public_users = self.get_users_in_public_rooms()

        self.assertEqual(
            self._compress_shared(shares_private), {(u1, u2, room), (u2, u1, room)}
        )
        self.assertEqual(public_users, [])

        # We get one search result when searching for user2 by user1.
        s = self.get_success(self.handler.search_users(u1, "user2", 10))
        self.assertEqual(len(s["results"]), 1)

        async def allow_all(user_profile):
            # Allow all users.
            return False

        # Configure a spam checker that does not filter any users.
        spam_checker = self.hs.get_spam_checker()
        spam_checker._check_username_for_spam_callbacks = [allow_all]

        # The results do not change:
        # We get one search result when searching for user2 by user1.
        s = self.get_success(self.handler.search_users(u1, "user2", 10))
        self.assertEqual(len(s["results"]), 1)

        # Configure a spam checker that filters all users.
        async def block_all(user_profile):
            # All users are spammy.
            return True

        spam_checker._check_username_for_spam_callbacks = [block_all]

        # User1 now gets no search results for any of the other users.
        s = self.get_success(self.handler.search_users(u1, "user2", 10))
        self.assertEqual(len(s["results"]), 0)

    def test_legacy_spam_checker(self):
        """
        A spam checker without the expected method should be ignored.
        """
        u1 = self.register_user("user1", "pass")
        u1_token = self.login(u1, "pass")
        u2 = self.register_user("user2", "pass")
        u2_token = self.login(u2, "pass")

        # We do not add users to the directory until they join a room.
        s = self.get_success(self.handler.search_users(u1, "user2", 10))
        self.assertEqual(len(s["results"]), 0)

        room = self.helper.create_room_as(u1, is_public=False, tok=u1_token)
        self.helper.invite(room, src=u1, targ=u2, tok=u1_token)
        self.helper.join(room, user=u2, tok=u2_token)

        # Check we have populated the database correctly.
        shares_private = self.get_users_who_share_private_rooms()
        public_users = self.get_users_in_public_rooms()

        self.assertEqual(
            self._compress_shared(shares_private), {(u1, u2, room), (u2, u1, room)}
        )
        self.assertEqual(public_users, [])

        # Configure a spam checker.
        spam_checker = self.hs.get_spam_checker()
        # The spam checker doesn't need any methods, so create a bare object.
        spam_checker.spam_checker = object()

        # We get one search result when searching for user2 by user1.
        s = self.get_success(self.handler.search_users(u1, "user2", 10))
        self.assertEqual(len(s["results"]), 1)

    def _compress_shared(self, shared):
        """
        Compress a list of users who share rooms dicts to a list of tuples.
        """
        r = set()
        for i in shared:
            r.add((i["user_id"], i["other_user_id"], i["room_id"]))
        return r

    def get_users_in_public_rooms(self):
        r = self.get_success(
            self.store.db_pool.simple_select_list(
                "users_in_public_rooms", None, ("user_id", "room_id")
            )
        )
        retval = []
        for i in r:
            retval.append((i["user_id"], i["room_id"]))
        return retval

    def get_users_who_share_private_rooms(self):
        return self.get_success(
            self.store.db_pool.simple_select_list(
                "users_who_share_private_rooms",
                None,
                ["user_id", "other_user_id", "room_id"],
            )
        )

    def _add_background_updates(self):
        """
        Add the background updates we need to run.
        """
        # Ugh, have to reset this flag
        self.store.db_pool.updates._all_done = False

        self.get_success(
            self.store.db_pool.simple_insert(
                "background_updates",
                {
                    "update_name": "populate_user_directory_createtables",
                    "progress_json": "{}",
                },
            )
        )
        self.get_success(
            self.store.db_pool.simple_insert(
                "background_updates",
                {
                    "update_name": "populate_user_directory_process_rooms",
                    "progress_json": "{}",
                    "depends_on": "populate_user_directory_createtables",
                },
            )
        )
        self.get_success(
            self.store.db_pool.simple_insert(
                "background_updates",
                {
                    "update_name": "populate_user_directory_process_users",
                    "progress_json": "{}",
                    "depends_on": "populate_user_directory_process_rooms",
                },
            )
        )
        self.get_success(
            self.store.db_pool.simple_insert(
                "background_updates",
                {
                    "update_name": "populate_user_directory_cleanup",
                    "progress_json": "{}",
                    "depends_on": "populate_user_directory_process_users",
                },
            )
        )

    def test_initial(self):
        """
        The user directory's initial handler correctly updates the search tables.
        """
        u1 = self.register_user("user1", "pass")
        u1_token = self.login(u1, "pass")
        u2 = self.register_user("user2", "pass")
        u2_token = self.login(u2, "pass")
        u3 = self.register_user("user3", "pass")
        u3_token = self.login(u3, "pass")

        room = self.helper.create_room_as(u1, is_public=True, tok=u1_token)
        self.helper.invite(room, src=u1, targ=u2, tok=u1_token)
        self.helper.join(room, user=u2, tok=u2_token)

        private_room = self.helper.create_room_as(u1, is_public=False, tok=u1_token)
        self.helper.invite(private_room, src=u1, targ=u3, tok=u1_token)
        self.helper.join(private_room, user=u3, tok=u3_token)

        self.get_success(self.store.update_user_directory_stream_pos(None))
        self.get_success(self.store.delete_all_from_user_dir())

        shares_private = self.get_users_who_share_private_rooms()
        public_users = self.get_users_in_public_rooms()

        # Nothing updated yet
        self.assertEqual(shares_private, [])
        self.assertEqual(public_users, [])

        # Do the initial population of the user directory via the background update
        self._add_background_updates()

        while not self.get_success(
            self.store.db_pool.updates.has_completed_background_updates()
        ):
            self.get_success(
                self.store.db_pool.updates.do_next_background_update(100), by=0.1
            )

        shares_private = self.get_users_who_share_private_rooms()
        public_users = self.get_users_in_public_rooms()

        # User 1 and User 2 are in the same public room
        self.assertEqual(set(public_users), {(u1, room), (u2, room)})

        # User 1 and User 3 share private rooms
        self.assertEqual(
            self._compress_shared(shares_private),
            {(u1, u3, private_room), (u3, u1, private_room)},
        )

    def test_initial_share_all_users(self):
        """
        Search all users = True means that a user does not have to share a
        private room with the searching user or be in a public room to be search
        visible.
        """
        self.handler.search_all_users = True
        self.hs.config.user_directory_search_all_users = True

        u1 = self.register_user("user1", "pass")
        self.register_user("user2", "pass")
        u3 = self.register_user("user3", "pass")

        # Wipe the user dir
        self.get_success(self.store.update_user_directory_stream_pos(None))
        self.get_success(self.store.delete_all_from_user_dir())

        # Do the initial population of the user directory via the background update
        self._add_background_updates()

        while not self.get_success(
            self.store.db_pool.updates.has_completed_background_updates()
        ):
            self.get_success(
                self.store.db_pool.updates.do_next_background_update(100), by=0.1
            )

        shares_private = self.get_users_who_share_private_rooms()
        public_users = self.get_users_in_public_rooms()

        # No users share rooms
        self.assertEqual(public_users, [])
        self.assertEqual(self._compress_shared(shares_private), set())

        # Despite not sharing a room, search_all_users means we get a search
        # result.
        s = self.get_success(self.handler.search_users(u1, u3, 10))
        self.assertEqual(len(s["results"]), 1)

        # We can find the other two users
        s = self.get_success(self.handler.search_users(u1, "user", 10))
        self.assertEqual(len(s["results"]), 2)

        # Registering a user and then searching for them works.
        u4 = self.register_user("user4", "pass")
        s = self.get_success(self.handler.search_users(u1, u4, 10))
        self.assertEqual(len(s["results"]), 1)

    @override_config(
        {
            "user_directory": {
                "enabled": True,
                "search_all_users": True,
                "prefer_local_users": True,
            }
        }
    )
    def test_prefer_local_users(self):
        """Tests that local users are shown higher in search results when
        user_directory.prefer_local_users is True.
        """
        # Create a room and few users to test the directory with
        searching_user = self.register_user("searcher", "password")
        searching_user_tok = self.login("searcher", "password")

        room_id = self.helper.create_room_as(
            searching_user,
            room_version=RoomVersions.V1.identifier,
            tok=searching_user_tok,
        )

        # Create a few local users and join them to the room
        local_user_1 = self.register_user("user_xxxxx", "password")
        local_user_2 = self.register_user("user_bbbbb", "password")
        local_user_3 = self.register_user("user_zzzzz", "password")

        self._add_user_to_room(room_id, RoomVersions.V1, local_user_1)
        self._add_user_to_room(room_id, RoomVersions.V1, local_user_2)
        self._add_user_to_room(room_id, RoomVersions.V1, local_user_3)

        # Create a few "remote" users and join them to the room
        remote_user_1 = "@user_aaaaa:remote_server"
        remote_user_2 = "@user_yyyyy:remote_server"
        remote_user_3 = "@user_ccccc:remote_server"
        self._add_user_to_room(room_id, RoomVersions.V1, remote_user_1)
        self._add_user_to_room(room_id, RoomVersions.V1, remote_user_2)
        self._add_user_to_room(room_id, RoomVersions.V1, remote_user_3)

        local_users = [local_user_1, local_user_2, local_user_3]
        remote_users = [remote_user_1, remote_user_2, remote_user_3]

        # Populate the user directory via background update
        self._add_background_updates()
        while not self.get_success(
            self.store.db_pool.updates.has_completed_background_updates()
        ):
            self.get_success(
                self.store.db_pool.updates.do_next_background_update(100), by=0.1
            )

        # The local searching user searches for the term "user", which other users have
        # in their user id
        results = self.get_success(
            self.handler.search_users(searching_user, "user", 20)
        )["results"]
        received_user_id_ordering = [result["user_id"] for result in results]

        # Typically we'd expect Synapse to return users in lexicographical order,
        # assuming they have similar User IDs/display names, and profile information.

        # Check that the order of returned results using our module is as we expect,
        # i.e our local users show up first, despite all users having lexographically mixed
        # user IDs.
        [self.assertIn(user, local_users) for user in received_user_id_ordering[:3]]
        [self.assertIn(user, remote_users) for user in received_user_id_ordering[3:]]

    def _add_user_to_room(
        self,
        room_id: str,
        room_version: RoomVersion,
        user_id: str,
    ):
        # Add a user to the room.
        builder = self.event_builder_factory.for_room_version(
            room_version,
            {
                "type": "m.room.member",
                "sender": user_id,
                "state_key": user_id,
                "room_id": room_id,
                "content": {"membership": "join"},
            },
        )

        event, context = self.get_success(
            self.event_creation_handler.create_new_client_event(builder)
        )

        self.get_success(
            self.hs.get_storage().persistence.persist_event(event, context)
        )


class TestUserDirSearchDisabled(unittest.HomeserverTestCase):
    user_id = "@test:test"

    servlets = [
        user_directory.register_servlets,
        room.register_servlets,
        login.register_servlets,
        synapse.rest.admin.register_servlets_for_client_rest_resource,
    ]

    def make_homeserver(self, reactor, clock):
        config = self.default_config()
        config["update_user_directory"] = True
        hs = self.setup_test_homeserver(config=config)

        self.config = hs.config

        return hs

    def test_disabling_room_list(self):
        self.config.user_directory_search_enabled = True

        # First we create a room with another user so that user dir is non-empty
        # for our user
        self.helper.create_room_as(self.user_id)
        u2 = self.register_user("user2", "pass")
        room = self.helper.create_room_as(self.user_id)
        self.helper.join(room, user=u2)

        # Assert user directory is not empty
        channel = self.make_request(
            "POST", b"user_directory/search", b'{"search_term":"user2"}'
        )
        self.assertEquals(200, channel.code, channel.result)
        self.assertTrue(len(channel.json_body["results"]) > 0)

        # Disable user directory and check search returns nothing
        self.config.user_directory_search_enabled = False
        channel = self.make_request(
            "POST", b"user_directory/search", b'{"search_term":"user2"}'
        )
        self.assertEquals(200, channel.code, channel.result)
        self.assertTrue(len(channel.json_body["results"]) == 0)


class UserInfoTestCase(unittest.FederatingHomeserverTestCase):
    servlets = [
        login.register_servlets,
        synapse.rest.admin.register_servlets_for_client_rest_resource,
        account_validity.register_servlets,
        synapse.rest.client.v2_alpha.user_directory.register_servlets,
        account.register_servlets,
    ]

    def default_config(self):
        config = super().default_config()

        # Set accounts to expire after a week
        config["account_validity"] = {
            "enabled": True,
            "period": 604800000,  # Time in ms for 1 week
        }
        return config

    def prepare(self, reactor, clock, hs):
        super(UserInfoTestCase, self).prepare(reactor, clock, hs)
        self.store = hs.get_datastore()
        self.handler = hs.get_user_directory_handler()

    def test_user_info(self):
        """Test /users/info for local users from the Client-Server API"""
        user_one, user_two, user_three, user_three_token = self.setup_test_users()

        # Request info about each user from user_three
        channel = self.make_request(
            "POST",
            path="/_matrix/client/unstable/users/info",
            content={"user_ids": [user_one, user_two, user_three]},
            access_token=user_three_token,
            shorthand=False,
        )
        self.assertEquals(200, channel.code, channel.result)

        # Check the state of user_one matches
        user_one_info = channel.json_body[user_one]
        self.assertTrue(user_one_info["deactivated"])
        self.assertFalse(user_one_info["expired"])

        # Check the state of user_two matches
        user_two_info = channel.json_body[user_two]
        self.assertFalse(user_two_info["deactivated"])
        self.assertTrue(user_two_info["expired"])

        # Check the state of user_three matches
        user_three_info = channel.json_body[user_three]
        self.assertFalse(user_three_info["deactivated"])
        self.assertFalse(user_three_info["expired"])

    def test_user_info_federation(self):
        """Test that /users/info can be called from the Federation API, and
        and that we can query remote users from the Client-Server API
        """
        user_one, user_two, user_three, user_three_token = self.setup_test_users()

        # Request information about our local users from the perspective of a remote server
        channel = self.make_request(
            "POST",
            path="/_matrix/federation/unstable/users/info",
            content={"user_ids": [user_one, user_two, user_three]},
        )
        self.assertEquals(200, channel.code)

        # Check the state of user_one matches
        user_one_info = channel.json_body[user_one]
        self.assertTrue(user_one_info["deactivated"])
        self.assertFalse(user_one_info["expired"])

        # Check the state of user_two matches
        user_two_info = channel.json_body[user_two]
        self.assertFalse(user_two_info["deactivated"])
        self.assertTrue(user_two_info["expired"])

        # Check the state of user_three matches
        user_three_info = channel.json_body[user_three]
        self.assertFalse(user_three_info["deactivated"])
        self.assertFalse(user_three_info["expired"])

    def setup_test_users(self):
        """Create an admin user and three test users, each with a different state"""

        # Create an admin user to expire other users with
        self.register_user("admin", "adminpassword", admin=True)
        admin_token = self.login("admin", "adminpassword")

        # Create three users
        user_one = self.register_user("alice", "pass")
        user_one_token = self.login("alice", "pass")
        user_two = self.register_user("bob", "pass")
        user_three = self.register_user("carl", "pass")
        user_three_token = self.login("carl", "pass")

        # Deactivate user_one
        self.deactivate(user_one, user_one_token)

        # Expire user_two
        self.expire(user_two, admin_token)

        # Do nothing to user_three

        return user_one, user_two, user_three, user_three_token

    def expire(self, user_id_to_expire, admin_tok):
        url = "/_synapse/admin/v1/account_validity/validity"
        request_data = {
            "user_id": user_id_to_expire,
            "expiration_ts": 0,
            "enable_renewal_emails": False,
        }
        channel = self.make_request("POST", url, request_data, access_token=admin_tok)
        self.assertEquals(channel.result["code"], b"200", channel.result)

    def deactivate(self, user_id, tok):
        request_data = {
            "auth": {"type": "m.login.password", "user": user_id, "password": "pass"},
            "erase": False,
        }
        channel = self.make_request(
            "POST", "account/deactivate", request_data, access_token=tok
        )
        self.assertEqual(channel.code, 200)<|MERGE_RESOLUTION|>--- conflicted
+++ resolved
@@ -18,12 +18,7 @@
 import synapse.rest.admin
 from synapse.api.constants import EventTypes, RoomEncryptionAlgorithms, UserTypes
 from synapse.api.room_versions import RoomVersion, RoomVersions
-<<<<<<< HEAD
-from synapse.rest.client.v1 import login, room
-from synapse.rest.client.v2_alpha import account, account_validity, user_directory
-=======
-from synapse.rest.client import login, room, user_directory
->>>>>>> f03cafb5
+from synapse.rest.client import account, account_validity, login, room, user_directory
 from synapse.storage.roommember import ProfileInfo
 
 from tests import unittest
@@ -695,7 +690,7 @@
         login.register_servlets,
         synapse.rest.admin.register_servlets_for_client_rest_resource,
         account_validity.register_servlets,
-        synapse.rest.client.v2_alpha.user_directory.register_servlets,
+        user_directory.register_servlets,
         account.register_servlets,
     ]
 
