--- conflicted
+++ resolved
@@ -1583,23 +1583,6 @@
         room_id = self.helper.create_room_as(user2_id, tok=user2_tok)
         self.helper.join(room_id, user1_id, tok=user1_tok)
 
-<<<<<<< HEAD
-        channel = self.make_request(
-            "POST",
-            self.sync_endpoint,
-            {
-                "lists": {
-                    "foo-list": {
-                        "ranges": [[0, 0]],
-                        "required_state": [],
-                        "timeline_limit": 1,
-                    }
-                }
-            },
-            access_token=user1_tok,
-        )
-        from_token = channel.json_body["pos"]
-=======
         sync_body = {
             "lists": {
                 "foo-list": {
@@ -1610,25 +1593,12 @@
             }
         }
         _, from_token = self.do_sync(sync_body, tok=user1_tok)
->>>>>>> 8bbc98e6
 
         # Make the Sliding Sync request
         channel = self.make_request(
             "POST",
             self.sync_endpoint + f"?timeout=10000&pos={from_token}",
-<<<<<<< HEAD
-            {
-                "lists": {
-                    "foo-list": {
-                        "ranges": [[0, 0]],
-                        "required_state": [],
-                        "timeline_limit": 1,
-                    }
-                }
-            },
-=======
             content=sync_body,
->>>>>>> 8bbc98e6
             access_token=user1_tok,
             await_result=False,
         )
@@ -2839,24 +2809,6 @@
             room_id1, "activity before token2", tok=user2_tok
         )
 
-<<<<<<< HEAD
-        channel = self.make_request(
-            "POST",
-            self.sync_endpoint,
-            {
-                "lists": {
-                    "foo-list": {
-                        "ranges": [[0, 1]],
-                        "required_state": [],
-                        "timeline_limit": 4,
-                    }
-                }
-            },
-            access_token=user1_tok,
-        )
-        self.assertEqual(channel.code, 200, channel.json_body)
-        from_token = channel.json_body["pos"]
-=======
         # The `timeline_limit` is set to 4 so we can at least see one historical event
         # before the `from_token`. We should see historical events because this is a
         # `newly_joined` room.
@@ -2871,7 +2823,6 @@
             }
         }
         _, from_token = self.do_sync(sync_body, tok=user1_tok)
->>>>>>> 8bbc98e6
 
         # Join the room after the `from_token` which will make us consider this room as
         # `newly_joined`.
@@ -2890,19 +2841,7 @@
         channel = self.make_request(
             "POST",
             self.sync_endpoint + f"?pos={from_token}",
-<<<<<<< HEAD
-            {
-                "lists": {
-                    "foo-list": {
-                        "ranges": [[0, 1]],
-                        "required_state": [],
-                        "timeline_limit": timeline_limit,
-                    }
-                }
-            },
-=======
             content=sync_body,
->>>>>>> 8bbc98e6
             access_token=user1_tok,
         )
         self.assertEqual(channel.code, 200, channel.json_body)
@@ -3079,24 +3018,6 @@
         self.helper.send(room_id1, "activity after invite3", tok=user2_tok)
         self.helper.send(room_id1, "activity after invite4", tok=user2_tok)
 
-<<<<<<< HEAD
-        channel = self.make_request(
-            "POST",
-            self.sync_endpoint,
-            {
-                "lists": {
-                    "foo-list": {
-                        "ranges": [[0, 1]],
-                        "required_state": [],
-                        "timeline_limit": 4,
-                    }
-                }
-            },
-            access_token=user1_tok,
-        )
-        self.assertEqual(channel.code, 200, channel.json_body)
-        from_token = channel.json_body["pos"]
-=======
         sync_body = {
             "lists": {
                 "foo-list": {
@@ -3107,7 +3028,6 @@
             }
         }
         _, from_token = self.do_sync(sync_body, tok=user1_tok)
->>>>>>> 8bbc98e6
 
         self.helper.send(room_id1, "activity after token5", tok=user2_tok)
         self.helper.send(room_id1, "activity after toekn6", tok=user2_tok)
@@ -3116,19 +3036,7 @@
         channel = self.make_request(
             "POST",
             self.sync_endpoint + f"?pos={from_token}",
-<<<<<<< HEAD
-            {
-                "lists": {
-                    "foo-list": {
-                        "ranges": [[0, 1]],
-                        "required_state": [],
-                        "timeline_limit": 3,
-                    }
-                }
-            },
-=======
             content=sync_body,
->>>>>>> 8bbc98e6
             access_token=user1_tok,
         )
         self.assertEqual(channel.code, 200, channel.json_body)
@@ -3367,24 +3275,6 @@
         self.helper.send(room_id1, "activity after invite3", tok=user2_tok)
         self.helper.send(room_id1, "activity after invite4", tok=user2_tok)
 
-<<<<<<< HEAD
-        channel = self.make_request(
-            "POST",
-            self.sync_endpoint,
-            {
-                "lists": {
-                    "foo-list": {
-                        "ranges": [[0, 1]],
-                        "required_state": [],
-                        "timeline_limit": 4,
-                    }
-                }
-            },
-            access_token=user1_tok,
-        )
-        self.assertEqual(channel.code, 200, channel.json_body)
-        from_token = channel.json_body["pos"]
-=======
         sync_body = {
             "lists": {
                 "foo-list": {
@@ -3396,7 +3286,6 @@
             }
         }
         _, from_token = self.do_sync(sync_body, tok=user1_tok)
->>>>>>> 8bbc98e6
 
         self.helper.send(room_id1, "activity after token5", tok=user2_tok)
         self.helper.send(room_id1, "activity after toekn6", tok=user2_tok)
@@ -3405,20 +3294,7 @@
         channel = self.make_request(
             "POST",
             self.sync_endpoint + f"?pos={from_token}",
-<<<<<<< HEAD
-            {
-                "lists": {
-                    "foo-list": {
-                        "ranges": [[0, 1]],
-                        "required_state": [],
-                        # Large enough to see the latest events and before the invite
-                        "timeline_limit": 4,
-                    }
-                }
-            },
-=======
             content=sync_body,
->>>>>>> 8bbc98e6
             access_token=user1_tok,
         )
         self.assertEqual(channel.code, 200, channel.json_body)
@@ -3564,24 +3440,6 @@
         self.helper.send(room_id1, "activity before2", tok=user2_tok)
         self.helper.join(room_id1, user1_id, tok=user1_tok)
 
-<<<<<<< HEAD
-        channel = self.make_request(
-            "POST",
-            self.sync_endpoint,
-            {
-                "lists": {
-                    "foo-list": {
-                        "ranges": [[0, 1]],
-                        "required_state": [],
-                        "timeline_limit": 4,
-                    }
-                }
-            },
-            access_token=user1_tok,
-        )
-        self.assertEqual(channel.code, 200, channel.json_body)
-        from_token = channel.json_body["pos"]
-=======
         sync_body = {
             "lists": {
                 "foo-list": {
@@ -3592,7 +3450,6 @@
             }
         }
         _, from_token = self.do_sync(sync_body, tok=user1_tok)
->>>>>>> 8bbc98e6
 
         event_response3 = self.helper.send(room_id1, "activity after3", tok=user2_tok)
         event_response4 = self.helper.send(room_id1, "activity after4", tok=user2_tok)
@@ -3609,19 +3466,7 @@
         channel = self.make_request(
             "POST",
             self.sync_endpoint + f"?pos={from_token}",
-<<<<<<< HEAD
-            {
-                "lists": {
-                    "foo-list": {
-                        "ranges": [[0, 1]],
-                        "required_state": [],
-                        "timeline_limit": 4,
-                    }
-                }
-            },
-=======
             content=sync_body,
->>>>>>> 8bbc98e6
             access_token=user1_tok,
         )
         self.assertEqual(channel.code, 200, channel.json_body)
@@ -3672,24 +3517,6 @@
 
         self.helper.send(room_id1, "activity after3", tok=user2_tok)
 
-<<<<<<< HEAD
-        channel = self.make_request(
-            "POST",
-            self.sync_endpoint,
-            {
-                "lists": {
-                    "foo-list": {
-                        "ranges": [[0, 1]],
-                        "required_state": [],
-                        "timeline_limit": 4,
-                    }
-                }
-            },
-            access_token=user1_tok,
-        )
-        self.assertEqual(channel.code, 200, channel.json_body)
-        from_token = channel.json_body["pos"]
-=======
         sync_body = {
             "lists": {
                 "foo-list": {
@@ -3700,7 +3527,6 @@
             }
         }
         _, from_token = self.do_sync(sync_body, tok=user1_tok)
->>>>>>> 8bbc98e6
 
         self.helper.send(room_id1, "activity after4", tok=user2_tok)
 
@@ -3708,19 +3534,7 @@
         channel = self.make_request(
             "POST",
             self.sync_endpoint + f"?pos={from_token}",
-<<<<<<< HEAD
-            {
-                "lists": {
-                    "foo-list": {
-                        "ranges": [[0, 1]],
-                        "required_state": [],
-                        "timeline_limit": 4,
-                    }
-                }
-            },
-=======
             content=sync_body,
->>>>>>> 8bbc98e6
             access_token=user1_tok,
         )
         self.assertEqual(channel.code, 200, channel.json_body)
@@ -3838,24 +3652,6 @@
         room_id1 = self.helper.create_room_as(user2_id, tok=user2_tok)
         self.helper.join(room_id1, user1_id, tok=user1_tok)
 
-<<<<<<< HEAD
-        channel = self.make_request(
-            "POST",
-            self.sync_endpoint,
-            {
-                "lists": {
-                    "foo-list": {
-                        "ranges": [[0, 1]],
-                        "required_state": [],
-                        "timeline_limit": 4,
-                    }
-                }
-            },
-            access_token=user1_tok,
-        )
-        self.assertEqual(channel.code, 200, channel.json_body)
-        after_room_token = channel.json_body["pos"]
-=======
         sync_body = {
             "lists": {
                 "foo-list": {
@@ -3871,13 +3667,59 @@
             }
         }
         _, after_room_token = self.do_sync(sync_body, tok=user1_tok)
->>>>>>> 8bbc98e6
 
         # Make the Sliding Sync request
         channel = self.make_request(
             "POST",
             self.sync_endpoint + f"?pos={after_room_token}",
-<<<<<<< HEAD
+            content=sync_body,
+            access_token=user1_tok,
+        )
+        self.assertEqual(channel.code, 200, channel.json_body)
+
+        # We only return updates but only if we've sent the room down the
+        # connection before.
+        self.assertIsNone(channel.json_body["rooms"][room_id1].get("required_state"))
+        self.assertIsNone(channel.json_body["rooms"][room_id1].get("invite_state"))
+
+    def test_rooms_required_state_incremental_sync_restart(self) -> None:
+        """
+        Test `rooms.required_state` returns requested state events in the room during an
+        incremental sync, after a restart (and so the in memory caches are reset).
+        """
+
+        user1_id = self.register_user("user1", "pass")
+        user1_tok = self.login(user1_id, "pass")
+        user2_id = self.register_user("user2", "pass")
+        user2_tok = self.login(user2_id, "pass")
+
+        room_id1 = self.helper.create_room_as(user2_id, tok=user2_tok)
+        self.helper.join(room_id1, user1_id, tok=user1_tok)
+
+        channel = self.make_request(
+            "POST",
+            self.sync_endpoint,
+            {
+                "lists": {
+                    "foo-list": {
+                        "ranges": [[0, 1]],
+                        "required_state": [],
+                        "timeline_limit": 4,
+                    }
+                }
+            },
+            access_token=user1_tok,
+        )
+        self.assertEqual(channel.code, 200, channel.json_body)
+        after_room_token = channel.json_body["pos"]
+
+        # Reset the in-memory cache
+        self.hs.get_sliding_sync_handler().connection_store._connections.clear()
+
+        # Make the Sliding Sync request
+        channel = self.make_request(
+            "POST",
+            self.sync_endpoint + f"?pos={after_room_token}",
             {
                 "lists": {
                     "foo-list": {
@@ -3892,70 +3734,6 @@
                     }
                 }
             },
-=======
-            content=sync_body,
->>>>>>> 8bbc98e6
-            access_token=user1_tok,
-        )
-        self.assertEqual(channel.code, 200, channel.json_body)
-
-        # We only return updates but only if we've sent the room down the
-        # connection before.
-        self.assertIsNone(channel.json_body["rooms"][room_id1].get("required_state"))
-        self.assertIsNone(channel.json_body["rooms"][room_id1].get("invite_state"))
-
-    def test_rooms_required_state_incremental_sync_restart(self) -> None:
-        """
-        Test `rooms.required_state` returns requested state events in the room during an
-        incremental sync, after a restart (and so the in memory caches are reset).
-        """
-
-        user1_id = self.register_user("user1", "pass")
-        user1_tok = self.login(user1_id, "pass")
-        user2_id = self.register_user("user2", "pass")
-        user2_tok = self.login(user2_id, "pass")
-
-        room_id1 = self.helper.create_room_as(user2_id, tok=user2_tok)
-        self.helper.join(room_id1, user1_id, tok=user1_tok)
-
-        channel = self.make_request(
-            "POST",
-            self.sync_endpoint,
-            {
-                "lists": {
-                    "foo-list": {
-                        "ranges": [[0, 1]],
-                        "required_state": [],
-                        "timeline_limit": 4,
-                    }
-                }
-            },
-            access_token=user1_tok,
-        )
-        self.assertEqual(channel.code, 200, channel.json_body)
-        after_room_token = channel.json_body["pos"]
-
-        # Reset the in-memory cache
-        self.hs.get_sliding_sync_handler().connection_store._connections.clear()
-
-        # Make the Sliding Sync request
-        channel = self.make_request(
-            "POST",
-            self.sync_endpoint + f"?pos={after_room_token}",
-            {
-                "lists": {
-                    "foo-list": {
-                        "ranges": [[0, 1]],
-                        "required_state": [
-                            [EventTypes.Create, ""],
-                            [EventTypes.RoomHistoryVisibility, ""],
-                            # This one doesn't exist in the room
-                            [EventTypes.Tombstone, ""],
-                        ],
-                        "timeline_limit": 0,
-                    }
-                }
-            },
             access_token=user1_tok,
         )
         self.assertEqual(channel.code, 200, channel.json_body)
@@ -4285,24 +4063,6 @@
         user3_id = self.register_user("user3", "pass")
         user3_tok = self.login(user3_id, "pass")
 
-<<<<<<< HEAD
-        channel = self.make_request(
-            "POST",
-            self.sync_endpoint,
-            {
-                "lists": {
-                    "foo-list": {
-                        "ranges": [[0, 1]],
-                        "required_state": [],
-                        "timeline_limit": 4,
-                    }
-                }
-            },
-            access_token=user1_tok,
-        )
-        self.assertEqual(channel.code, 200, channel.json_body)
-        from_token = channel.json_body["pos"]
-=======
         sync_body = {
             "lists": {
                 "foo-list": {
@@ -4317,7 +4077,6 @@
             }
         }
         _, from_token = self.do_sync(sync_body, tok=user1_tok)
->>>>>>> 8bbc98e6
 
         room_id1 = self.helper.create_room_as(user2_id, tok=user2_tok)
         self.helper.join(room_id1, user1_id, tok=user1_tok)
@@ -4356,23 +4115,7 @@
         channel = self.make_request(
             "POST",
             self.sync_endpoint + f"?pos={from_token}",
-<<<<<<< HEAD
-            {
-                "lists": {
-                    "foo-list": {
-                        "ranges": [[0, 1]],
-                        "required_state": [
-                            [EventTypes.Create, ""],
-                            [EventTypes.Member, "*"],
-                            ["org.matrix.foo_state", ""],
-                        ],
-                        "timeline_limit": 3,
-                    }
-                }
-            },
-=======
             content=sync_body,
->>>>>>> 8bbc98e6
             access_token=user1_tok,
         )
         self.assertEqual(channel.code, 200, channel.json_body)
@@ -5249,22 +4992,6 @@
         user2_id = self.register_user("u2", "pass")
         user2_tok = self.login(user2_id, "pass", "d2")
 
-<<<<<<< HEAD
-        channel = self.make_request(
-            "POST",
-            self.sync_endpoint,
-            {
-                "lists": {},
-                "extensions": {
-                    "to_device": {
-                        "enabled": True,
-                    }
-                },
-            },
-            access_token=user1_tok,
-        )
-        from_token = channel.json_body["pos"]
-=======
         sync_body = {
             "lists": {},
             "extensions": {
@@ -5274,24 +5001,12 @@
             },
         }
         _, from_token = self.do_sync(sync_body, tok=user1_tok)
->>>>>>> 8bbc98e6
 
         # Make the Sliding Sync request
         channel = self.make_request(
             "POST",
             self.sync_endpoint + "?timeout=10000" + f"&pos={from_token}",
-<<<<<<< HEAD
-            {
-                "lists": {},
-                "extensions": {
-                    "to_device": {
-                        "enabled": True,
-                    }
-                },
-            },
-=======
             content=sync_body,
->>>>>>> 8bbc98e6
             access_token=user1_tok,
             await_result=False,
         )
@@ -5327,22 +5042,6 @@
         user1_id = self.register_user("user1", "pass")
         user1_tok = self.login(user1_id, "pass")
 
-<<<<<<< HEAD
-        channel = self.make_request(
-            "POST",
-            self.sync_endpoint,
-            {
-                "lists": {},
-                "extensions": {
-                    "to_device": {
-                        "enabled": True,
-                    }
-                },
-            },
-            access_token=user1_tok,
-        )
-        from_token = channel.json_body["pos"]
-=======
         sync_body = {
             "lists": {},
             "extensions": {
@@ -5352,24 +5051,12 @@
             },
         }
         _, from_token = self.do_sync(sync_body, tok=user1_tok)
->>>>>>> 8bbc98e6
 
         # Make the Sliding Sync request
         channel = self.make_request(
             "POST",
             self.sync_endpoint + "?timeout=10000" + f"&pos={from_token}",
-<<<<<<< HEAD
-            {
-                "lists": {},
-                "extensions": {
-                    "to_device": {
-                        "enabled": True,
-                    }
-                },
-            },
-=======
             content=sync_body,
->>>>>>> 8bbc98e6
             access_token=user1_tok,
             await_result=False,
         )
@@ -5513,22 +5200,6 @@
         user1_id = self.register_user("user1", "pass")
         user1_tok = self.login(user1_id, "pass")
 
-<<<<<<< HEAD
-        channel = self.make_request(
-            "POST",
-            self.sync_endpoint,
-            {
-                "lists": {},
-                "extensions": {
-                    "e2ee": {
-                        "enabled": True,
-                    }
-                },
-            },
-            access_token=user1_tok,
-        )
-        from_token = channel.json_body["pos"]
-=======
         sync_body = {
             "lists": {},
             "extensions": {
@@ -5538,24 +5209,12 @@
             },
         }
         _, from_token = self.do_sync(sync_body, tok=user1_tok)
->>>>>>> 8bbc98e6
 
         # Make an incremental Sliding Sync request with the e2ee extension enabled
         channel = self.make_request(
             "POST",
             self.sync_endpoint + f"?pos={from_token}",
-<<<<<<< HEAD
-            {
-                "lists": {},
-                "extensions": {
-                    "e2ee": {
-                        "enabled": True,
-                    }
-                },
-            },
-=======
             content=sync_body,
->>>>>>> 8bbc98e6
             access_token=user1_tok,
         )
         self.assertEqual(channel.code, 200, channel.json_body)
@@ -5609,22 +5268,6 @@
         self.helper.join(room_id, user1_id, tok=user1_tok)
         self.helper.join(room_id, user3_id, tok=user3_tok)
 
-<<<<<<< HEAD
-        channel = self.make_request(
-            "POST",
-            self.sync_endpoint,
-            {
-                "lists": {},
-                "extensions": {
-                    "e2ee": {
-                        "enabled": True,
-                    }
-                },
-            },
-            access_token=user1_tok,
-        )
-        from_token = channel.json_body["pos"]
-=======
         sync_body = {
             "lists": {},
             "extensions": {
@@ -5634,24 +5277,12 @@
             },
         }
         _, from_token = self.do_sync(sync_body, tok=user1_tok)
->>>>>>> 8bbc98e6
 
         # Make the Sliding Sync request
         channel = self.make_request(
             "POST",
             self.sync_endpoint + "?timeout=10000" + f"&pos={from_token}",
-<<<<<<< HEAD
-            {
-                "lists": {},
-                "extensions": {
-                    "e2ee": {
-                        "enabled": True,
-                    }
-                },
-            },
-=======
             content=sync_body,
->>>>>>> 8bbc98e6
             access_token=user1_tok,
             await_result=False,
         )
@@ -5697,22 +5328,6 @@
         user1_id = self.register_user("user1", "pass")
         user1_tok = self.login(user1_id, "pass")
 
-<<<<<<< HEAD
-        channel = self.make_request(
-            "POST",
-            self.sync_endpoint,
-            {
-                "lists": {},
-                "extensions": {
-                    "e2ee": {
-                        "enabled": True,
-                    }
-                },
-            },
-            access_token=user1_tok,
-        )
-        from_token = channel.json_body["pos"]
-=======
         sync_body = {
             "lists": {},
             "extensions": {
@@ -5722,25 +5337,12 @@
             },
         }
         _, from_token = self.do_sync(sync_body, tok=user1_tok)
->>>>>>> 8bbc98e6
 
         # Make the Sliding Sync request
         channel = self.make_request(
             "POST",
-<<<<<<< HEAD
-            self.sync_endpoint + "?timeout=10000" + f"&pos={from_token}",
-            {
-                "lists": {},
-                "extensions": {
-                    "e2ee": {
-                        "enabled": True,
-                    }
-                },
-            },
-=======
             self.sync_endpoint + f"?timeout=10000&pos={from_token}",
             content=sync_body,
->>>>>>> 8bbc98e6
             access_token=user1_tok,
             await_result=False,
         )
@@ -5810,22 +5412,6 @@
         self.helper.join(room_id, user3_id, tok=user3_tok)
         self.helper.join(room_id, user4_id, tok=user4_tok)
 
-<<<<<<< HEAD
-        channel = self.make_request(
-            "POST",
-            self.sync_endpoint,
-            {
-                "lists": {},
-                "extensions": {
-                    "e2ee": {
-                        "enabled": True,
-                    }
-                },
-            },
-            access_token=user1_tok,
-        )
-        from_token = channel.json_body["pos"]
-=======
         sync_body = {
             "lists": {},
             "extensions": {
@@ -5835,7 +5421,6 @@
             },
         }
         _, from_token = self.do_sync(sync_body, tok=user1_tok)
->>>>>>> 8bbc98e6
 
         # Have user3 update their device list
         channel = self.make_request(
@@ -5855,18 +5440,7 @@
         channel = self.make_request(
             "POST",
             self.sync_endpoint + f"?pos={from_token}",
-<<<<<<< HEAD
-            {
-                "lists": {},
-                "extensions": {
-                    "e2ee": {
-                        "enabled": True,
-                    }
-                },
-            },
-=======
             content=sync_body,
->>>>>>> 8bbc98e6
             access_token=user1_tok,
         )
         self.assertEqual(channel.code, 200, channel.json_body)
