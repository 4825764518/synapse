#
# This file is licensed under the Affero General Public License (AGPL) version 3.
#
# Copyright 2019 The Matrix.org Foundation C.I.C.
# Copyright (C) 2023 New Vector, Ltd
#
# This program is free software: you can redistribute it and/or modify
# it under the terms of the GNU Affero General Public License as
# published by the Free Software Foundation, either version 3 of the
# License, or (at your option) any later version.
#
# See the GNU Affero General Public License for more details:
# <https://www.gnu.org/licenses/agpl-3.0.html>.
#
# Originally licensed under the Apache License, Version 2.0:
# <http://www.apache.org/licenses/LICENSE-2.0>.
#
# [This file includes modifications made by New Vector Limited]
#
#
import json
import logging
from http import HTTPStatus
from typing import Any, Dict, Iterable, List, Literal, Optional, Tuple

from parameterized import parameterized, parameterized_class

from twisted.test.proto_helpers import MemoryReactor

import synapse.rest.admin
from synapse.api.constants import (
    AccountDataTypes,
    EventContentFields,
    EventTypes,
    HistoryVisibility,
    Membership,
    ReceiptTypes,
    RelationTypes,
)
from synapse.api.room_versions import RoomVersions
from synapse.events import EventBase
from synapse.handlers.sliding_sync import StateValues
from synapse.rest.client import (
    devices,
    knock,
    login,
    read_marker,
    receipts,
    room,
    sendtodevice,
    sync,
)
from synapse.server import HomeServer
from synapse.types import (
    JsonDict,
    RoomStreamToken,
    SlidingSyncStreamToken,
    StreamKeyType,
    StreamToken,
    UserID,
)
from synapse.types.handlers import SlidingSyncConfig
from synapse.util import Clock
from synapse.util.stringutils import random_string

from tests import unittest
from tests.federation.transport.test_knocking import (
    KnockingStrippedStateEventHelperMixin,
)
from tests.server import TimedOutException
from tests.test_utils.event_injection import create_event, mark_event_as_partial_state

logger = logging.getLogger(__name__)


class FilterTestCase(unittest.HomeserverTestCase):
    user_id = "@apple:test"
    servlets = [
        synapse.rest.admin.register_servlets_for_client_rest_resource,
        room.register_servlets,
        login.register_servlets,
        sync.register_servlets,
    ]

    def test_sync_argless(self) -> None:
        channel = self.make_request("GET", "/sync")

        self.assertEqual(channel.code, 200)
        self.assertIn("next_batch", channel.json_body)


class SyncFilterTestCase(unittest.HomeserverTestCase):
    servlets = [
        synapse.rest.admin.register_servlets_for_client_rest_resource,
        room.register_servlets,
        login.register_servlets,
        sync.register_servlets,
    ]

    def test_sync_filter_labels(self) -> None:
        """Test that we can filter by a label."""
        sync_filter = json.dumps(
            {
                "room": {
                    "timeline": {
                        "types": [EventTypes.Message],
                        "org.matrix.labels": ["#fun"],
                    }
                }
            }
        )

        events = self._test_sync_filter_labels(sync_filter)

        self.assertEqual(len(events), 2, [event["content"] for event in events])
        self.assertEqual(events[0]["content"]["body"], "with right label", events[0])
        self.assertEqual(events[1]["content"]["body"], "with right label", events[1])

    def test_sync_filter_not_labels(self) -> None:
        """Test that we can filter by the absence of a label."""
        sync_filter = json.dumps(
            {
                "room": {
                    "timeline": {
                        "types": [EventTypes.Message],
                        "org.matrix.not_labels": ["#fun"],
                    }
                }
            }
        )

        events = self._test_sync_filter_labels(sync_filter)

        self.assertEqual(len(events), 3, [event["content"] for event in events])
        self.assertEqual(events[0]["content"]["body"], "without label", events[0])
        self.assertEqual(events[1]["content"]["body"], "with wrong label", events[1])
        self.assertEqual(
            events[2]["content"]["body"], "with two wrong labels", events[2]
        )

    def test_sync_filter_labels_not_labels(self) -> None:
        """Test that we can filter by both a label and the absence of another label."""
        sync_filter = json.dumps(
            {
                "room": {
                    "timeline": {
                        "types": [EventTypes.Message],
                        "org.matrix.labels": ["#work"],
                        "org.matrix.not_labels": ["#notfun"],
                    }
                }
            }
        )

        events = self._test_sync_filter_labels(sync_filter)

        self.assertEqual(len(events), 1, [event["content"] for event in events])
        self.assertEqual(events[0]["content"]["body"], "with wrong label", events[0])

    def _test_sync_filter_labels(self, sync_filter: str) -> List[JsonDict]:
        user_id = self.register_user("kermit", "test")
        tok = self.login("kermit", "test")

        room_id = self.helper.create_room_as(user_id, tok=tok)

        self.helper.send_event(
            room_id=room_id,
            type=EventTypes.Message,
            content={
                "msgtype": "m.text",
                "body": "with right label",
                EventContentFields.LABELS: ["#fun"],
            },
            tok=tok,
        )

        self.helper.send_event(
            room_id=room_id,
            type=EventTypes.Message,
            content={"msgtype": "m.text", "body": "without label"},
            tok=tok,
        )

        self.helper.send_event(
            room_id=room_id,
            type=EventTypes.Message,
            content={
                "msgtype": "m.text",
                "body": "with wrong label",
                EventContentFields.LABELS: ["#work"],
            },
            tok=tok,
        )

        self.helper.send_event(
            room_id=room_id,
            type=EventTypes.Message,
            content={
                "msgtype": "m.text",
                "body": "with two wrong labels",
                EventContentFields.LABELS: ["#work", "#notfun"],
            },
            tok=tok,
        )

        self.helper.send_event(
            room_id=room_id,
            type=EventTypes.Message,
            content={
                "msgtype": "m.text",
                "body": "with right label",
                EventContentFields.LABELS: ["#fun"],
            },
            tok=tok,
        )

        channel = self.make_request(
            "GET", "/sync?filter=%s" % sync_filter, access_token=tok
        )
        self.assertEqual(channel.code, 200, channel.result)

        return channel.json_body["rooms"]["join"][room_id]["timeline"]["events"]


class SyncTypingTests(unittest.HomeserverTestCase):
    servlets = [
        synapse.rest.admin.register_servlets_for_client_rest_resource,
        room.register_servlets,
        login.register_servlets,
        sync.register_servlets,
    ]
    user_id = True
    hijack_auth = False

    def test_sync_backwards_typing(self) -> None:
        """
        If the typing serial goes backwards and the typing handler is then reset
        (such as when the master restarts and sets the typing serial to 0), we
        do not incorrectly return typing information that had a serial greater
        than the now-reset serial.
        """
        typing_url = "/rooms/%s/typing/%s?access_token=%s"
        sync_url = "/sync?timeout=3000000&access_token=%s&since=%s"

        # Register the user who gets notified
        user_id = self.register_user("user", "pass")
        access_token = self.login("user", "pass")

        # Register the user who sends the message
        other_user_id = self.register_user("otheruser", "pass")
        other_access_token = self.login("otheruser", "pass")

        # Create a room
        room = self.helper.create_room_as(user_id, tok=access_token)

        # Invite the other person
        self.helper.invite(room=room, src=user_id, tok=access_token, targ=other_user_id)

        # The other user joins
        self.helper.join(room=room, user=other_user_id, tok=other_access_token)

        # The other user sends some messages
        self.helper.send(room, body="Hi!", tok=other_access_token)
        self.helper.send(room, body="There!", tok=other_access_token)

        # Start typing.
        channel = self.make_request(
            "PUT",
            typing_url % (room, other_user_id, other_access_token),
            b'{"typing": true, "timeout": 30000}',
        )
        self.assertEqual(200, channel.code)

        channel = self.make_request("GET", "/sync?access_token=%s" % (access_token,))
        self.assertEqual(200, channel.code)
        next_batch = channel.json_body["next_batch"]

        # Stop typing.
        channel = self.make_request(
            "PUT",
            typing_url % (room, other_user_id, other_access_token),
            b'{"typing": false}',
        )
        self.assertEqual(200, channel.code)

        # Start typing.
        channel = self.make_request(
            "PUT",
            typing_url % (room, other_user_id, other_access_token),
            b'{"typing": true, "timeout": 30000}',
        )
        self.assertEqual(200, channel.code)

        # Should return immediately
        channel = self.make_request("GET", sync_url % (access_token, next_batch))
        self.assertEqual(200, channel.code)
        next_batch = channel.json_body["next_batch"]

        # Reset typing serial back to 0, as if the master had.
        typing = self.hs.get_typing_handler()
        typing._latest_room_serial = 0

        # Since it checks the state token, we need some state to update to
        # invalidate the stream token.
        self.helper.send(room, body="There!", tok=other_access_token)

        channel = self.make_request("GET", sync_url % (access_token, next_batch))
        self.assertEqual(200, channel.code)
        next_batch = channel.json_body["next_batch"]

        # This should time out! But it does not, because our stream token is
        # ahead, and therefore it's saying the typing (that we've actually
        # already seen) is new, since it's got a token above our new, now-reset
        # stream token.
        channel = self.make_request("GET", sync_url % (access_token, next_batch))
        self.assertEqual(200, channel.code)
        next_batch = channel.json_body["next_batch"]

        # Clear the typing information, so that it doesn't think everything is
        # in the future.
        typing._reset()

        # Now it SHOULD fail as it never completes!
        with self.assertRaises(TimedOutException):
            self.make_request("GET", sync_url % (access_token, next_batch))


class SyncKnockTestCase(KnockingStrippedStateEventHelperMixin):
    servlets = [
        synapse.rest.admin.register_servlets,
        login.register_servlets,
        room.register_servlets,
        sync.register_servlets,
        knock.register_servlets,
    ]

    def prepare(self, reactor: MemoryReactor, clock: Clock, hs: HomeServer) -> None:
        self.store = hs.get_datastores().main
        self.url = "/sync?since=%s"
        self.next_batch = "s0"

        # Register the first user (used to create the room to knock on).
        self.user_id = self.register_user("kermit", "monkey")
        self.tok = self.login("kermit", "monkey")

        # Create the room we'll knock on.
        self.room_id = self.helper.create_room_as(
            self.user_id,
            is_public=False,
            room_version="7",
            tok=self.tok,
        )

        # Register the second user (used to knock on the room).
        self.knocker = self.register_user("knocker", "monkey")
        self.knocker_tok = self.login("knocker", "monkey")

        # Perform an initial sync for the knocking user.
        channel = self.make_request(
            "GET",
            self.url % self.next_batch,
            access_token=self.tok,
        )
        self.assertEqual(channel.code, 200, channel.json_body)

        # Store the next batch for the next request.
        self.next_batch = channel.json_body["next_batch"]

        # Set up some room state to test with.
        self.expected_room_state = self.send_example_state_events_to_room(
            hs, self.room_id, self.user_id
        )

    def test_knock_room_state(self) -> None:
        """Tests that /sync returns state from a room after knocking on it."""
        # Knock on a room
        channel = self.make_request(
            "POST",
            f"/_matrix/client/r0/knock/{self.room_id}",
            b"{}",
            self.knocker_tok,
        )
        self.assertEqual(200, channel.code, channel.result)

        # We expect to see the knock event in the stripped room state later
        self.expected_room_state[EventTypes.Member] = {
            "content": {"membership": "knock", "displayname": "knocker"},
            "state_key": "@knocker:test",
        }

        # Check that /sync includes stripped state from the room
        channel = self.make_request(
            "GET",
            self.url % self.next_batch,
            access_token=self.knocker_tok,
        )
        self.assertEqual(channel.code, 200, channel.json_body)

        # Extract the stripped room state events from /sync
        knock_entry = channel.json_body["rooms"]["knock"]
        room_state_events = knock_entry[self.room_id]["knock_state"]["events"]

        # Validate that the knock membership event came last
        self.assertEqual(room_state_events[-1]["type"], EventTypes.Member)

        # Validate the stripped room state events
        self.check_knock_room_state_against_room_state(
            room_state_events, self.expected_room_state
        )


class UnreadMessagesTestCase(unittest.HomeserverTestCase):
    servlets = [
        synapse.rest.admin.register_servlets,
        login.register_servlets,
        read_marker.register_servlets,
        room.register_servlets,
        sync.register_servlets,
        receipts.register_servlets,
    ]

    def default_config(self) -> JsonDict:
        config = super().default_config()
        config["experimental_features"] = {
            "msc2654_enabled": True,
        }
        return config

    def prepare(self, reactor: MemoryReactor, clock: Clock, hs: HomeServer) -> None:
        self.url = "/sync?since=%s"
        self.next_batch = "s0"

        # Register the first user (used to check the unread counts).
        self.user_id = self.register_user("kermit", "monkey")
        self.tok = self.login("kermit", "monkey")

        # Create the room we'll check unread counts for.
        self.room_id = self.helper.create_room_as(self.user_id, tok=self.tok)

        # Register the second user (used to send events to the room).
        self.user2 = self.register_user("kermit2", "monkey")
        self.tok2 = self.login("kermit2", "monkey")

        # Change the power levels of the room so that the second user can send state
        # events.
        self.helper.send_state(
            self.room_id,
            EventTypes.PowerLevels,
            {
                "users": {self.user_id: 100, self.user2: 100},
                "users_default": 0,
                "events": {
                    "m.room.name": 50,
                    "m.room.power_levels": 100,
                    "m.room.history_visibility": 100,
                    "m.room.canonical_alias": 50,
                    "m.room.avatar": 50,
                    "m.room.tombstone": 100,
                    "m.room.server_acl": 100,
                    "m.room.encryption": 100,
                },
                "events_default": 0,
                "state_default": 50,
                "ban": 50,
                "kick": 50,
                "redact": 50,
                "invite": 0,
            },
            tok=self.tok,
        )

    def test_unread_counts(self) -> None:
        """Tests that /sync returns the right value for the unread count (MSC2654)."""

        # Check that our own messages don't increase the unread count.
        self.helper.send(self.room_id, "hello", tok=self.tok)
        self._check_unread_count(0)

        # Join the new user and check that this doesn't increase the unread count.
        self.helper.join(room=self.room_id, user=self.user2, tok=self.tok2)
        self._check_unread_count(0)

        # Check that the new user sending a message increases our unread count.
        res = self.helper.send(self.room_id, "hello", tok=self.tok2)
        self._check_unread_count(1)

        # Send a read receipt to tell the server we've read the latest event.
        channel = self.make_request(
            "POST",
            f"/rooms/{self.room_id}/read_markers",
            {ReceiptTypes.READ: res["event_id"]},
            access_token=self.tok,
        )
        self.assertEqual(channel.code, 200, channel.json_body)

        # Check that the unread counter is back to 0.
        self._check_unread_count(0)

        # Check that private read receipts don't break unread counts
        res = self.helper.send(self.room_id, "hello", tok=self.tok2)
        self._check_unread_count(1)

        # Send a read receipt to tell the server we've read the latest event.
        channel = self.make_request(
            "POST",
            f"/rooms/{self.room_id}/receipt/{ReceiptTypes.READ_PRIVATE}/{res['event_id']}",
            {},
            access_token=self.tok,
        )
        self.assertEqual(channel.code, 200, channel.json_body)

        # Check that the unread counter is back to 0.
        self._check_unread_count(0)

        # Check that room name changes increase the unread counter.
        self.helper.send_state(
            self.room_id,
            "m.room.name",
            {"name": "my super room"},
            tok=self.tok2,
        )
        self._check_unread_count(1)

        # Check that room topic changes increase the unread counter.
        self.helper.send_state(
            self.room_id,
            "m.room.topic",
            {"topic": "welcome!!!"},
            tok=self.tok2,
        )
        self._check_unread_count(2)

        # Check that encrypted messages increase the unread counter.
        self.helper.send_event(self.room_id, EventTypes.Encrypted, {}, tok=self.tok2)
        self._check_unread_count(3)

        # Check that custom events with a body increase the unread counter.
        result = self.helper.send_event(
            self.room_id,
            "org.matrix.custom_type",
            {"body": "hello"},
            tok=self.tok2,
        )
        event_id = result["event_id"]
        self._check_unread_count(4)

        # Check that edits don't increase the unread counter.
        self.helper.send_event(
            room_id=self.room_id,
            type=EventTypes.Message,
            content={
                "body": "hello",
                "msgtype": "m.text",
                "m.relates_to": {
                    "rel_type": RelationTypes.REPLACE,
                    "event_id": event_id,
                },
            },
            tok=self.tok2,
        )
        self._check_unread_count(4)

        # Check that notices don't increase the unread counter.
        self.helper.send_event(
            room_id=self.room_id,
            type=EventTypes.Message,
            content={"body": "hello", "msgtype": "m.notice"},
            tok=self.tok2,
        )
        self._check_unread_count(4)

        # Check that tombstone events changes increase the unread counter.
        res1 = self.helper.send_state(
            self.room_id,
            EventTypes.Tombstone,
            {"replacement_room": "!someroom:test"},
            tok=self.tok2,
        )
        self._check_unread_count(5)
        res2 = self.helper.send(self.room_id, "hello", tok=self.tok2)

        # Make sure both m.read and m.read.private advance
        channel = self.make_request(
            "POST",
            f"/rooms/{self.room_id}/receipt/m.read/{res1['event_id']}",
            {},
            access_token=self.tok,
        )
        self.assertEqual(channel.code, 200, channel.json_body)
        self._check_unread_count(1)

        channel = self.make_request(
            "POST",
            f"/rooms/{self.room_id}/receipt/{ReceiptTypes.READ_PRIVATE}/{res2['event_id']}",
            {},
            access_token=self.tok,
        )
        self.assertEqual(channel.code, 200, channel.json_body)
        self._check_unread_count(0)

    # We test for all three receipt types that influence notification counts
    @parameterized.expand(
        [
            ReceiptTypes.READ,
            ReceiptTypes.READ_PRIVATE,
        ]
    )
    def test_read_receipts_only_go_down(self, receipt_type: str) -> None:
        # Join the new user
        self.helper.join(room=self.room_id, user=self.user2, tok=self.tok2)

        # Send messages
        res1 = self.helper.send(self.room_id, "hello", tok=self.tok2)
        res2 = self.helper.send(self.room_id, "hello", tok=self.tok2)

        # Read last event
        channel = self.make_request(
            "POST",
            f"/rooms/{self.room_id}/receipt/{ReceiptTypes.READ_PRIVATE}/{res2['event_id']}",
            {},
            access_token=self.tok,
        )
        self.assertEqual(channel.code, 200, channel.json_body)
        self._check_unread_count(0)

        # Make sure neither m.read nor m.read.private make the
        # read receipt go up to an older event
        channel = self.make_request(
            "POST",
            f"/rooms/{self.room_id}/receipt/{ReceiptTypes.READ_PRIVATE}/{res1['event_id']}",
            {},
            access_token=self.tok,
        )
        self.assertEqual(channel.code, 200, channel.json_body)
        self._check_unread_count(0)

        channel = self.make_request(
            "POST",
            f"/rooms/{self.room_id}/receipt/m.read/{res1['event_id']}",
            {},
            access_token=self.tok,
        )
        self.assertEqual(channel.code, 200, channel.json_body)
        self._check_unread_count(0)

    def _check_unread_count(self, expected_count: int) -> None:
        """Syncs and compares the unread count with the expected value."""

        channel = self.make_request(
            "GET",
            self.url % self.next_batch,
            access_token=self.tok,
        )

        self.assertEqual(channel.code, 200, channel.json_body)

        room_entry = (
            channel.json_body.get("rooms", {}).get("join", {}).get(self.room_id, {})
        )
        self.assertEqual(
            room_entry.get("org.matrix.msc2654.unread_count", 0),
            expected_count,
            room_entry,
        )

        # Store the next batch for the next request.
        self.next_batch = channel.json_body["next_batch"]


class SyncCacheTestCase(unittest.HomeserverTestCase):
    servlets = [
        synapse.rest.admin.register_servlets,
        login.register_servlets,
        sync.register_servlets,
    ]

    def test_noop_sync_does_not_tightloop(self) -> None:
        """If the sync times out, we shouldn't cache the result

        Essentially a regression test for https://github.com/matrix-org/synapse/issues/8518.
        """
        self.user_id = self.register_user("kermit", "monkey")
        self.tok = self.login("kermit", "monkey")

        # we should immediately get an initial sync response
        channel = self.make_request("GET", "/sync", access_token=self.tok)
        self.assertEqual(channel.code, 200, channel.json_body)

        # now, make an incremental sync request, with a timeout
        next_batch = channel.json_body["next_batch"]
        channel = self.make_request(
            "GET",
            f"/sync?since={next_batch}&timeout=10000",
            access_token=self.tok,
            await_result=False,
        )
        # that should block for 10 seconds
        with self.assertRaises(TimedOutException):
            channel.await_result(timeout_ms=9900)
        channel.await_result(timeout_ms=200)
        self.assertEqual(channel.code, 200, channel.json_body)

        # we expect the next_batch in the result to be the same as before
        self.assertEqual(channel.json_body["next_batch"], next_batch)

        # another incremental sync should also block.
        channel = self.make_request(
            "GET",
            f"/sync?since={next_batch}&timeout=10000",
            access_token=self.tok,
            await_result=False,
        )
        # that should block for 10 seconds
        with self.assertRaises(TimedOutException):
            channel.await_result(timeout_ms=9900)
        channel.await_result(timeout_ms=200)
        self.assertEqual(channel.code, 200, channel.json_body)


@parameterized_class(
    ("sync_endpoint", "experimental_features"),
    [
        ("/sync", {}),
        (
            "/_matrix/client/unstable/org.matrix.msc3575/sync/e2ee",
            # Enable sliding sync
            {"msc3575_enabled": True},
        ),
    ],
)
class DeviceListSyncTestCase(unittest.HomeserverTestCase):
    """
    Tests regarding device list (`device_lists`) changes.

    Attributes:
        sync_endpoint: The endpoint under test to use for syncing.
        experimental_features: The experimental features homeserver config to use.
    """

    sync_endpoint: str
    experimental_features: JsonDict

    servlets = [
        synapse.rest.admin.register_servlets,
        login.register_servlets,
        room.register_servlets,
        sync.register_servlets,
        devices.register_servlets,
    ]

    def default_config(self) -> JsonDict:
        config = super().default_config()
        config["experimental_features"] = self.experimental_features
        return config

    def test_receiving_local_device_list_changes(self) -> None:
        """Tests that a local users that share a room receive each other's device list
        changes.
        """
        # Register two users
        test_device_id = "TESTDEVICE"
        alice_user_id = self.register_user("alice", "correcthorse")
        alice_access_token = self.login(
            alice_user_id, "correcthorse", device_id=test_device_id
        )

        bob_user_id = self.register_user("bob", "ponyponypony")
        bob_access_token = self.login(bob_user_id, "ponyponypony")

        # Create a room for them to coexist peacefully in
        new_room_id = self.helper.create_room_as(
            alice_user_id, is_public=True, tok=alice_access_token
        )
        self.assertIsNotNone(new_room_id)

        # Have Bob join the room
        self.helper.invite(
            new_room_id, alice_user_id, bob_user_id, tok=alice_access_token
        )
        self.helper.join(new_room_id, bob_user_id, tok=bob_access_token)

        # Now have Bob initiate an initial sync (in order to get a since token)
        channel = self.make_request(
            "GET",
            self.sync_endpoint,
            access_token=bob_access_token,
        )
        self.assertEqual(channel.code, 200, channel.json_body)
        next_batch_token = channel.json_body["next_batch"]

        # ...and then an incremental sync. This should block until the sync stream is woken up,
        # which we hope will happen as a result of Alice updating their device list.
        bob_sync_channel = self.make_request(
            "GET",
            f"{self.sync_endpoint}?since={next_batch_token}&timeout=30000",
            access_token=bob_access_token,
            # Start the request, then continue on.
            await_result=False,
        )

        # Have alice update their device list
        channel = self.make_request(
            "PUT",
            f"/devices/{test_device_id}",
            {
                "display_name": "New Device Name",
            },
            access_token=alice_access_token,
        )
        self.assertEqual(channel.code, 200, channel.json_body)

        # Check that bob's incremental sync contains the updated device list.
        # If not, the client would only receive the device list update on the
        # *next* sync.
        bob_sync_channel.await_result()
        self.assertEqual(bob_sync_channel.code, 200, bob_sync_channel.json_body)

        changed_device_lists = bob_sync_channel.json_body.get("device_lists", {}).get(
            "changed", []
        )
        self.assertIn(alice_user_id, changed_device_lists, bob_sync_channel.json_body)

    def test_not_receiving_local_device_list_changes(self) -> None:
        """Tests a local users DO NOT receive device updates from each other if they do not
        share a room.
        """
        # Register two users
        test_device_id = "TESTDEVICE"
        alice_user_id = self.register_user("alice", "correcthorse")
        alice_access_token = self.login(
            alice_user_id, "correcthorse", device_id=test_device_id
        )

        bob_user_id = self.register_user("bob", "ponyponypony")
        bob_access_token = self.login(bob_user_id, "ponyponypony")

        # These users do not share a room. They are lonely.

        # Have Bob initiate an initial sync (in order to get a since token)
        channel = self.make_request(
            "GET",
            self.sync_endpoint,
            access_token=bob_access_token,
        )
        self.assertEqual(channel.code, 200, channel.json_body)
        next_batch_token = channel.json_body["next_batch"]

        # ...and then an incremental sync. This should block until the sync stream is woken up,
        # which we hope will happen as a result of Alice updating their device list.
        bob_sync_channel = self.make_request(
            "GET",
            f"{self.sync_endpoint}?since={next_batch_token}&timeout=1000",
            access_token=bob_access_token,
            # Start the request, then continue on.
            await_result=False,
        )

        # Have alice update their device list
        channel = self.make_request(
            "PUT",
            f"/devices/{test_device_id}",
            {
                "display_name": "New Device Name",
            },
            access_token=alice_access_token,
        )
        self.assertEqual(channel.code, 200, channel.json_body)

        # Check that bob's incremental sync does not contain the updated device list.
        bob_sync_channel.await_result()
        self.assertEqual(bob_sync_channel.code, 200, bob_sync_channel.json_body)

        changed_device_lists = bob_sync_channel.json_body.get("device_lists", {}).get(
            "changed", []
        )
        self.assertNotIn(
            alice_user_id, changed_device_lists, bob_sync_channel.json_body
        )

    def test_user_with_no_rooms_receives_self_device_list_updates(self) -> None:
        """Tests that a user with no rooms still receives their own device list updates"""
        test_device_id = "TESTDEVICE"

        # Register a user and login, creating a device
        alice_user_id = self.register_user("alice", "correcthorse")
        alice_access_token = self.login(
            alice_user_id, "correcthorse", device_id=test_device_id
        )

        # Request an initial sync
        channel = self.make_request(
            "GET", self.sync_endpoint, access_token=alice_access_token
        )
        self.assertEqual(channel.code, 200, channel.json_body)
        next_batch = channel.json_body["next_batch"]

        # Now, make an incremental sync request.
        # It won't return until something has happened
        incremental_sync_channel = self.make_request(
            "GET",
            f"{self.sync_endpoint}?since={next_batch}&timeout=30000",
            access_token=alice_access_token,
            await_result=False,
        )

        # Change our device's display name
        channel = self.make_request(
            "PUT",
            f"devices/{test_device_id}",
            {
                "display_name": "freeze ray",
            },
            access_token=alice_access_token,
        )
        self.assertEqual(channel.code, 200, channel.json_body)

        # The sync should now have returned
        incremental_sync_channel.await_result(timeout_ms=20000)
        self.assertEqual(incremental_sync_channel.code, 200, channel.json_body)

        # We should have received notification that the (user's) device has changed
        device_list_changes = incremental_sync_channel.json_body.get(
            "device_lists", {}
        ).get("changed", [])

        self.assertIn(
            alice_user_id, device_list_changes, incremental_sync_channel.json_body
        )


@parameterized_class(
    ("sync_endpoint", "experimental_features"),
    [
        ("/sync", {}),
        (
            "/_matrix/client/unstable/org.matrix.msc3575/sync/e2ee",
            # Enable sliding sync
            {"msc3575_enabled": True},
        ),
    ],
)
class DeviceOneTimeKeysSyncTestCase(unittest.HomeserverTestCase):
    """
    Tests regarding device one time keys (`device_one_time_keys_count`) changes.

    Attributes:
        sync_endpoint: The endpoint under test to use for syncing.
        experimental_features: The experimental features homeserver config to use.
    """

    sync_endpoint: str
    experimental_features: JsonDict

    servlets = [
        synapse.rest.admin.register_servlets,
        login.register_servlets,
        sync.register_servlets,
        devices.register_servlets,
    ]

    def default_config(self) -> JsonDict:
        config = super().default_config()
        config["experimental_features"] = self.experimental_features
        return config

    def prepare(self, reactor: MemoryReactor, clock: Clock, hs: HomeServer) -> None:
        self.e2e_keys_handler = hs.get_e2e_keys_handler()

    def test_no_device_one_time_keys(self) -> None:
        """
        Tests when no one time keys set, it still has the default `signed_curve25519` in
        `device_one_time_keys_count`
        """
        test_device_id = "TESTDEVICE"

        alice_user_id = self.register_user("alice", "correcthorse")
        alice_access_token = self.login(
            alice_user_id, "correcthorse", device_id=test_device_id
        )

        # Request an initial sync
        channel = self.make_request(
            "GET", self.sync_endpoint, access_token=alice_access_token
        )
        self.assertEqual(channel.code, 200, channel.json_body)

        # Check for those one time key counts
        self.assertDictEqual(
            channel.json_body["device_one_time_keys_count"],
            # Note that "signed_curve25519" is always returned in key count responses
            # regardless of whether we uploaded any keys for it. This is necessary until
            # https://github.com/matrix-org/matrix-doc/issues/3298 is fixed.
            {"signed_curve25519": 0},
            channel.json_body["device_one_time_keys_count"],
        )

    def test_returns_device_one_time_keys(self) -> None:
        """
        Tests that one time keys for the device/user are counted correctly in the `/sync`
        response
        """
        test_device_id = "TESTDEVICE"

        alice_user_id = self.register_user("alice", "correcthorse")
        alice_access_token = self.login(
            alice_user_id, "correcthorse", device_id=test_device_id
        )

        # Upload one time keys for the user/device
        keys: JsonDict = {
            "alg1:k1": "key1",
            "alg2:k2": {"key": "key2", "signatures": {"k1": "sig1"}},
            "alg2:k3": {"key": "key3"},
        }
        res = self.get_success(
            self.e2e_keys_handler.upload_keys_for_user(
                alice_user_id, test_device_id, {"one_time_keys": keys}
            )
        )
        # Note that "signed_curve25519" is always returned in key count responses
        # regardless of whether we uploaded any keys for it. This is necessary until
        # https://github.com/matrix-org/matrix-doc/issues/3298 is fixed.
        self.assertDictEqual(
            res,
            {"one_time_key_counts": {"alg1": 1, "alg2": 2, "signed_curve25519": 0}},
        )

        # Request an initial sync
        channel = self.make_request(
            "GET", self.sync_endpoint, access_token=alice_access_token
        )
        self.assertEqual(channel.code, 200, channel.json_body)

        # Check for those one time key counts
        self.assertDictEqual(
            channel.json_body["device_one_time_keys_count"],
            {"alg1": 1, "alg2": 2, "signed_curve25519": 0},
            channel.json_body["device_one_time_keys_count"],
        )


@parameterized_class(
    ("sync_endpoint", "experimental_features"),
    [
        ("/sync", {}),
        (
            "/_matrix/client/unstable/org.matrix.msc3575/sync/e2ee",
            # Enable sliding sync
            {"msc3575_enabled": True},
        ),
    ],
)
class DeviceUnusedFallbackKeySyncTestCase(unittest.HomeserverTestCase):
    """
    Tests regarding device one time keys (`device_unused_fallback_key_types`) changes.

    Attributes:
        sync_endpoint: The endpoint under test to use for syncing.
        experimental_features: The experimental features homeserver config to use.
    """

    sync_endpoint: str
    experimental_features: JsonDict

    servlets = [
        synapse.rest.admin.register_servlets,
        login.register_servlets,
        sync.register_servlets,
        devices.register_servlets,
    ]

    def default_config(self) -> JsonDict:
        config = super().default_config()
        config["experimental_features"] = self.experimental_features
        return config

    def prepare(self, reactor: MemoryReactor, clock: Clock, hs: HomeServer) -> None:
        self.store = self.hs.get_datastores().main
        self.e2e_keys_handler = hs.get_e2e_keys_handler()

    def test_no_device_unused_fallback_key(self) -> None:
        """
        Test when no unused fallback key is set, it just returns an empty list. The MSC
        says "The device_unused_fallback_key_types parameter must be present if the
        server supports fallback keys.",
        https://github.com/matrix-org/matrix-spec-proposals/blob/54255851f642f84a4f1aaf7bc063eebe3d76752b/proposals/2732-olm-fallback-keys.md
        """
        test_device_id = "TESTDEVICE"

        alice_user_id = self.register_user("alice", "correcthorse")
        alice_access_token = self.login(
            alice_user_id, "correcthorse", device_id=test_device_id
        )

        # Request an initial sync
        channel = self.make_request(
            "GET", self.sync_endpoint, access_token=alice_access_token
        )
        self.assertEqual(channel.code, 200, channel.json_body)

        # Check for those one time key counts
        self.assertListEqual(
            channel.json_body["device_unused_fallback_key_types"],
            [],
            channel.json_body["device_unused_fallback_key_types"],
        )

    def test_returns_device_one_time_keys(self) -> None:
        """
        Tests that device unused fallback key type is returned correctly in the `/sync`
        """
        test_device_id = "TESTDEVICE"

        alice_user_id = self.register_user("alice", "correcthorse")
        alice_access_token = self.login(
            alice_user_id, "correcthorse", device_id=test_device_id
        )

        # We shouldn't have any unused fallback keys yet
        res = self.get_success(
            self.store.get_e2e_unused_fallback_key_types(alice_user_id, test_device_id)
        )
        self.assertEqual(res, [])

        # Upload a fallback key for the user/device
        self.get_success(
            self.e2e_keys_handler.upload_keys_for_user(
                alice_user_id,
                test_device_id,
                {"fallback_keys": {"alg1:k1": "fallback_key1"}},
            )
        )
        # We should now have an unused alg1 key
        fallback_res = self.get_success(
            self.store.get_e2e_unused_fallback_key_types(alice_user_id, test_device_id)
        )
        self.assertEqual(fallback_res, ["alg1"], fallback_res)

        # Request an initial sync
        channel = self.make_request(
            "GET", self.sync_endpoint, access_token=alice_access_token
        )
        self.assertEqual(channel.code, 200, channel.json_body)

        # Check for the unused fallback key types
        self.assertListEqual(
            channel.json_body["device_unused_fallback_key_types"],
            ["alg1"],
            channel.json_body["device_unused_fallback_key_types"],
        )


class ExcludeRoomTestCase(unittest.HomeserverTestCase):
    servlets = [
        synapse.rest.admin.register_servlets,
        login.register_servlets,
        sync.register_servlets,
        room.register_servlets,
    ]

    def prepare(
        self, reactor: MemoryReactor, clock: Clock, homeserver: HomeServer
    ) -> None:
        self.user_id = self.register_user("user", "password")
        self.tok = self.login("user", "password")

        self.excluded_room_id = self.helper.create_room_as(self.user_id, tok=self.tok)
        self.included_room_id = self.helper.create_room_as(self.user_id, tok=self.tok)

        # We need to manually append the room ID, because we can't know the ID before
        # creating the room, and we can't set the config after starting the homeserver.
        self.hs.get_sync_handler().rooms_to_exclude_globally.append(
            self.excluded_room_id
        )

    def test_join_leave(self) -> None:
        """Tests that rooms are correctly excluded from the 'join' and 'leave' sections of
        sync responses.
        """
        channel = self.make_request("GET", "/sync", access_token=self.tok)
        self.assertEqual(channel.code, 200, channel.result)

        self.assertNotIn(self.excluded_room_id, channel.json_body["rooms"]["join"])
        self.assertIn(self.included_room_id, channel.json_body["rooms"]["join"])

        self.helper.leave(self.excluded_room_id, self.user_id, tok=self.tok)
        self.helper.leave(self.included_room_id, self.user_id, tok=self.tok)

        channel = self.make_request(
            "GET",
            "/sync?since=" + channel.json_body["next_batch"],
            access_token=self.tok,
        )
        self.assertEqual(channel.code, 200, channel.result)

        self.assertNotIn(self.excluded_room_id, channel.json_body["rooms"]["leave"])
        self.assertIn(self.included_room_id, channel.json_body["rooms"]["leave"])

    def test_invite(self) -> None:
        """Tests that rooms are correctly excluded from the 'invite' section of sync
        responses.
        """
        invitee = self.register_user("invitee", "password")
        invitee_tok = self.login("invitee", "password")

        self.helper.invite(self.excluded_room_id, self.user_id, invitee, tok=self.tok)
        self.helper.invite(self.included_room_id, self.user_id, invitee, tok=self.tok)

        channel = self.make_request("GET", "/sync", access_token=invitee_tok)
        self.assertEqual(channel.code, 200, channel.result)

        self.assertNotIn(self.excluded_room_id, channel.json_body["rooms"]["invite"])
        self.assertIn(self.included_room_id, channel.json_body["rooms"]["invite"])

    def test_incremental_sync(self) -> None:
        """Tests that activity in the room is properly filtered out of incremental
        syncs.
        """
        channel = self.make_request("GET", "/sync", access_token=self.tok)
        self.assertEqual(channel.code, 200, channel.result)
        next_batch = channel.json_body["next_batch"]

        self.helper.send(self.excluded_room_id, tok=self.tok)
        self.helper.send(self.included_room_id, tok=self.tok)

        channel = self.make_request(
            "GET",
            f"/sync?since={next_batch}",
            access_token=self.tok,
        )
        self.assertEqual(channel.code, 200, channel.result)

        self.assertNotIn(self.excluded_room_id, channel.json_body["rooms"]["join"])
        self.assertIn(self.included_room_id, channel.json_body["rooms"]["join"])


class SlidingSyncBase(unittest.HomeserverTestCase):
    """Base class for sliding sync test cases"""

    sync_endpoint = "/_matrix/client/unstable/org.matrix.simplified_msc3575/sync"

    def default_config(self) -> JsonDict:
        config = super().default_config()
        # Enable sliding sync
        config["experimental_features"] = {"msc3575_enabled": True}
        return config

    def do_sync(
        self, sync_body: JsonDict, *, since: Optional[str] = None, tok: str
    ) -> Tuple[JsonDict, str]:
        """Do a sliding sync request with given body.

        Asserts the request was successful.

        Attributes:
            sync_body: The full request body to use
            since: Optional since token
            tok: Access token to use

        Returns:
            A tuple of the response body and the `pos` field.
        """

        sync_path = self.sync_endpoint
        if since:
            sync_path += f"?pos={since}"

        channel = self.make_request(
            method="POST",
            path=sync_path,
            content=sync_body,
            access_token=tok,
        )
        self.assertEqual(channel.code, 200, channel.json_body)

        return channel.json_body, channel.json_body["pos"]

    def _bump_notifier_wait_for_events(
        self,
        user_id: str,
        wake_stream_key: Literal[
            StreamKeyType.ACCOUNT_DATA,
            StreamKeyType.PRESENCE,
        ],
    ) -> None:
        """
        Wake-up a `notifier.wait_for_events(user_id)` call without affecting the Sliding
        Sync results.

        Args:
            user_id: The user ID to wake up the notifier for
            wake_stream_key: The stream key to wake up. This will create an actual new
                entity in that stream so it's best to choose one that won't affect the
                Sliding Sync results you're testing for. In other words, if your testing
                account data, choose `StreamKeyType.PRESENCE` instead. We support two
                possible stream keys because you're probably testing one or the other so
                one is always a "safe" option.
        """
        # We're expecting some new activity from this point onwards
        from_token = self.hs.get_event_sources().get_current_token()

        triggered_notifier_wait_for_events = False

        async def _on_new_acivity(
            before_token: StreamToken, after_token: StreamToken
        ) -> bool:
            nonlocal triggered_notifier_wait_for_events
            triggered_notifier_wait_for_events = True
            return True

        notifier = self.hs.get_notifier()

        # Listen for some new activity for the user. We're just trying to confirm that
        # our bump below actually does what we think it does (triggers new activity for
        # the user).
        result_awaitable = notifier.wait_for_events(
            user_id,
            1000,
            _on_new_acivity,
            from_token=from_token,
        )

        # Update the account data or presence so that `notifier.wait_for_events(...)`
        # wakes up. We chose these two options because they're least likely to show up
        # in the Sliding Sync response so it won't affect whether we have results.
        if wake_stream_key == StreamKeyType.ACCOUNT_DATA:
            self.get_success(
                self.hs.get_account_data_handler().add_account_data_for_user(
                    user_id,
                    "org.matrix.foobarbaz",
                    {"foo": "bar"},
                )
            )
        elif wake_stream_key == StreamKeyType.PRESENCE:
            sending_user_id = self.register_user(
                "user_bump_notifier_wait_for_events_" + random_string(10), "pass"
            )
            sending_user_tok = self.login(sending_user_id, "pass")
            test_msg = {"foo": "bar"}
            chan = self.make_request(
                "PUT",
                "/_matrix/client/r0/sendToDevice/m.test/1234",
                content={"messages": {user_id: {"d1": test_msg}}},
                access_token=sending_user_tok,
            )
            self.assertEqual(chan.code, 200, chan.result)
        else:
            raise AssertionError(
                "Unable to wake that stream in _bump_notifier_wait_for_events(...)"
            )

        # Wait for our notifier result
        self.get_success(result_awaitable)

        if not triggered_notifier_wait_for_events:
            raise AssertionError(
                "Expected `notifier.wait_for_events(...)` to be triggered"
            )


class SlidingSyncTestCase(SlidingSyncBase):
    """
    Tests regarding MSC3575 Sliding Sync `/sync` endpoint.
    """

    servlets = [
        synapse.rest.admin.register_servlets,
        login.register_servlets,
        room.register_servlets,
        sync.register_servlets,
        devices.register_servlets,
    ]

    def prepare(self, reactor: MemoryReactor, clock: Clock, hs: HomeServer) -> None:
        self.store = hs.get_datastores().main
        self.event_sources = hs.get_event_sources()
        self.storage_controllers = hs.get_storage_controllers()

    def _assertRequiredStateIncludes(
        self,
        actual_required_state: Any,
        expected_state_events: Iterable[EventBase],
        exact: bool = False,
    ) -> None:
        """
        Wrapper around `assertIncludes` to give slightly better looking diff error
        messages that include some context "$event_id (type, state_key)".

        Args:
            actual_required_state: The "required_state" of a room from a Sliding Sync
                request response.
            expected_state_events: The expected state events to be included in the
                `actual_required_state`.
            exact: Whether the actual state should be exactly equal to the expected
                state (no extras).
        """

        assert isinstance(actual_required_state, list)
        for event in actual_required_state:
            assert isinstance(event, dict)

        self.assertIncludes(
            {
                f'{event["event_id"]} ("{event["type"]}", "{event["state_key"]}")'
                for event in actual_required_state
            },
            {
                f'{event.event_id} ("{event.type}", "{event.state_key}")'
                for event in expected_state_events
            },
            exact=exact,
            # Message to help understand the diff in context
            message=str(actual_required_state),
        )

    def _add_new_dm_to_global_account_data(
        self, source_user_id: str, target_user_id: str, target_room_id: str
    ) -> None:
        """
        Helper to handle inserting a new DM for the source user into global account data
        (handles all of the list merging).

        Args:
            source_user_id: The user ID of the DM mapping we're going to update
            target_user_id: User ID of the person the DM is with
            target_room_id: Room ID of the DM
        """

        # Get the current DM map
        existing_dm_map = self.get_success(
            self.store.get_global_account_data_by_type_for_user(
                source_user_id, AccountDataTypes.DIRECT
            )
        )
        # Scrutinize the account data since it has no concrete type. We're just copying
        # everything into a known type. It should be a mapping from user ID to a list of
        # room IDs. Ignore anything else.
        new_dm_map: Dict[str, List[str]] = {}
        if isinstance(existing_dm_map, dict):
            for user_id, room_ids in existing_dm_map.items():
                if isinstance(user_id, str) and isinstance(room_ids, list):
                    for room_id in room_ids:
                        if isinstance(room_id, str):
                            new_dm_map[user_id] = new_dm_map.get(user_id, []) + [
                                room_id
                            ]

        # Add the new DM to the map
        new_dm_map[target_user_id] = new_dm_map.get(target_user_id, []) + [
            target_room_id
        ]
        # Save the DM map to global account data
        self.get_success(
            self.store.add_account_data_for_user(
                source_user_id,
                AccountDataTypes.DIRECT,
                new_dm_map,
            )
        )

    def _create_dm_room(
        self,
        inviter_user_id: str,
        inviter_tok: str,
        invitee_user_id: str,
        invitee_tok: str,
        should_join_room: bool = True,
    ) -> str:
        """
        Helper to create a DM room as the "inviter" and invite the "invitee" user to the
        room. The "invitee" user also will join the room. The `m.direct` account data
        will be set for both users.
        """

        # Create a room and send an invite the other user
        room_id = self.helper.create_room_as(
            inviter_user_id,
            is_public=False,
            tok=inviter_tok,
        )
        self.helper.invite(
            room_id,
            src=inviter_user_id,
            targ=invitee_user_id,
            tok=inviter_tok,
            extra_data={"is_direct": True},
        )
        if should_join_room:
            # Person that was invited joins the room
            self.helper.join(room_id, invitee_user_id, tok=invitee_tok)

        # Mimic the client setting the room as a direct message in the global account
        # data for both users.
        self._add_new_dm_to_global_account_data(
            invitee_user_id, inviter_user_id, room_id
        )
        self._add_new_dm_to_global_account_data(
            inviter_user_id, invitee_user_id, room_id
        )

        return room_id

    def test_sync_list(self) -> None:
        """
        Test that room IDs show up in the Sliding Sync `lists`
        """
        user1_id = self.register_user("user1", "pass")
        user1_tok = self.login(user1_id, "pass")

        room_id = self.helper.create_room_as(user1_id, tok=user1_tok, is_public=True)

        # Make the Sliding Sync request
        sync_body = {
            "lists": {
                "foo-list": {
                    "ranges": [[0, 99]],
                    "required_state": [
                        ["m.room.join_rules", ""],
                        ["m.room.history_visibility", ""],
                        ["m.space.child", "*"],
                    ],
                    "timeline_limit": 1,
                }
            }
        }
        response_body, _ = self.do_sync(sync_body, tok=user1_tok)

        # Make sure it has the foo-list we requested
        self.assertListEqual(
            list(response_body["lists"].keys()),
            ["foo-list"],
            response_body["lists"].keys(),
        )

        # Make sure the list includes the room we are joined to
        self.assertListEqual(
            list(response_body["lists"]["foo-list"]["ops"]),
            [
                {
                    "op": "SYNC",
                    "range": [0, 99],
                    "room_ids": [room_id],
                }
            ],
            response_body["lists"]["foo-list"],
        )

    def test_wait_for_sync_token(self) -> None:
        """
        Test that worker will wait until it catches up to the given token
        """
        user1_id = self.register_user("user1", "pass")
        user1_tok = self.login(user1_id, "pass")

        # Create a future token that will cause us to wait. Since we never send a new
        # event to reach that future stream_ordering, the worker will wait until the
        # full timeout.
        stream_id_gen = self.store.get_events_stream_id_generator()
        stream_id = self.get_success(stream_id_gen.get_next().__aenter__())
        current_token = self.event_sources.get_current_token()
        future_position_token = current_token.copy_and_replace(
            StreamKeyType.ROOM,
            RoomStreamToken(stream=stream_id),
        )

        future_position_token_serialized = self.get_success(
            SlidingSyncStreamToken(future_position_token, 0).to_string(self.store)
        )

        # Make the Sliding Sync request
        sync_body = {
            "lists": {
                "foo-list": {
                    "ranges": [[0, 99]],
                    "required_state": [
                        ["m.room.join_rules", ""],
                        ["m.room.history_visibility", ""],
                        ["m.space.child", "*"],
                    ],
                    "timeline_limit": 1,
                }
            }
        }
        channel = self.make_request(
            "POST",
            self.sync_endpoint + f"?pos={future_position_token_serialized}",
            content=sync_body,
            access_token=user1_tok,
            await_result=False,
        )
        # Block for 10 seconds to make `notifier.wait_for_stream_token(from_token)`
        # timeout
        with self.assertRaises(TimedOutException):
            channel.await_result(timeout_ms=9900)
        channel.await_result(timeout_ms=200)
        self.assertEqual(channel.code, 200, channel.json_body)

        # We expect the next `pos` in the result to be the same as what we requested
        # with because we weren't able to find anything new yet.
        self.assertEqual(channel.json_body["pos"], future_position_token_serialized)

    def test_wait_for_new_data(self) -> None:
        """
        Test to make sure that the Sliding Sync request waits for new data to arrive.

        (Only applies to incremental syncs with a `timeout` specified)
        """
        user1_id = self.register_user("user1", "pass")
        user1_tok = self.login(user1_id, "pass")
        user2_id = self.register_user("user2", "pass")
        user2_tok = self.login(user2_id, "pass")

        room_id = self.helper.create_room_as(user2_id, tok=user2_tok)
        self.helper.join(room_id, user1_id, tok=user1_tok)

        sync_body = {
            "lists": {
                "foo-list": {
                    "ranges": [[0, 0]],
                    "required_state": [],
                    "timeline_limit": 1,
                }
            }
        }
        _, from_token = self.do_sync(sync_body, tok=user1_tok)

        # Make the Sliding Sync request
        channel = self.make_request(
            "POST",
            self.sync_endpoint + f"?timeout=10000&pos={from_token}",
            content=sync_body,
            access_token=user1_tok,
            await_result=False,
        )
        # Block for 5 seconds to make sure we are `notifier.wait_for_events(...)`
        with self.assertRaises(TimedOutException):
            channel.await_result(timeout_ms=5000)
        # Bump the room with new events to trigger new results
        event_response1 = self.helper.send(
            room_id, "new activity in room", tok=user1_tok
        )
        # Should respond before the 10 second timeout
        channel.await_result(timeout_ms=3000)
        self.assertEqual(channel.code, 200, channel.json_body)

        # Check to make sure the new event is returned
        self.assertEqual(
            [
                event["event_id"]
                for event in channel.json_body["rooms"][room_id]["timeline"]
            ],
            [
                event_response1["event_id"],
            ],
            channel.json_body["rooms"][room_id]["timeline"],
        )

    def test_wait_for_new_data_timeout(self) -> None:
        """
        Test to make sure that the Sliding Sync request waits for new data to arrive but
        no data ever arrives so we timeout. We're also making sure that the default data
        doesn't trigger a false-positive for new data.
        """
        user1_id = self.register_user("user1", "pass")
        user1_tok = self.login(user1_id, "pass")
        user2_id = self.register_user("user2", "pass")
        user2_tok = self.login(user2_id, "pass")

        room_id = self.helper.create_room_as(user2_id, tok=user2_tok)
        self.helper.join(room_id, user1_id, tok=user1_tok)

        sync_body = {
            "lists": {
                "foo-list": {
                    "ranges": [[0, 0]],
                    "required_state": [],
                    "timeline_limit": 1,
                }
            }
        }
        _, from_token = self.do_sync(sync_body, tok=user1_tok)

        # Make the Sliding Sync request
        channel = self.make_request(
            "POST",
            self.sync_endpoint + f"?timeout=10000&pos={from_token}",
            content=sync_body,
            access_token=user1_tok,
            await_result=False,
        )
        # Block for 5 seconds to make sure we are `notifier.wait_for_events(...)`
        with self.assertRaises(TimedOutException):
            channel.await_result(timeout_ms=5000)
        # Wake-up `notifier.wait_for_events(...)` that will cause us test
        # `SlidingSyncResult.__bool__` for new results.
        self._bump_notifier_wait_for_events(
            user1_id, wake_stream_key=StreamKeyType.ACCOUNT_DATA
        )
        # Block for a little bit more to ensure we don't see any new results.
        with self.assertRaises(TimedOutException):
            channel.await_result(timeout_ms=4000)
        # Wait for the sync to complete (wait for the rest of the 10 second timeout,
        # 5000 + 4000 + 1200 > 10000)
        channel.await_result(timeout_ms=1200)
        self.assertEqual(channel.code, 200, channel.json_body)

        # There should be no room sent down.
        self.assertFalse(channel.json_body["rooms"])

    def test_filter_list(self) -> None:
        """
        Test that filters apply to `lists`
        """
        user1_id = self.register_user("user1", "pass")
        user1_tok = self.login(user1_id, "pass")
        user2_id = self.register_user("user2", "pass")
        user2_tok = self.login(user2_id, "pass")

        # Create a DM room
        joined_dm_room_id = self._create_dm_room(
            inviter_user_id=user1_id,
            inviter_tok=user1_tok,
            invitee_user_id=user2_id,
            invitee_tok=user2_tok,
            should_join_room=True,
        )
        invited_dm_room_id = self._create_dm_room(
            inviter_user_id=user1_id,
            inviter_tok=user1_tok,
            invitee_user_id=user2_id,
            invitee_tok=user2_tok,
            should_join_room=False,
        )

        # Create a normal room
        room_id = self.helper.create_room_as(user2_id, tok=user2_tok)
        self.helper.join(room_id, user1_id, tok=user1_tok)

        # Create a room that user1 is invited to
        invite_room_id = self.helper.create_room_as(user2_id, tok=user2_tok)
        self.helper.invite(invite_room_id, src=user2_id, targ=user1_id, tok=user2_tok)

        # Make the Sliding Sync request
        sync_body = {
            "lists": {
                # Absense of filters does not imply "False" values
                "all": {
                    "ranges": [[0, 99]],
                    "required_state": [],
                    "timeline_limit": 1,
                    "filters": {},
                },
                # Test single truthy filter
                "dms": {
                    "ranges": [[0, 99]],
                    "required_state": [],
                    "timeline_limit": 1,
                    "filters": {"is_dm": True},
                },
                # Test single falsy filter
                "non-dms": {
                    "ranges": [[0, 99]],
                    "required_state": [],
                    "timeline_limit": 1,
                    "filters": {"is_dm": False},
                },
                # Test how multiple filters should stack (AND'd together)
                "room-invites": {
                    "ranges": [[0, 99]],
                    "required_state": [],
                    "timeline_limit": 1,
                    "filters": {"is_dm": False, "is_invite": True},
                },
            }
        }
        response_body, _ = self.do_sync(sync_body, tok=user1_tok)

        # Make sure it has the foo-list we requested
        self.assertListEqual(
            list(response_body["lists"].keys()),
            ["all", "dms", "non-dms", "room-invites"],
            response_body["lists"].keys(),
        )

        # Make sure the lists have the correct rooms
        self.assertListEqual(
            list(response_body["lists"]["all"]["ops"]),
            [
                {
                    "op": "SYNC",
                    "range": [0, 99],
                    "room_ids": [
                        invite_room_id,
                        room_id,
                        invited_dm_room_id,
                        joined_dm_room_id,
                    ],
                }
            ],
            list(response_body["lists"]["all"]),
        )
        self.assertListEqual(
            list(response_body["lists"]["dms"]["ops"]),
            [
                {
                    "op": "SYNC",
                    "range": [0, 99],
                    "room_ids": [invited_dm_room_id, joined_dm_room_id],
                }
            ],
            list(response_body["lists"]["dms"]),
        )
        self.assertListEqual(
            list(response_body["lists"]["non-dms"]["ops"]),
            [
                {
                    "op": "SYNC",
                    "range": [0, 99],
                    "room_ids": [invite_room_id, room_id],
                }
            ],
            list(response_body["lists"]["non-dms"]),
        )
        self.assertListEqual(
            list(response_body["lists"]["room-invites"]["ops"]),
            [
                {
                    "op": "SYNC",
                    "range": [0, 99],
                    "room_ids": [invite_room_id],
                }
            ],
            list(response_body["lists"]["room-invites"]),
        )

        # Ensure DM's are correctly marked
        self.assertDictEqual(
            {
                room_id: room.get("is_dm")
                for room_id, room in response_body["rooms"].items()
            },
            {
                invite_room_id: None,
                room_id: None,
                invited_dm_room_id: True,
                joined_dm_room_id: True,
            },
        )

    def test_sort_list(self) -> None:
        """
        Test that the `lists` are sorted by `stream_ordering`
        """
        user1_id = self.register_user("user1", "pass")
        user1_tok = self.login(user1_id, "pass")

        room_id1 = self.helper.create_room_as(user1_id, tok=user1_tok, is_public=True)
        room_id2 = self.helper.create_room_as(user1_id, tok=user1_tok, is_public=True)
        room_id3 = self.helper.create_room_as(user1_id, tok=user1_tok, is_public=True)

        # Activity that will order the rooms
        self.helper.send(room_id3, "activity in room3", tok=user1_tok)
        self.helper.send(room_id1, "activity in room1", tok=user1_tok)
        self.helper.send(room_id2, "activity in room2", tok=user1_tok)

        # Make the Sliding Sync request
        sync_body = {
            "lists": {
                "foo-list": {
                    "ranges": [[0, 99]],
                    "required_state": [
                        ["m.room.join_rules", ""],
                        ["m.room.history_visibility", ""],
                        ["m.space.child", "*"],
                    ],
                    "timeline_limit": 1,
                }
            }
        }
        response_body, _ = self.do_sync(sync_body, tok=user1_tok)

        # Make sure it has the foo-list we requested
        self.assertListEqual(
            list(response_body["lists"].keys()),
            ["foo-list"],
            response_body["lists"].keys(),
        )

        # Make sure the list is sorted in the way we expect
        self.assertListEqual(
            list(response_body["lists"]["foo-list"]["ops"]),
            [
                {
                    "op": "SYNC",
                    "range": [0, 99],
                    "room_ids": [room_id2, room_id1, room_id3],
                }
            ],
            response_body["lists"]["foo-list"],
        )

    def test_sliced_windows(self) -> None:
        """
        Test that the `lists` `ranges` are sliced correctly. Both sides of each range
        are inclusive.
        """
        user1_id = self.register_user("user1", "pass")
        user1_tok = self.login(user1_id, "pass")

        _room_id1 = self.helper.create_room_as(user1_id, tok=user1_tok, is_public=True)
        room_id2 = self.helper.create_room_as(user1_id, tok=user1_tok, is_public=True)
        room_id3 = self.helper.create_room_as(user1_id, tok=user1_tok, is_public=True)

        # Make the Sliding Sync request for a single room
        sync_body = {
            "lists": {
                "foo-list": {
                    "ranges": [[0, 0]],
                    "required_state": [],
                    "timeline_limit": 1,
                }
            }
        }
        response_body, _ = self.do_sync(sync_body, tok=user1_tok)

        # Make sure it has the foo-list we requested
        self.assertListEqual(
            list(response_body["lists"].keys()),
            ["foo-list"],
            response_body["lists"].keys(),
        )
        # Make sure the list is sorted in the way we expect
        self.assertListEqual(
            list(response_body["lists"]["foo-list"]["ops"]),
            [
                {
                    "op": "SYNC",
                    "range": [0, 0],
                    "room_ids": [room_id3],
                }
            ],
            response_body["lists"]["foo-list"],
        )

        # Make the Sliding Sync request for the first two rooms
        sync_body = {
            "lists": {
                "foo-list": {
                    "ranges": [[0, 1]],
                    "required_state": [],
                    "timeline_limit": 1,
                }
            }
        }
        response_body, _ = self.do_sync(sync_body, tok=user1_tok)

        # Make sure it has the foo-list we requested
        self.assertListEqual(
            list(response_body["lists"].keys()),
            ["foo-list"],
            response_body["lists"].keys(),
        )
        # Make sure the list is sorted in the way we expect
        self.assertListEqual(
            list(response_body["lists"]["foo-list"]["ops"]),
            [
                {
                    "op": "SYNC",
                    "range": [0, 1],
                    "room_ids": [room_id3, room_id2],
                }
            ],
            response_body["lists"]["foo-list"],
        )

    def test_rooms_meta_when_joined(self) -> None:
        """
        Test that the `rooms` `name` and `avatar` are included in the response and
        reflect the current state of the room when the user is joined to the room.
        """
        user1_id = self.register_user("user1", "pass")
        user1_tok = self.login(user1_id, "pass")
        user2_id = self.register_user("user2", "pass")
        user2_tok = self.login(user2_id, "pass")

        room_id1 = self.helper.create_room_as(
            user2_id,
            tok=user2_tok,
            extra_content={
                "name": "my super room",
            },
        )
        # Set the room avatar URL
        self.helper.send_state(
            room_id1,
            EventTypes.RoomAvatar,
            {"url": "mxc://DUMMY_MEDIA_ID"},
            tok=user2_tok,
        )

        self.helper.join(room_id1, user1_id, tok=user1_tok)

        # Make the Sliding Sync request
        sync_body = {
            "lists": {
                "foo-list": {
                    "ranges": [[0, 1]],
                    "required_state": [],
                    "timeline_limit": 0,
                }
            }
        }
        response_body, _ = self.do_sync(sync_body, tok=user1_tok)

        # Reflect the current state of the room
        self.assertEqual(
            response_body["rooms"][room_id1]["name"],
            "my super room",
            response_body["rooms"][room_id1],
        )
        self.assertEqual(
            response_body["rooms"][room_id1]["avatar"],
            "mxc://DUMMY_MEDIA_ID",
            response_body["rooms"][room_id1],
        )
        self.assertEqual(
            response_body["rooms"][room_id1]["joined_count"],
            2,
        )
        self.assertEqual(
            response_body["rooms"][room_id1]["invited_count"],
            0,
        )
        self.assertIsNone(
            response_body["rooms"][room_id1].get("is_dm"),
        )

    def test_rooms_meta_when_invited(self) -> None:
        """
        Test that the `rooms` `name` and `avatar` are included in the response and
        reflect the current state of the room when the user is invited to the room.
        """
        user1_id = self.register_user("user1", "pass")
        user1_tok = self.login(user1_id, "pass")
        user2_id = self.register_user("user2", "pass")
        user2_tok = self.login(user2_id, "pass")

        room_id1 = self.helper.create_room_as(
            user2_id,
            tok=user2_tok,
            extra_content={
                "name": "my super room",
            },
        )
        # Set the room avatar URL
        self.helper.send_state(
            room_id1,
            EventTypes.RoomAvatar,
            {"url": "mxc://DUMMY_MEDIA_ID"},
            tok=user2_tok,
        )

        # User1 is invited to the room
        self.helper.invite(room_id1, src=user2_id, targ=user1_id, tok=user2_tok)

        # Update the room name after user1 has left
        self.helper.send_state(
            room_id1,
            EventTypes.Name,
            {"name": "my super duper room"},
            tok=user2_tok,
        )
        # Update the room avatar URL after user1 has left
        self.helper.send_state(
            room_id1,
            EventTypes.RoomAvatar,
            {"url": "mxc://UPDATED_DUMMY_MEDIA_ID"},
            tok=user2_tok,
        )

        # Make the Sliding Sync request
        sync_body = {
            "lists": {
                "foo-list": {
                    "ranges": [[0, 1]],
                    "required_state": [],
                    "timeline_limit": 0,
                }
            }
        }
        response_body, _ = self.do_sync(sync_body, tok=user1_tok)

        # This should still reflect the current state of the room even when the user is
        # invited.
        self.assertEqual(
            response_body["rooms"][room_id1]["name"],
            "my super duper room",
            response_body["rooms"][room_id1],
        )
        self.assertEqual(
            response_body["rooms"][room_id1]["avatar"],
            "mxc://UPDATED_DUMMY_MEDIA_ID",
            response_body["rooms"][room_id1],
        )
        self.assertEqual(
            response_body["rooms"][room_id1]["joined_count"],
            1,
        )
        self.assertEqual(
            response_body["rooms"][room_id1]["invited_count"],
            1,
        )
        self.assertIsNone(
            response_body["rooms"][room_id1].get("is_dm"),
        )

    def test_rooms_meta_when_banned(self) -> None:
        """
        Test that the `rooms` `name` and `avatar` reflect the state of the room when the
        user was banned (do not leak current state).
        """
        user1_id = self.register_user("user1", "pass")
        user1_tok = self.login(user1_id, "pass")
        user2_id = self.register_user("user2", "pass")
        user2_tok = self.login(user2_id, "pass")

        room_id1 = self.helper.create_room_as(
            user2_id,
            tok=user2_tok,
            extra_content={
                "name": "my super room",
            },
        )
        # Set the room avatar URL
        self.helper.send_state(
            room_id1,
            EventTypes.RoomAvatar,
            {"url": "mxc://DUMMY_MEDIA_ID"},
            tok=user2_tok,
        )

        self.helper.join(room_id1, user1_id, tok=user1_tok)
        self.helper.ban(room_id1, src=user2_id, targ=user1_id, tok=user2_tok)

        # Update the room name after user1 has left
        self.helper.send_state(
            room_id1,
            EventTypes.Name,
            {"name": "my super duper room"},
            tok=user2_tok,
        )
        # Update the room avatar URL after user1 has left
        self.helper.send_state(
            room_id1,
            EventTypes.RoomAvatar,
            {"url": "mxc://UPDATED_DUMMY_MEDIA_ID"},
            tok=user2_tok,
        )

        # Make the Sliding Sync request
        sync_body = {
            "lists": {
                "foo-list": {
                    "ranges": [[0, 1]],
                    "required_state": [],
                    "timeline_limit": 0,
                }
            }
        }
        response_body, _ = self.do_sync(sync_body, tok=user1_tok)

        # Reflect the state of the room at the time of leaving
        self.assertEqual(
            response_body["rooms"][room_id1]["name"],
            "my super room",
            response_body["rooms"][room_id1],
        )
        self.assertEqual(
            response_body["rooms"][room_id1]["avatar"],
            "mxc://DUMMY_MEDIA_ID",
            response_body["rooms"][room_id1],
        )
        self.assertEqual(
            response_body["rooms"][room_id1]["joined_count"],
            # FIXME: The actual number should be "1" (user2) but we currently don't
            # support this for rooms where the user has left/been banned.
            0,
        )
        self.assertEqual(
            response_body["rooms"][room_id1]["invited_count"],
            0,
        )
        self.assertIsNone(
            response_body["rooms"][room_id1].get("is_dm"),
        )

    def test_rooms_meta_heroes(self) -> None:
        """
        Test that the `rooms` `heroes` are included in the response when the room
        doesn't have a room name set.
        """
        user1_id = self.register_user("user1", "pass")
        user1_tok = self.login(user1_id, "pass")
        user2_id = self.register_user("user2", "pass")
        user2_tok = self.login(user2_id, "pass")
        user3_id = self.register_user("user3", "pass")
        _user3_tok = self.login(user3_id, "pass")

        room_id1 = self.helper.create_room_as(
            user2_id,
            tok=user2_tok,
            extra_content={
                "name": "my super room",
            },
        )
        self.helper.join(room_id1, user1_id, tok=user1_tok)
        # User3 is invited
        self.helper.invite(room_id1, src=user2_id, targ=user3_id, tok=user2_tok)

        room_id2 = self.helper.create_room_as(
            user2_id,
            tok=user2_tok,
            extra_content={
                # No room name set so that `heroes` is populated
                #
                # "name": "my super room2",
            },
        )
        self.helper.join(room_id2, user1_id, tok=user1_tok)
        # User3 is invited
        self.helper.invite(room_id2, src=user2_id, targ=user3_id, tok=user2_tok)

        # Make the Sliding Sync request
        sync_body = {
            "lists": {
                "foo-list": {
                    "ranges": [[0, 1]],
                    "required_state": [],
                    "timeline_limit": 0,
                }
            }
        }
        response_body, _ = self.do_sync(sync_body, tok=user1_tok)

        # Room1 has a name so we shouldn't see any `heroes` which the client would use
        # the calculate the room name themselves.
        self.assertEqual(
            response_body["rooms"][room_id1]["name"],
            "my super room",
            response_body["rooms"][room_id1],
        )
        self.assertIsNone(response_body["rooms"][room_id1].get("heroes"))
        self.assertEqual(
            response_body["rooms"][room_id1]["joined_count"],
            2,
        )
        self.assertEqual(
            response_body["rooms"][room_id1]["invited_count"],
            1,
        )

        # Room2 doesn't have a name so we should see `heroes` populated
        self.assertIsNone(response_body["rooms"][room_id2].get("name"))
        self.assertCountEqual(
            [
                hero["user_id"]
                for hero in response_body["rooms"][room_id2].get("heroes", [])
            ],
            # Heroes shouldn't include the user themselves (we shouldn't see user1)
            [user2_id, user3_id],
        )
        self.assertEqual(
            response_body["rooms"][room_id2]["joined_count"],
            2,
        )
        self.assertEqual(
            response_body["rooms"][room_id2]["invited_count"],
            1,
        )

        # We didn't request any state so we shouldn't see any `required_state`
        self.assertIsNone(response_body["rooms"][room_id1].get("required_state"))
        self.assertIsNone(response_body["rooms"][room_id2].get("required_state"))

    def test_rooms_meta_heroes_max(self) -> None:
        """
        Test that the `rooms` `heroes` only includes the first 5 users (not including
        yourself).
        """
        user1_id = self.register_user("user1", "pass")
        user1_tok = self.login(user1_id, "pass")
        user2_id = self.register_user("user2", "pass")
        user2_tok = self.login(user2_id, "pass")
        user3_id = self.register_user("user3", "pass")
        user3_tok = self.login(user3_id, "pass")
        user4_id = self.register_user("user4", "pass")
        user4_tok = self.login(user4_id, "pass")
        user5_id = self.register_user("user5", "pass")
        user5_tok = self.login(user5_id, "pass")
        user6_id = self.register_user("user6", "pass")
        user6_tok = self.login(user6_id, "pass")
        user7_id = self.register_user("user7", "pass")
        user7_tok = self.login(user7_id, "pass")

        room_id1 = self.helper.create_room_as(
            user2_id,
            tok=user2_tok,
            extra_content={
                # No room name set so that `heroes` is populated
                #
                # "name": "my super room",
            },
        )
        self.helper.join(room_id1, user1_id, tok=user1_tok)
        self.helper.join(room_id1, user3_id, tok=user3_tok)
        self.helper.join(room_id1, user4_id, tok=user4_tok)
        self.helper.join(room_id1, user5_id, tok=user5_tok)
        self.helper.join(room_id1, user6_id, tok=user6_tok)
        self.helper.join(room_id1, user7_id, tok=user7_tok)

        # Make the Sliding Sync request
        sync_body = {
            "lists": {
                "foo-list": {
                    "ranges": [[0, 1]],
                    "required_state": [],
                    "timeline_limit": 0,
                }
            }
        }
        response_body, _ = self.do_sync(sync_body, tok=user1_tok)

        # Room2 doesn't have a name so we should see `heroes` populated
        self.assertIsNone(response_body["rooms"][room_id1].get("name"))
        self.assertCountEqual(
            [
                hero["user_id"]
                for hero in response_body["rooms"][room_id1].get("heroes", [])
            ],
            # Heroes should be the first 5 users in the room (excluding the user
            # themselves, we shouldn't see `user1`)
            [user2_id, user3_id, user4_id, user5_id, user6_id],
        )
        self.assertEqual(
            response_body["rooms"][room_id1]["joined_count"],
            7,
        )
        self.assertEqual(
            response_body["rooms"][room_id1]["invited_count"],
            0,
        )

        # We didn't request any state so we shouldn't see any `required_state`
        self.assertIsNone(response_body["rooms"][room_id1].get("required_state"))

    def test_rooms_meta_heroes_when_banned(self) -> None:
        """
        Test that the `rooms` `heroes` are included in the response when the room
        doesn't have a room name set but doesn't leak information past their ban.
        """
        user1_id = self.register_user("user1", "pass")
        user1_tok = self.login(user1_id, "pass")
        user2_id = self.register_user("user2", "pass")
        user2_tok = self.login(user2_id, "pass")
        user3_id = self.register_user("user3", "pass")
        _user3_tok = self.login(user3_id, "pass")
        user4_id = self.register_user("user4", "pass")
        user4_tok = self.login(user4_id, "pass")
        user5_id = self.register_user("user5", "pass")
        _user5_tok = self.login(user5_id, "pass")

        room_id1 = self.helper.create_room_as(
            user2_id,
            tok=user2_tok,
            extra_content={
                # No room name set so that `heroes` is populated
                #
                # "name": "my super room",
            },
        )
        # User1 joins the room
        self.helper.join(room_id1, user1_id, tok=user1_tok)
        # User3 is invited
        self.helper.invite(room_id1, src=user2_id, targ=user3_id, tok=user2_tok)

        # User1 is banned from the room
        self.helper.ban(room_id1, src=user2_id, targ=user1_id, tok=user2_tok)

        # User4 joins the room after user1 is banned
        self.helper.join(room_id1, user4_id, tok=user4_tok)
        # User5 is invited after user1 is banned
        self.helper.invite(room_id1, src=user2_id, targ=user5_id, tok=user2_tok)

        # Make the Sliding Sync request
        sync_body = {
            "lists": {
                "foo-list": {
                    "ranges": [[0, 1]],
                    "required_state": [],
                    "timeline_limit": 0,
                }
            }
        }
        response_body, _ = self.do_sync(sync_body, tok=user1_tok)

        # Room2 doesn't have a name so we should see `heroes` populated
        self.assertIsNone(response_body["rooms"][room_id1].get("name"))
        self.assertCountEqual(
            [
                hero["user_id"]
                for hero in response_body["rooms"][room_id1].get("heroes", [])
            ],
            # Heroes shouldn't include the user themselves (we shouldn't see user1). We
            # also shouldn't see user4 since they joined after user1 was banned.
            #
            # FIXME: The actual result should be `[user2_id, user3_id]` but we currently
            # don't support this for rooms where the user has left/been banned.
            [],
        )

        self.assertEqual(
            response_body["rooms"][room_id1]["joined_count"],
            # FIXME: The actual number should be "1" (user2) but we currently don't
            # support this for rooms where the user has left/been banned.
            0,
        )
        self.assertEqual(
            response_body["rooms"][room_id1]["invited_count"],
            # We shouldn't see user5 since they were invited after user1 was banned.
            #
            # FIXME: The actual number should be "1" (user3) but we currently don't
            # support this for rooms where the user has left/been banned.
            0,
        )

    def test_rooms_limited_initial_sync(self) -> None:
        """
        Test that we mark `rooms` as `limited=True` when we saturate the `timeline_limit`
        on initial sync.
        """
        user1_id = self.register_user("user1", "pass")
        user1_tok = self.login(user1_id, "pass")
        user2_id = self.register_user("user2", "pass")
        user2_tok = self.login(user2_id, "pass")

        room_id1 = self.helper.create_room_as(user2_id, tok=user2_tok)
        self.helper.send(room_id1, "activity1", tok=user2_tok)
        self.helper.send(room_id1, "activity2", tok=user2_tok)
        event_response3 = self.helper.send(room_id1, "activity3", tok=user2_tok)
        event_pos3 = self.get_success(
            self.store.get_position_for_event(event_response3["event_id"])
        )
        event_response4 = self.helper.send(room_id1, "activity4", tok=user2_tok)
        event_pos4 = self.get_success(
            self.store.get_position_for_event(event_response4["event_id"])
        )
        event_response5 = self.helper.send(room_id1, "activity5", tok=user2_tok)
        user1_join_response = self.helper.join(room_id1, user1_id, tok=user1_tok)

        # Make the Sliding Sync request
        sync_body = {
            "lists": {
                "foo-list": {
                    "ranges": [[0, 1]],
                    "required_state": [],
                    "timeline_limit": 3,
                }
            }
        }
        response_body, _ = self.do_sync(sync_body, tok=user1_tok)

        # We expect to saturate the `timeline_limit` (there are more than 3 messages in the room)
        self.assertEqual(
            response_body["rooms"][room_id1]["limited"],
            True,
            response_body["rooms"][room_id1],
        )
        # Check to make sure the latest events are returned
        self.assertEqual(
            [
                event["event_id"]
                for event in response_body["rooms"][room_id1]["timeline"]
            ],
            [
                event_response4["event_id"],
                event_response5["event_id"],
                user1_join_response["event_id"],
            ],
            response_body["rooms"][room_id1]["timeline"],
        )

        # Check to make sure the `prev_batch` points at the right place
        prev_batch_token = self.get_success(
            StreamToken.from_string(
                self.store, response_body["rooms"][room_id1]["prev_batch"]
            )
        )
        prev_batch_room_stream_token_serialized = self.get_success(
            prev_batch_token.room_key.to_string(self.store)
        )
        # If we use the `prev_batch` token to look backwards, we should see `event3`
        # next so make sure the token encompasses it
        self.assertEqual(
            event_pos3.persisted_after(prev_batch_token.room_key),
            False,
            f"`prev_batch` token {prev_batch_room_stream_token_serialized} should be >= event_pos3={self.get_success(event_pos3.to_room_stream_token().to_string(self.store))}",
        )
        # If we use the `prev_batch` token to look backwards, we shouldn't see `event4`
        # anymore since it was just returned in this response.
        self.assertEqual(
            event_pos4.persisted_after(prev_batch_token.room_key),
            True,
            f"`prev_batch` token {prev_batch_room_stream_token_serialized} should be < event_pos4={self.get_success(event_pos4.to_room_stream_token().to_string(self.store))}",
        )

        # With no `from_token` (initial sync), it's all historical since there is no
        # "live" range
        self.assertEqual(
            response_body["rooms"][room_id1]["num_live"],
            0,
            response_body["rooms"][room_id1],
        )

    def test_rooms_not_limited_initial_sync(self) -> None:
        """
        Test that we mark `rooms` as `limited=False` when there are no more events to
        paginate to.
        """
        user1_id = self.register_user("user1", "pass")
        user1_tok = self.login(user1_id, "pass")
        user2_id = self.register_user("user2", "pass")
        user2_tok = self.login(user2_id, "pass")

        room_id1 = self.helper.create_room_as(user2_id, tok=user2_tok)
        self.helper.send(room_id1, "activity1", tok=user2_tok)
        self.helper.send(room_id1, "activity2", tok=user2_tok)
        self.helper.send(room_id1, "activity3", tok=user2_tok)
        self.helper.join(room_id1, user1_id, tok=user1_tok)

        # Make the Sliding Sync request
        timeline_limit = 100
        sync_body = {
            "lists": {
                "foo-list": {
                    "ranges": [[0, 1]],
                    "required_state": [],
                    "timeline_limit": timeline_limit,
                }
            }
        }
        response_body, _ = self.do_sync(sync_body, tok=user1_tok)

        # The timeline should be `limited=False` because we have all of the events (no
        # more to paginate to)
        self.assertEqual(
            response_body["rooms"][room_id1]["limited"],
            False,
            response_body["rooms"][room_id1],
        )
        expected_number_of_events = 9
        # We're just looking to make sure we got all of the events before hitting the `timeline_limit`
        self.assertEqual(
            len(response_body["rooms"][room_id1]["timeline"]),
            expected_number_of_events,
            response_body["rooms"][room_id1]["timeline"],
        )
        self.assertLessEqual(expected_number_of_events, timeline_limit)

        # With no `from_token` (initial sync), it's all historical since there is no
        # "live" token range.
        self.assertEqual(
            response_body["rooms"][room_id1]["num_live"],
            0,
            response_body["rooms"][room_id1],
        )

    def test_rooms_incremental_sync(self) -> None:
        """
        Test `rooms` data during an incremental sync after an initial sync.
        """
        user1_id = self.register_user("user1", "pass")
        user1_tok = self.login(user1_id, "pass")
        user2_id = self.register_user("user2", "pass")
        user2_tok = self.login(user2_id, "pass")

        room_id1 = self.helper.create_room_as(user2_id, tok=user2_tok)
        self.helper.join(room_id1, user1_id, tok=user1_tok)
        self.helper.send(room_id1, "activity before initial sync1", tok=user2_tok)

        # Make an initial Sliding Sync request to grab a token. This is also a sanity
        # check that we can go from initial to incremental sync.
        sync_body = {
            "lists": {
                "foo-list": {
                    "ranges": [[0, 1]],
                    "required_state": [],
                    "timeline_limit": 3,
                }
            }
        }
        _, from_token = self.do_sync(sync_body, tok=user1_tok)

        # Send some events but don't send enough to saturate the `timeline_limit`.
        # We want to later test that we only get the new events since the `next_pos`
        event_response2 = self.helper.send(room_id1, "activity after2", tok=user2_tok)
        event_response3 = self.helper.send(room_id1, "activity after3", tok=user2_tok)

        # Make an incremental Sliding Sync request (what we're trying to test)
        response_body, _ = self.do_sync(sync_body, since=from_token, tok=user1_tok)

        # We only expect to see the new events since the last sync which isn't enough to
        # fill up the `timeline_limit`.
        self.assertEqual(
            response_body["rooms"][room_id1]["limited"],
            False,
            f'Our `timeline_limit` was {sync_body["lists"]["foo-list"]["timeline_limit"]} '
            + f'and {len(response_body["rooms"][room_id1]["timeline"])} events were returned in the timeline. '
            + str(response_body["rooms"][room_id1]),
        )
        # Check to make sure the latest events are returned
        self.assertEqual(
            [
                event["event_id"]
                for event in response_body["rooms"][room_id1]["timeline"]
            ],
            [
                event_response2["event_id"],
                event_response3["event_id"],
            ],
            response_body["rooms"][room_id1]["timeline"],
        )

        # All events are "live"
        self.assertEqual(
            response_body["rooms"][room_id1]["num_live"],
            2,
            response_body["rooms"][room_id1],
        )

    def test_rooms_bump_stamp(self) -> None:
        """
        Test that `bump_stamp` is present and pointing to relevant events.
        """
        user1_id = self.register_user("user1", "pass")
        user1_tok = self.login(user1_id, "pass")

        room_id1 = self.helper.create_room_as(
            user1_id,
            tok=user1_tok,
        )
        event_response1 = message_response = self.helper.send(
            room_id1, "message in room1", tok=user1_tok
        )
        event_pos1 = self.get_success(
            self.store.get_position_for_event(event_response1["event_id"])
        )
        room_id2 = self.helper.create_room_as(
            user1_id,
            tok=user1_tok,
        )
        send_response2 = self.helper.send(room_id2, "message in room2", tok=user1_tok)
        event_pos2 = self.get_success(
            self.store.get_position_for_event(send_response2["event_id"])
        )

        # Send a reaction in room1 but it shouldn't affect the `bump_stamp`
        # because reactions are not part of the `DEFAULT_BUMP_EVENT_TYPES`
        self.helper.send_event(
            room_id1,
            type=EventTypes.Reaction,
            content={
                "m.relates_to": {
                    "event_id": message_response["event_id"],
                    "key": "👍",
                    "rel_type": "m.annotation",
                }
            },
            tok=user1_tok,
        )

        # Make the Sliding Sync request
        sync_body = {
            "lists": {
                "foo-list": {
                    "ranges": [[0, 1]],
                    "required_state": [],
                    "timeline_limit": 100,
                }
            }
        }
        response_body, _ = self.do_sync(sync_body, tok=user1_tok)

        # Make sure it has the foo-list we requested
        self.assertListEqual(
            list(response_body["lists"].keys()),
            ["foo-list"],
            response_body["lists"].keys(),
        )

        # Make sure the list includes the rooms in the right order
        self.assertListEqual(
            list(response_body["lists"]["foo-list"]["ops"]),
            [
                {
                    "op": "SYNC",
                    "range": [0, 1],
                    # room1 sorts before room2 because it has the latest event (the
                    # reaction)
                    "room_ids": [room_id1, room_id2],
                }
            ],
            response_body["lists"]["foo-list"],
        )

        # The `bump_stamp` for room1 should point at the latest message (not the
        # reaction since it's not one of the `DEFAULT_BUMP_EVENT_TYPES`)
        self.assertEqual(
            response_body["rooms"][room_id1]["bump_stamp"],
            event_pos1.stream,
            response_body["rooms"][room_id1],
        )

        # The `bump_stamp` for room2 should point at the latest message
        self.assertEqual(
            response_body["rooms"][room_id2]["bump_stamp"],
            event_pos2.stream,
            response_body["rooms"][room_id2],
        )

    def test_rooms_bump_stamp_backfill(self) -> None:
        """
        Test that `bump_stamp` ignores backfilled events, i.e. events with a
        negative stream ordering.
        """

        user1_id = self.register_user("user1", "pass")
        user1_tok = self.login(user1_id, "pass")

        # Create a remote room
        creator = "@user:other"
        room_id = "!foo:other"
        shared_kwargs = {
            "room_id": room_id,
            "room_version": "10",
        }

        create_tuple = self.get_success(
            create_event(
                self.hs,
                prev_event_ids=[],
                type=EventTypes.Create,
                state_key="",
                sender=creator,
                **shared_kwargs,
            )
        )
        creator_tuple = self.get_success(
            create_event(
                self.hs,
                prev_event_ids=[create_tuple[0].event_id],
                auth_event_ids=[create_tuple[0].event_id],
                type=EventTypes.Member,
                state_key=creator,
                content={"membership": Membership.JOIN},
                sender=creator,
                **shared_kwargs,
            )
        )
        # We add a message event as a valid "bump type"
        msg_tuple = self.get_success(
            create_event(
                self.hs,
                prev_event_ids=[creator_tuple[0].event_id],
                auth_event_ids=[create_tuple[0].event_id],
                type=EventTypes.Message,
                content={"body": "foo", "msgtype": "m.text"},
                sender=creator,
                **shared_kwargs,
            )
        )
        invite_tuple = self.get_success(
            create_event(
                self.hs,
                prev_event_ids=[msg_tuple[0].event_id],
                auth_event_ids=[create_tuple[0].event_id, creator_tuple[0].event_id],
                type=EventTypes.Member,
                state_key=user1_id,
                content={"membership": Membership.INVITE},
                sender=creator,
                **shared_kwargs,
            )
        )

        remote_events_and_contexts = [
            create_tuple,
            creator_tuple,
            msg_tuple,
            invite_tuple,
        ]

        # Ensure the local HS knows the room version
        self.get_success(
            self.store.store_room(room_id, creator, False, RoomVersions.V10)
        )

        # Persist these events as backfilled events.
        persistence = self.hs.get_storage_controllers().persistence
        assert persistence is not None

        for event, context in remote_events_and_contexts:
            self.get_success(persistence.persist_event(event, context, backfilled=True))

        # Now we join the local user to the room
        join_tuple = self.get_success(
            create_event(
                self.hs,
                prev_event_ids=[invite_tuple[0].event_id],
                auth_event_ids=[create_tuple[0].event_id, invite_tuple[0].event_id],
                type=EventTypes.Member,
                state_key=user1_id,
                content={"membership": Membership.JOIN},
                sender=user1_id,
                **shared_kwargs,
            )
        )
        self.get_success(persistence.persist_event(*join_tuple))

        # Doing an SS request should return a positive `bump_stamp`, even though
        # the only event that matches the bump types has as negative stream
        # ordering.
        sync_body = {
            "lists": {
                "foo-list": {
                    "ranges": [[0, 1]],
                    "required_state": [],
                    "timeline_limit": 5,
                }
            }
        }
        response_body, _ = self.do_sync(sync_body, tok=user1_tok)

        self.assertGreater(response_body["rooms"][room_id]["bump_stamp"], 0)

    def test_rooms_newly_joined_incremental_sync(self) -> None:
        """
        Test that when we make an incremental sync with a `newly_joined` `rooms`, we are
        able to see some historical events before the `from_token`.
        """
        user1_id = self.register_user("user1", "pass")
        user1_tok = self.login(user1_id, "pass")
        user2_id = self.register_user("user2", "pass")
        user2_tok = self.login(user2_id, "pass")

        room_id1 = self.helper.create_room_as(user2_id, tok=user2_tok)
        self.helper.send(room_id1, "activity before token1", tok=user2_tok)
        event_response2 = self.helper.send(
            room_id1, "activity before token2", tok=user2_tok
        )

        # The `timeline_limit` is set to 4 so we can at least see one historical event
        # before the `from_token`. We should see historical events because this is a
        # `newly_joined` room.
        timeline_limit = 4
        sync_body = {
            "lists": {
                "foo-list": {
                    "ranges": [[0, 1]],
                    "required_state": [],
                    "timeline_limit": timeline_limit,
                }
            }
        }
        _, from_token = self.do_sync(sync_body, tok=user1_tok)

        # Join the room after the `from_token` which will make us consider this room as
        # `newly_joined`.
        user1_join_response = self.helper.join(room_id1, user1_id, tok=user1_tok)

        # Send some events but don't send enough to saturate the `timeline_limit`.
        # We want to later test that we only get the new events since the `next_pos`
        event_response3 = self.helper.send(
            room_id1, "activity after token3", tok=user2_tok
        )
        event_response4 = self.helper.send(
            room_id1, "activity after token4", tok=user2_tok
        )

        # Make an incremental Sliding Sync request (what we're trying to test)
        response_body, _ = self.do_sync(sync_body, since=from_token, tok=user1_tok)

        # We should see the new events and the rest should be filled with historical
        # events which will make us `limited=True` since there are more to paginate to.
        self.assertEqual(
            response_body["rooms"][room_id1]["limited"],
            True,
            f"Our `timeline_limit` was {timeline_limit} "
            + f'and {len(response_body["rooms"][room_id1]["timeline"])} events were returned in the timeline. '
            + str(response_body["rooms"][room_id1]),
        )
        # Check to make sure that the "live" and historical events are returned
        self.assertEqual(
            [
                event["event_id"]
                for event in response_body["rooms"][room_id1]["timeline"]
            ],
            [
                event_response2["event_id"],
                user1_join_response["event_id"],
                event_response3["event_id"],
                event_response4["event_id"],
            ],
            response_body["rooms"][room_id1]["timeline"],
        )

        # Only events after the `from_token` are "live" (join, event3, event4)
        self.assertEqual(
            response_body["rooms"][room_id1]["num_live"],
            3,
            response_body["rooms"][room_id1],
        )

    def test_rooms_invite_shared_history_initial_sync(self) -> None:
        """
        Test that `rooms` we are invited to have some stripped `invite_state` during an
        initial sync.

        This is an `invite` room so we should only have `stripped_state` (no `timeline`)
        but we also shouldn't see any timeline events because the history visiblity is
        `shared` and we haven't joined the room yet.
        """
        user1_id = self.register_user("user1", "pass")
        user1_tok = self.login(user1_id, "pass")
        user1 = UserID.from_string(user1_id)
        user2_id = self.register_user("user2", "pass")
        user2_tok = self.login(user2_id, "pass")
        user2 = UserID.from_string(user2_id)

        room_id1 = self.helper.create_room_as(user2_id, tok=user2_tok)
        # Ensure we're testing with a room with `shared` history visibility which means
        # history visible until you actually join the room.
        history_visibility_response = self.helper.get_state(
            room_id1, EventTypes.RoomHistoryVisibility, tok=user2_tok
        )
        self.assertEqual(
            history_visibility_response.get("history_visibility"),
            HistoryVisibility.SHARED,
        )

        self.helper.send(room_id1, "activity before1", tok=user2_tok)
        self.helper.send(room_id1, "activity before2", tok=user2_tok)
        self.helper.invite(room_id1, src=user2_id, targ=user1_id, tok=user2_tok)
        self.helper.send(room_id1, "activity after3", tok=user2_tok)
        self.helper.send(room_id1, "activity after4", tok=user2_tok)

        # Make the Sliding Sync request
        sync_body = {
            "lists": {
                "foo-list": {
                    "ranges": [[0, 1]],
                    "required_state": [],
                    "timeline_limit": 3,
                }
            }
        }
        response_body, _ = self.do_sync(sync_body, tok=user1_tok)

        # `timeline` is omitted for `invite` rooms with `stripped_state`
        self.assertIsNone(
            response_body["rooms"][room_id1].get("timeline"),
            response_body["rooms"][room_id1],
        )
        # `num_live` is omitted for `invite` rooms with `stripped_state` (no timeline anyway)
        self.assertIsNone(
            response_body["rooms"][room_id1].get("num_live"),
            response_body["rooms"][room_id1],
        )
        # `limited` is omitted for `invite` rooms with `stripped_state` (no timeline anyway)
        self.assertIsNone(
            response_body["rooms"][room_id1].get("limited"),
            response_body["rooms"][room_id1],
        )
        # `prev_batch` is omitted for `invite` rooms with `stripped_state` (no timeline anyway)
        self.assertIsNone(
            response_body["rooms"][room_id1].get("prev_batch"),
            response_body["rooms"][room_id1],
        )
        # `required_state` is omitted for `invite` rooms with `stripped_state`
        self.assertIsNone(
            response_body["rooms"][room_id1].get("required_state"),
            response_body["rooms"][room_id1],
        )
        # We should have some `stripped_state` so the potential joiner can identify the
        # room (we don't care about the order).
        self.assertCountEqual(
            response_body["rooms"][room_id1]["invite_state"],
            [
                {
                    "content": {"creator": user2_id, "room_version": "10"},
                    "sender": user2_id,
                    "state_key": "",
                    "type": "m.room.create",
                },
                {
                    "content": {"join_rule": "public"},
                    "sender": user2_id,
                    "state_key": "",
                    "type": "m.room.join_rules",
                },
                {
                    "content": {"displayname": user2.localpart, "membership": "join"},
                    "sender": user2_id,
                    "state_key": user2_id,
                    "type": "m.room.member",
                },
                {
                    "content": {"displayname": user1.localpart, "membership": "invite"},
                    "sender": user2_id,
                    "state_key": user1_id,
                    "type": "m.room.member",
                },
            ],
            response_body["rooms"][room_id1]["invite_state"],
        )

    def test_rooms_invite_shared_history_incremental_sync(self) -> None:
        """
        Test that `rooms` we are invited to have some stripped `invite_state` during an
        incremental sync.

        This is an `invite` room so we should only have `stripped_state` (no `timeline`)
        but we also shouldn't see any timeline events because the history visiblity is
        `shared` and we haven't joined the room yet.
        """
        user1_id = self.register_user("user1", "pass")
        user1_tok = self.login(user1_id, "pass")
        user1 = UserID.from_string(user1_id)
        user2_id = self.register_user("user2", "pass")
        user2_tok = self.login(user2_id, "pass")
        user2 = UserID.from_string(user2_id)

        room_id1 = self.helper.create_room_as(user2_id, tok=user2_tok)
        # Ensure we're testing with a room with `shared` history visibility which means
        # history visible until you actually join the room.
        history_visibility_response = self.helper.get_state(
            room_id1, EventTypes.RoomHistoryVisibility, tok=user2_tok
        )
        self.assertEqual(
            history_visibility_response.get("history_visibility"),
            HistoryVisibility.SHARED,
        )

        self.helper.send(room_id1, "activity before invite1", tok=user2_tok)
        self.helper.send(room_id1, "activity before invite2", tok=user2_tok)
        self.helper.invite(room_id1, src=user2_id, targ=user1_id, tok=user2_tok)
        self.helper.send(room_id1, "activity after invite3", tok=user2_tok)
        self.helper.send(room_id1, "activity after invite4", tok=user2_tok)

        sync_body = {
            "lists": {
                "foo-list": {
                    "ranges": [[0, 1]],
                    "required_state": [],
                    "timeline_limit": 3,
                }
            }
        }
        _, from_token = self.do_sync(sync_body, tok=user1_tok)

        self.helper.send(room_id1, "activity after token5", tok=user2_tok)
        self.helper.send(room_id1, "activity after toekn6", tok=user2_tok)

        # Make the Sliding Sync request
        response_body, from_token = self.do_sync(
            sync_body, since=from_token, tok=user1_tok
        )

        # `timeline` is omitted for `invite` rooms with `stripped_state`
        self.assertIsNone(
            response_body["rooms"][room_id1].get("timeline"),
            response_body["rooms"][room_id1],
        )
        # `num_live` is omitted for `invite` rooms with `stripped_state` (no timeline anyway)
        self.assertIsNone(
            response_body["rooms"][room_id1].get("num_live"),
            response_body["rooms"][room_id1],
        )
        # `limited` is omitted for `invite` rooms with `stripped_state` (no timeline anyway)
        self.assertIsNone(
            response_body["rooms"][room_id1].get("limited"),
            response_body["rooms"][room_id1],
        )
        # `prev_batch` is omitted for `invite` rooms with `stripped_state` (no timeline anyway)
        self.assertIsNone(
            response_body["rooms"][room_id1].get("prev_batch"),
            response_body["rooms"][room_id1],
        )
        # `required_state` is omitted for `invite` rooms with `stripped_state`
        self.assertIsNone(
            response_body["rooms"][room_id1].get("required_state"),
            response_body["rooms"][room_id1],
        )
        # We should have some `stripped_state` so the potential joiner can identify the
        # room (we don't care about the order).
        self.assertCountEqual(
            response_body["rooms"][room_id1]["invite_state"],
            [
                {
                    "content": {"creator": user2_id, "room_version": "10"},
                    "sender": user2_id,
                    "state_key": "",
                    "type": "m.room.create",
                },
                {
                    "content": {"join_rule": "public"},
                    "sender": user2_id,
                    "state_key": "",
                    "type": "m.room.join_rules",
                },
                {
                    "content": {"displayname": user2.localpart, "membership": "join"},
                    "sender": user2_id,
                    "state_key": user2_id,
                    "type": "m.room.member",
                },
                {
                    "content": {"displayname": user1.localpart, "membership": "invite"},
                    "sender": user2_id,
                    "state_key": user1_id,
                    "type": "m.room.member",
                },
            ],
            response_body["rooms"][room_id1]["invite_state"],
        )

    def test_rooms_invite_world_readable_history_initial_sync(self) -> None:
        """
        Test that `rooms` we are invited to have some stripped `invite_state` during an
        initial sync.

        This is an `invite` room so we should only have `stripped_state` (no `timeline`)
        but depending on the semantics we decide, we could potentially see some
        historical events before/after the `from_token` because the history is
        `world_readable`. Same situation for events after the `from_token` if the
        history visibility was set to `invited`.
        """
        user1_id = self.register_user("user1", "pass")
        user1_tok = self.login(user1_id, "pass")
        user1 = UserID.from_string(user1_id)
        user2_id = self.register_user("user2", "pass")
        user2_tok = self.login(user2_id, "pass")
        user2 = UserID.from_string(user2_id)

        room_id1 = self.helper.create_room_as(
            user2_id,
            tok=user2_tok,
            extra_content={
                "preset": "public_chat",
                "initial_state": [
                    {
                        "content": {
                            "history_visibility": HistoryVisibility.WORLD_READABLE
                        },
                        "state_key": "",
                        "type": EventTypes.RoomHistoryVisibility,
                    }
                ],
            },
        )
        # Ensure we're testing with a room with `world_readable` history visibility
        # which means events are visible to anyone even without membership.
        history_visibility_response = self.helper.get_state(
            room_id1, EventTypes.RoomHistoryVisibility, tok=user2_tok
        )
        self.assertEqual(
            history_visibility_response.get("history_visibility"),
            HistoryVisibility.WORLD_READABLE,
        )

        self.helper.send(room_id1, "activity before1", tok=user2_tok)
        self.helper.send(room_id1, "activity before2", tok=user2_tok)
        self.helper.invite(room_id1, src=user2_id, targ=user1_id, tok=user2_tok)
        self.helper.send(room_id1, "activity after3", tok=user2_tok)
        self.helper.send(room_id1, "activity after4", tok=user2_tok)

        # Make the Sliding Sync request
        sync_body = {
            "lists": {
                "foo-list": {
                    "ranges": [[0, 1]],
                    "required_state": [],
                    # Large enough to see the latest events and before the invite
                    "timeline_limit": 4,
                }
            }
        }
        response_body, _ = self.do_sync(sync_body, tok=user1_tok)

        # `timeline` is omitted for `invite` rooms with `stripped_state`
        self.assertIsNone(
            response_body["rooms"][room_id1].get("timeline"),
            response_body["rooms"][room_id1],
        )
        # `num_live` is omitted for `invite` rooms with `stripped_state` (no timeline anyway)
        self.assertIsNone(
            response_body["rooms"][room_id1].get("num_live"),
            response_body["rooms"][room_id1],
        )
        # `limited` is omitted for `invite` rooms with `stripped_state` (no timeline anyway)
        self.assertIsNone(
            response_body["rooms"][room_id1].get("limited"),
            response_body["rooms"][room_id1],
        )
        # `prev_batch` is omitted for `invite` rooms with `stripped_state` (no timeline anyway)
        self.assertIsNone(
            response_body["rooms"][room_id1].get("prev_batch"),
            response_body["rooms"][room_id1],
        )
        # `required_state` is omitted for `invite` rooms with `stripped_state`
        self.assertIsNone(
            response_body["rooms"][room_id1].get("required_state"),
            response_body["rooms"][room_id1],
        )
        # We should have some `stripped_state` so the potential joiner can identify the
        # room (we don't care about the order).
        self.assertCountEqual(
            response_body["rooms"][room_id1]["invite_state"],
            [
                {
                    "content": {"creator": user2_id, "room_version": "10"},
                    "sender": user2_id,
                    "state_key": "",
                    "type": "m.room.create",
                },
                {
                    "content": {"join_rule": "public"},
                    "sender": user2_id,
                    "state_key": "",
                    "type": "m.room.join_rules",
                },
                {
                    "content": {"displayname": user2.localpart, "membership": "join"},
                    "sender": user2_id,
                    "state_key": user2_id,
                    "type": "m.room.member",
                },
                {
                    "content": {"displayname": user1.localpart, "membership": "invite"},
                    "sender": user2_id,
                    "state_key": user1_id,
                    "type": "m.room.member",
                },
            ],
            response_body["rooms"][room_id1]["invite_state"],
        )

    def test_rooms_invite_world_readable_history_incremental_sync(self) -> None:
        """
        Test that `rooms` we are invited to have some stripped `invite_state` during an
        incremental sync.

        This is an `invite` room so we should only have `stripped_state` (no `timeline`)
        but depending on the semantics we decide, we could potentially see some
        historical events before/after the `from_token` because the history is
        `world_readable`. Same situation for events after the `from_token` if the
        history visibility was set to `invited`.
        """
        user1_id = self.register_user("user1", "pass")
        user1_tok = self.login(user1_id, "pass")
        user1 = UserID.from_string(user1_id)
        user2_id = self.register_user("user2", "pass")
        user2_tok = self.login(user2_id, "pass")
        user2 = UserID.from_string(user2_id)

        room_id1 = self.helper.create_room_as(
            user2_id,
            tok=user2_tok,
            extra_content={
                "preset": "public_chat",
                "initial_state": [
                    {
                        "content": {
                            "history_visibility": HistoryVisibility.WORLD_READABLE
                        },
                        "state_key": "",
                        "type": EventTypes.RoomHistoryVisibility,
                    }
                ],
            },
        )
        # Ensure we're testing with a room with `world_readable` history visibility
        # which means events are visible to anyone even without membership.
        history_visibility_response = self.helper.get_state(
            room_id1, EventTypes.RoomHistoryVisibility, tok=user2_tok
        )
        self.assertEqual(
            history_visibility_response.get("history_visibility"),
            HistoryVisibility.WORLD_READABLE,
        )

        self.helper.send(room_id1, "activity before invite1", tok=user2_tok)
        self.helper.send(room_id1, "activity before invite2", tok=user2_tok)
        self.helper.invite(room_id1, src=user2_id, targ=user1_id, tok=user2_tok)
        self.helper.send(room_id1, "activity after invite3", tok=user2_tok)
        self.helper.send(room_id1, "activity after invite4", tok=user2_tok)

        sync_body = {
            "lists": {
                "foo-list": {
                    "ranges": [[0, 1]],
                    "required_state": [],
                    # Large enough to see the latest events and before the invite
                    "timeline_limit": 4,
                }
            }
        }
        _, from_token = self.do_sync(sync_body, tok=user1_tok)

        self.helper.send(room_id1, "activity after token5", tok=user2_tok)
        self.helper.send(room_id1, "activity after toekn6", tok=user2_tok)

        # Make the incremental Sliding Sync request
        response_body, _ = self.do_sync(sync_body, since=from_token, tok=user1_tok)

        # `timeline` is omitted for `invite` rooms with `stripped_state`
        self.assertIsNone(
            response_body["rooms"][room_id1].get("timeline"),
            response_body["rooms"][room_id1],
        )
        # `num_live` is omitted for `invite` rooms with `stripped_state` (no timeline anyway)
        self.assertIsNone(
            response_body["rooms"][room_id1].get("num_live"),
            response_body["rooms"][room_id1],
        )
        # `limited` is omitted for `invite` rooms with `stripped_state` (no timeline anyway)
        self.assertIsNone(
            response_body["rooms"][room_id1].get("limited"),
            response_body["rooms"][room_id1],
        )
        # `prev_batch` is omitted for `invite` rooms with `stripped_state` (no timeline anyway)
        self.assertIsNone(
            response_body["rooms"][room_id1].get("prev_batch"),
            response_body["rooms"][room_id1],
        )
        # `required_state` is omitted for `invite` rooms with `stripped_state`
        self.assertIsNone(
            response_body["rooms"][room_id1].get("required_state"),
            response_body["rooms"][room_id1],
        )
        # We should have some `stripped_state` so the potential joiner can identify the
        # room (we don't care about the order).
        self.assertCountEqual(
            response_body["rooms"][room_id1]["invite_state"],
            [
                {
                    "content": {"creator": user2_id, "room_version": "10"},
                    "sender": user2_id,
                    "state_key": "",
                    "type": "m.room.create",
                },
                {
                    "content": {"join_rule": "public"},
                    "sender": user2_id,
                    "state_key": "",
                    "type": "m.room.join_rules",
                },
                {
                    "content": {"displayname": user2.localpart, "membership": "join"},
                    "sender": user2_id,
                    "state_key": user2_id,
                    "type": "m.room.member",
                },
                {
                    "content": {"displayname": user1.localpart, "membership": "invite"},
                    "sender": user2_id,
                    "state_key": user1_id,
                    "type": "m.room.member",
                },
            ],
            response_body["rooms"][room_id1]["invite_state"],
        )

    def test_rooms_ban_initial_sync(self) -> None:
        """
        Test that `rooms` we are banned from in an intial sync only allows us to see
        timeline events up to the ban event.
        """
        user1_id = self.register_user("user1", "pass")
        user1_tok = self.login(user1_id, "pass")
        user2_id = self.register_user("user2", "pass")
        user2_tok = self.login(user2_id, "pass")

        room_id1 = self.helper.create_room_as(user2_id, tok=user2_tok)
        self.helper.send(room_id1, "activity before1", tok=user2_tok)
        self.helper.send(room_id1, "activity before2", tok=user2_tok)
        self.helper.join(room_id1, user1_id, tok=user1_tok)

        event_response3 = self.helper.send(room_id1, "activity after3", tok=user2_tok)
        event_response4 = self.helper.send(room_id1, "activity after4", tok=user2_tok)
        user1_ban_response = self.helper.ban(
            room_id1, src=user2_id, targ=user1_id, tok=user2_tok
        )

        self.helper.send(room_id1, "activity after5", tok=user2_tok)
        self.helper.send(room_id1, "activity after6", tok=user2_tok)

        # Make the Sliding Sync request
        sync_body = {
            "lists": {
                "foo-list": {
                    "ranges": [[0, 1]],
                    "required_state": [],
                    "timeline_limit": 3,
                }
            }
        }
        response_body, _ = self.do_sync(sync_body, tok=user1_tok)

        # We should see events before the ban but not after
        self.assertEqual(
            [
                event["event_id"]
                for event in response_body["rooms"][room_id1]["timeline"]
            ],
            [
                event_response3["event_id"],
                event_response4["event_id"],
                user1_ban_response["event_id"],
            ],
            response_body["rooms"][room_id1]["timeline"],
        )
        # No "live" events in an initial sync (no `from_token` to define the "live"
        # range)
        self.assertEqual(
            response_body["rooms"][room_id1]["num_live"],
            0,
            response_body["rooms"][room_id1],
        )
        # There are more events to paginate to
        self.assertEqual(
            response_body["rooms"][room_id1]["limited"],
            True,
            response_body["rooms"][room_id1],
        )

    def test_rooms_ban_incremental_sync1(self) -> None:
        """
        Test that `rooms` we are banned from during the next incremental sync only
        allows us to see timeline events up to the ban event.
        """
        user1_id = self.register_user("user1", "pass")
        user1_tok = self.login(user1_id, "pass")
        user2_id = self.register_user("user2", "pass")
        user2_tok = self.login(user2_id, "pass")

        room_id1 = self.helper.create_room_as(user2_id, tok=user2_tok)
        self.helper.send(room_id1, "activity before1", tok=user2_tok)
        self.helper.send(room_id1, "activity before2", tok=user2_tok)
        self.helper.join(room_id1, user1_id, tok=user1_tok)

        sync_body = {
            "lists": {
                "foo-list": {
                    "ranges": [[0, 1]],
                    "required_state": [],
                    "timeline_limit": 4,
                }
            }
        }
        _, from_token = self.do_sync(sync_body, tok=user1_tok)

        event_response3 = self.helper.send(room_id1, "activity after3", tok=user2_tok)
        event_response4 = self.helper.send(room_id1, "activity after4", tok=user2_tok)
        # The ban is within the token range (between the `from_token` and the sliding
        # sync request)
        user1_ban_response = self.helper.ban(
            room_id1, src=user2_id, targ=user1_id, tok=user2_tok
        )

        self.helper.send(room_id1, "activity after5", tok=user2_tok)
        self.helper.send(room_id1, "activity after6", tok=user2_tok)

        # Make the incremental Sliding Sync request
        response_body, _ = self.do_sync(sync_body, since=from_token, tok=user1_tok)

        # We should see events before the ban but not after
        self.assertEqual(
            [
                event["event_id"]
                for event in response_body["rooms"][room_id1]["timeline"]
            ],
            [
                event_response3["event_id"],
                event_response4["event_id"],
                user1_ban_response["event_id"],
            ],
            response_body["rooms"][room_id1]["timeline"],
        )
        # All live events in the incremental sync
        self.assertEqual(
            response_body["rooms"][room_id1]["num_live"],
            3,
            response_body["rooms"][room_id1],
        )
        # There aren't anymore events to paginate to in this range
        self.assertEqual(
            response_body["rooms"][room_id1]["limited"],
            False,
            response_body["rooms"][room_id1],
        )

    def test_rooms_ban_incremental_sync2(self) -> None:
        """
        Test that `rooms` we are banned from before the incremental sync don't return
        any events in the timeline.
        """
        user1_id = self.register_user("user1", "pass")
        user1_tok = self.login(user1_id, "pass")
        user2_id = self.register_user("user2", "pass")
        user2_tok = self.login(user2_id, "pass")

        room_id1 = self.helper.create_room_as(user2_id, tok=user2_tok)
        self.helper.send(room_id1, "activity before1", tok=user2_tok)
        self.helper.join(room_id1, user1_id, tok=user1_tok)

        self.helper.send(room_id1, "activity after2", tok=user2_tok)
        # The ban is before we get our `from_token`
        self.helper.ban(room_id1, src=user2_id, targ=user1_id, tok=user2_tok)

        self.helper.send(room_id1, "activity after3", tok=user2_tok)

        sync_body = {
            "lists": {
                "foo-list": {
                    "ranges": [[0, 1]],
                    "required_state": [],
                    "timeline_limit": 4,
                }
            }
        }
        _, from_token = self.do_sync(sync_body, tok=user1_tok)

        self.helper.send(room_id1, "activity after4", tok=user2_tok)

        # Make the incremental Sliding Sync request
        response_body, _ = self.do_sync(sync_body, since=from_token, tok=user1_tok)

        # Nothing to see for this banned user in the room in the token range
        self.assertIsNone(response_body["rooms"].get(room_id1))

    def test_rooms_no_required_state(self) -> None:
        """
        Empty `rooms.required_state` should not return any state events in the room
        """
        user1_id = self.register_user("user1", "pass")
        user1_tok = self.login(user1_id, "pass")
        user2_id = self.register_user("user2", "pass")
        user2_tok = self.login(user2_id, "pass")

        room_id1 = self.helper.create_room_as(user2_id, tok=user2_tok)
        self.helper.join(room_id1, user1_id, tok=user1_tok)

        # Make the Sliding Sync request
        sync_body = {
            "lists": {
                "foo-list": {
                    "ranges": [[0, 1]],
                    # Empty `required_state`
                    "required_state": [],
                    "timeline_limit": 0,
                }
            }
        }
        response_body, _ = self.do_sync(sync_body, tok=user1_tok)

        # No `required_state` in response
        self.assertIsNone(
            response_body["rooms"][room_id1].get("required_state"),
            response_body["rooms"][room_id1],
        )

    def test_rooms_required_state_initial_sync(self) -> None:
        """
        Test `rooms.required_state` returns requested state events in the room during an
        initial sync.
        """
        user1_id = self.register_user("user1", "pass")
        user1_tok = self.login(user1_id, "pass")
        user2_id = self.register_user("user2", "pass")
        user2_tok = self.login(user2_id, "pass")

        room_id1 = self.helper.create_room_as(user2_id, tok=user2_tok)
        self.helper.join(room_id1, user1_id, tok=user1_tok)

        # Make the Sliding Sync request
        sync_body = {
            "lists": {
                "foo-list": {
                    "ranges": [[0, 1]],
                    "required_state": [
                        [EventTypes.Create, ""],
                        [EventTypes.RoomHistoryVisibility, ""],
                        # This one doesn't exist in the room
                        [EventTypes.Tombstone, ""],
                    ],
                    "timeline_limit": 0,
                }
            }
        }
        response_body, _ = self.do_sync(sync_body, tok=user1_tok)

        state_map = self.get_success(
            self.storage_controllers.state.get_current_state(room_id1)
        )

        self._assertRequiredStateIncludes(
            response_body["rooms"][room_id1]["required_state"],
            {
                state_map[(EventTypes.Create, "")],
                state_map[(EventTypes.RoomHistoryVisibility, "")],
            },
            exact=True,
        )
        self.assertIsNone(response_body["rooms"][room_id1].get("invite_state"))

    def test_rooms_required_state_incremental_sync(self) -> None:
        """
        Test `rooms.required_state` returns requested state events in the room during an
        incremental sync.
        """
        user1_id = self.register_user("user1", "pass")
        user1_tok = self.login(user1_id, "pass")
        user2_id = self.register_user("user2", "pass")
        user2_tok = self.login(user2_id, "pass")

        room_id1 = self.helper.create_room_as(user2_id, tok=user2_tok)
        self.helper.join(room_id1, user1_id, tok=user1_tok)

        sync_body = {
            "lists": {
                "foo-list": {
                    "ranges": [[0, 1]],
                    "required_state": [
                        [EventTypes.Create, ""],
                        [EventTypes.RoomHistoryVisibility, ""],
                        # This one doesn't exist in the room
                        [EventTypes.Tombstone, ""],
                    ],
                    "timeline_limit": 1,
                }
            }
        }
        _, from_token = self.do_sync(sync_body, tok=user1_tok)

<<<<<<< HEAD
        self.helper.send(room_id1, "msg", tok=user1_tok)

        # Make the Sliding Sync request
        channel = self.make_request(
            "POST",
            self.sync_endpoint + f"?pos={after_room_token}",
            content=sync_body,
            access_token=user1_tok,
        )
        self.assertEqual(channel.code, 200, channel.json_body)
=======
        # Send a message so the room comes down sync.
        self.helper.send(room_id1, "msg", tok=user1_tok)

        # Make the incremental Sliding Sync request
        response_body, _ = self.do_sync(sync_body, since=from_token, tok=user1_tok)
>>>>>>> 1740f115

        # We only return updates but only if we've sent the room down the
        # connection before.
        self.assertIsNone(response_body["rooms"][room_id1].get("required_state"))
        self.assertIsNone(response_body["rooms"][room_id1].get("invite_state"))

    def test_rooms_required_state_incremental_sync_restart(self) -> None:
        """
        Test `rooms.required_state` returns requested state events in the room during an
        incremental sync, after a restart (and so the in memory caches are reset).
        """

        user1_id = self.register_user("user1", "pass")
        user1_tok = self.login(user1_id, "pass")
        user2_id = self.register_user("user2", "pass")
        user2_tok = self.login(user2_id, "pass")

        room_id1 = self.helper.create_room_as(user2_id, tok=user2_tok)
        self.helper.join(room_id1, user1_id, tok=user1_tok)

        sync_body = {
            "lists": {
                "foo-list": {
                    "ranges": [[0, 1]],
                    "required_state": [
                        [EventTypes.Create, ""],
                        [EventTypes.RoomHistoryVisibility, ""],
                        # This one doesn't exist in the room
                        [EventTypes.Tombstone, ""],
                    ],
                    "timeline_limit": 1,
                }
            }
        }
        _, from_token = self.do_sync(sync_body, tok=user1_tok)

        # Reset the in-memory cache
        self.hs.get_sliding_sync_handler().connection_store._connections.clear()

        # Make the Sliding Sync request
        response_body, _ = self.do_sync(sync_body, since=from_token, tok=user1_tok)

        # If the cache has been cleared then we do expect the state to come down
        state_map = self.get_success(
            self.storage_controllers.state.get_current_state(room_id1)
        )

        self._assertRequiredStateIncludes(
            response_body["rooms"][room_id1]["required_state"],
            {
                state_map[(EventTypes.Create, "")],
                state_map[(EventTypes.RoomHistoryVisibility, "")],
            },
            exact=True,
        )
        self.assertIsNone(response_body["rooms"][room_id1].get("invite_state"))

    def test_rooms_required_state_wildcard(self) -> None:
        """
        Test `rooms.required_state` returns all state events when using wildcard `["*", "*"]`.
        """
        user1_id = self.register_user("user1", "pass")
        user1_tok = self.login(user1_id, "pass")
        user2_id = self.register_user("user2", "pass")
        user2_tok = self.login(user2_id, "pass")

        room_id1 = self.helper.create_room_as(user2_id, tok=user2_tok)
        self.helper.join(room_id1, user1_id, tok=user1_tok)

        self.helper.send_state(
            room_id1,
            event_type="org.matrix.foo_state",
            state_key="",
            body={"foo": "bar"},
            tok=user2_tok,
        )
        self.helper.send_state(
            room_id1,
            event_type="org.matrix.foo_state",
            state_key="namespaced",
            body={"foo": "bar"},
            tok=user2_tok,
        )

        # Make the Sliding Sync request with wildcards for the `event_type` and `state_key`
        sync_body = {
            "lists": {
                "foo-list": {
                    "ranges": [[0, 1]],
                    "required_state": [
                        [StateValues.WILDCARD, StateValues.WILDCARD],
                    ],
                    "timeline_limit": 0,
                }
            }
        }
        response_body, _ = self.do_sync(sync_body, tok=user1_tok)

        state_map = self.get_success(
            self.storage_controllers.state.get_current_state(room_id1)
        )

        self._assertRequiredStateIncludes(
            response_body["rooms"][room_id1]["required_state"],
            # We should see all the state events in the room
            state_map.values(),
            exact=True,
        )
        self.assertIsNone(response_body["rooms"][room_id1].get("invite_state"))

    def test_rooms_required_state_wildcard_event_type(self) -> None:
        """
        Test `rooms.required_state` returns relevant state events when using wildcard in
        the event_type `["*", "foobarbaz"]`.
        """
        user1_id = self.register_user("user1", "pass")
        user1_tok = self.login(user1_id, "pass")
        user2_id = self.register_user("user2", "pass")
        user2_tok = self.login(user2_id, "pass")

        room_id1 = self.helper.create_room_as(user2_id, tok=user2_tok)
        self.helper.join(room_id1, user1_id, tok=user1_tok)

        self.helper.send_state(
            room_id1,
            event_type="org.matrix.foo_state",
            state_key="",
            body={"foo": "bar"},
            tok=user2_tok,
        )
        self.helper.send_state(
            room_id1,
            event_type="org.matrix.foo_state",
            state_key=user2_id,
            body={"foo": "bar"},
            tok=user2_tok,
        )

        # Make the Sliding Sync request with wildcards for the `event_type`
        sync_body = {
            "lists": {
                "foo-list": {
                    "ranges": [[0, 1]],
                    "required_state": [
                        [StateValues.WILDCARD, user2_id],
                    ],
                    "timeline_limit": 0,
                }
            }
        }
        response_body, _ = self.do_sync(sync_body, tok=user1_tok)

        state_map = self.get_success(
            self.storage_controllers.state.get_current_state(room_id1)
        )

        # We expect at-least any state event with the `user2_id` as the `state_key`
        self._assertRequiredStateIncludes(
            response_body["rooms"][room_id1]["required_state"],
            {
                state_map[(EventTypes.Member, user2_id)],
                state_map[("org.matrix.foo_state", user2_id)],
            },
            # Ideally, this would be exact but we're currently returning all state
            # events when the `event_type` is a wildcard.
            exact=False,
        )
        self.assertIsNone(response_body["rooms"][room_id1].get("invite_state"))

    def test_rooms_required_state_wildcard_state_key(self) -> None:
        """
        Test `rooms.required_state` returns relevant state events when using wildcard in
        the state_key `["foobarbaz","*"]`.
        """
        user1_id = self.register_user("user1", "pass")
        user1_tok = self.login(user1_id, "pass")
        user2_id = self.register_user("user2", "pass")
        user2_tok = self.login(user2_id, "pass")

        room_id1 = self.helper.create_room_as(user2_id, tok=user2_tok)
        self.helper.join(room_id1, user1_id, tok=user1_tok)

        # Make the Sliding Sync request with wildcards for the `state_key`
        sync_body = {
            "lists": {
                "foo-list": {
                    "ranges": [[0, 1]],
                    "required_state": [
                        [EventTypes.Member, StateValues.WILDCARD],
                    ],
                    "timeline_limit": 0,
                }
            }
        }
        response_body, _ = self.do_sync(sync_body, tok=user1_tok)

        state_map = self.get_success(
            self.storage_controllers.state.get_current_state(room_id1)
        )

        self._assertRequiredStateIncludes(
            response_body["rooms"][room_id1]["required_state"],
            {
                state_map[(EventTypes.Member, user1_id)],
                state_map[(EventTypes.Member, user2_id)],
            },
            exact=True,
        )
        self.assertIsNone(response_body["rooms"][room_id1].get("invite_state"))

    def test_rooms_required_state_lazy_loading_room_members(self) -> None:
        """
        Test `rooms.required_state` returns people relevant to the timeline when
        lazy-loading room members, `["m.room.member","$LAZY"]`.
        """
        user1_id = self.register_user("user1", "pass")
        user1_tok = self.login(user1_id, "pass")
        user2_id = self.register_user("user2", "pass")
        user2_tok = self.login(user2_id, "pass")
        user3_id = self.register_user("user3", "pass")
        user3_tok = self.login(user3_id, "pass")

        room_id1 = self.helper.create_room_as(user2_id, tok=user2_tok)
        self.helper.join(room_id1, user1_id, tok=user1_tok)
        self.helper.join(room_id1, user3_id, tok=user3_tok)

        self.helper.send(room_id1, "1", tok=user2_tok)
        self.helper.send(room_id1, "2", tok=user3_tok)
        self.helper.send(room_id1, "3", tok=user2_tok)

        # Make the Sliding Sync request with lazy loading for the room members
        sync_body = {
            "lists": {
                "foo-list": {
                    "ranges": [[0, 1]],
                    "required_state": [
                        [EventTypes.Create, ""],
                        [EventTypes.Member, StateValues.LAZY],
                    ],
                    "timeline_limit": 3,
                }
            }
        }
        response_body, _ = self.do_sync(sync_body, tok=user1_tok)

        state_map = self.get_success(
            self.storage_controllers.state.get_current_state(room_id1)
        )

        # Only user2 and user3 sent events in the 3 events we see in the `timeline`
        self._assertRequiredStateIncludes(
            response_body["rooms"][room_id1]["required_state"],
            {
                state_map[(EventTypes.Create, "")],
                state_map[(EventTypes.Member, user2_id)],
                state_map[(EventTypes.Member, user3_id)],
            },
            exact=True,
        )
        self.assertIsNone(response_body["rooms"][room_id1].get("invite_state"))

    def test_rooms_required_state_me(self) -> None:
        """
        Test `rooms.required_state` correctly handles $ME.
        """
        user1_id = self.register_user("user1", "pass")
        user1_tok = self.login(user1_id, "pass")
        user2_id = self.register_user("user2", "pass")
        user2_tok = self.login(user2_id, "pass")

        room_id1 = self.helper.create_room_as(user2_id, tok=user2_tok)
        self.helper.join(room_id1, user1_id, tok=user1_tok)

        self.helper.send(room_id1, "1", tok=user2_tok)

        # Also send normal state events with state keys of the users, first
        # change the power levels to allow this.
        self.helper.send_state(
            room_id1,
            event_type=EventTypes.PowerLevels,
            body={"users": {user1_id: 50, user2_id: 100}},
            tok=user2_tok,
        )
        self.helper.send_state(
            room_id1,
            event_type="org.matrix.foo",
            state_key=user1_id,
            body={},
            tok=user1_tok,
        )
        self.helper.send_state(
            room_id1,
            event_type="org.matrix.foo",
            state_key=user2_id,
            body={},
            tok=user2_tok,
        )

        # Make the Sliding Sync request with a request for '$ME'.
        sync_body = {
            "lists": {
                "foo-list": {
                    "ranges": [[0, 1]],
                    "required_state": [
                        [EventTypes.Create, ""],
                        [EventTypes.Member, StateValues.ME],
                        ["org.matrix.foo", StateValues.ME],
                    ],
                    "timeline_limit": 3,
                }
            }
        }
        response_body, _ = self.do_sync(sync_body, tok=user1_tok)

        state_map = self.get_success(
            self.storage_controllers.state.get_current_state(room_id1)
        )

        # Only user2 and user3 sent events in the 3 events we see in the `timeline`
        self._assertRequiredStateIncludes(
            response_body["rooms"][room_id1]["required_state"],
            {
                state_map[(EventTypes.Create, "")],
                state_map[(EventTypes.Member, user1_id)],
                state_map[("org.matrix.foo", user1_id)],
            },
            exact=True,
        )
        self.assertIsNone(response_body["rooms"][room_id1].get("invite_state"))

    @parameterized.expand([(Membership.LEAVE,), (Membership.BAN,)])
    def test_rooms_required_state_leave_ban(self, stop_membership: str) -> None:
        """
        Test `rooms.required_state` should not return state past a leave/ban event.
        """
        user1_id = self.register_user("user1", "pass")
        user1_tok = self.login(user1_id, "pass")
        user2_id = self.register_user("user2", "pass")
        user2_tok = self.login(user2_id, "pass")
        user3_id = self.register_user("user3", "pass")
        user3_tok = self.login(user3_id, "pass")

        sync_body = {
            "lists": {
                "foo-list": {
                    "ranges": [[0, 1]],
                    "required_state": [
                        [EventTypes.Create, ""],
                        [EventTypes.Member, "*"],
                        ["org.matrix.foo_state", ""],
                    ],
                    "timeline_limit": 3,
                }
            }
        }
        _, from_token = self.do_sync(sync_body, tok=user1_tok)

        room_id1 = self.helper.create_room_as(user2_id, tok=user2_tok)
        self.helper.join(room_id1, user1_id, tok=user1_tok)
        self.helper.join(room_id1, user3_id, tok=user3_tok)

        self.helper.send_state(
            room_id1,
            event_type="org.matrix.foo_state",
            state_key="",
            body={"foo": "bar"},
            tok=user2_tok,
        )

        if stop_membership == Membership.LEAVE:
            # User 1 leaves
            self.helper.leave(room_id1, user1_id, tok=user1_tok)
        elif stop_membership == Membership.BAN:
            # User 1 is banned
            self.helper.ban(room_id1, src=user2_id, targ=user1_id, tok=user2_tok)

        state_map = self.get_success(
            self.storage_controllers.state.get_current_state(room_id1)
        )

        # Change the state after user 1 leaves
        self.helper.send_state(
            room_id1,
            event_type="org.matrix.foo_state",
            state_key="",
            body={"foo": "qux"},
            tok=user2_tok,
        )
        self.helper.leave(room_id1, user3_id, tok=user3_tok)

        # Make the Sliding Sync request with lazy loading for the room members
        response_body, _ = self.do_sync(sync_body, since=from_token, tok=user1_tok)

        # Only user2 and user3 sent events in the 3 events we see in the `timeline`
        self._assertRequiredStateIncludes(
            response_body["rooms"][room_id1]["required_state"],
            {
                state_map[(EventTypes.Create, "")],
                state_map[(EventTypes.Member, user1_id)],
                state_map[(EventTypes.Member, user2_id)],
                state_map[(EventTypes.Member, user3_id)],
                state_map[("org.matrix.foo_state", "")],
            },
            exact=True,
        )
        self.assertIsNone(response_body["rooms"][room_id1].get("invite_state"))

    def test_rooms_required_state_combine_superset(self) -> None:
        """
        Test `rooms.required_state` is combined across lists and room subscriptions.
        """
        user1_id = self.register_user("user1", "pass")
        user1_tok = self.login(user1_id, "pass")
        user2_id = self.register_user("user2", "pass")
        user2_tok = self.login(user2_id, "pass")

        room_id1 = self.helper.create_room_as(user2_id, tok=user2_tok)
        self.helper.join(room_id1, user1_id, tok=user1_tok)

        self.helper.send_state(
            room_id1,
            event_type="org.matrix.foo_state",
            state_key="",
            body={"foo": "bar"},
            tok=user2_tok,
        )
        self.helper.send_state(
            room_id1,
            event_type="org.matrix.bar_state",
            state_key="",
            body={"bar": "qux"},
            tok=user2_tok,
        )

        # Make the Sliding Sync request with wildcards for the `state_key`
        sync_body = {
            "lists": {
                "foo-list": {
                    "ranges": [[0, 1]],
                    "required_state": [
                        [EventTypes.Create, ""],
                        [EventTypes.Member, user1_id],
                    ],
                    "timeline_limit": 0,
                },
                "bar-list": {
                    "ranges": [[0, 1]],
                    "required_state": [
                        [EventTypes.Member, StateValues.WILDCARD],
                        ["org.matrix.foo_state", ""],
                    ],
                    "timeline_limit": 0,
                },
            },
            "room_subscriptions": {
                room_id1: {
                    "required_state": [["org.matrix.bar_state", ""]],
                    "timeline_limit": 0,
                }
            },
        }
        response_body, _ = self.do_sync(sync_body, tok=user1_tok)

        state_map = self.get_success(
            self.storage_controllers.state.get_current_state(room_id1)
        )

        self._assertRequiredStateIncludes(
            response_body["rooms"][room_id1]["required_state"],
            {
                state_map[(EventTypes.Create, "")],
                state_map[(EventTypes.Member, user1_id)],
                state_map[(EventTypes.Member, user2_id)],
                state_map[("org.matrix.foo_state", "")],
                state_map[("org.matrix.bar_state", "")],
            },
            exact=True,
        )
        self.assertIsNone(response_body["rooms"][room_id1].get("invite_state"))

    def test_rooms_required_state_partial_state(self) -> None:
        """
        Test partially-stated room are excluded unless `rooms.required_state` is
        lazy-loading room members.
        """
        user1_id = self.register_user("user1", "pass")
        user1_tok = self.login(user1_id, "pass")
        user2_id = self.register_user("user2", "pass")
        user2_tok = self.login(user2_id, "pass")

        room_id1 = self.helper.create_room_as(user2_id, tok=user2_tok)
        room_id2 = self.helper.create_room_as(user2_id, tok=user2_tok)
        _join_response1 = self.helper.join(room_id1, user1_id, tok=user1_tok)
        join_response2 = self.helper.join(room_id2, user1_id, tok=user1_tok)

        # Mark room2 as partial state
        self.get_success(
            mark_event_as_partial_state(self.hs, join_response2["event_id"], room_id2)
        )

        # Make the Sliding Sync request (NOT lazy-loading room members)
        sync_body = {
            "lists": {
                "foo-list": {
                    "ranges": [[0, 1]],
                    "required_state": [
                        [EventTypes.Create, ""],
                    ],
                    "timeline_limit": 0,
                },
            }
        }
        response_body, _ = self.do_sync(sync_body, tok=user1_tok)

        # Make sure the list includes room1 but room2 is excluded because it's still
        # partially-stated
        self.assertListEqual(
            list(response_body["lists"]["foo-list"]["ops"]),
            [
                {
                    "op": "SYNC",
                    "range": [0, 1],
                    "room_ids": [room_id1],
                }
            ],
            response_body["lists"]["foo-list"],
        )

        # Make the Sliding Sync request (with lazy-loading room members)
        sync_body = {
            "lists": {
                "foo-list": {
                    "ranges": [[0, 1]],
                    "required_state": [
                        [EventTypes.Create, ""],
                        # Lazy-load room members
                        [EventTypes.Member, StateValues.LAZY],
                    ],
                    "timeline_limit": 0,
                },
            }
        }
        response_body, _ = self.do_sync(sync_body, tok=user1_tok)

        # The list should include both rooms now because we're lazy-loading room members
        self.assertListEqual(
            list(response_body["lists"]["foo-list"]["ops"]),
            [
                {
                    "op": "SYNC",
                    "range": [0, 1],
                    "room_ids": [room_id2, room_id1],
                }
            ],
            response_body["lists"]["foo-list"],
        )

    def test_room_subscriptions_with_join_membership(self) -> None:
        """
        Test `room_subscriptions` with a joined room should give us timeline and current
        state events.
        """
        user1_id = self.register_user("user1", "pass")
        user1_tok = self.login(user1_id, "pass")
        user2_id = self.register_user("user2", "pass")
        user2_tok = self.login(user2_id, "pass")

        room_id1 = self.helper.create_room_as(user2_id, tok=user2_tok)
        join_response = self.helper.join(room_id1, user1_id, tok=user1_tok)

        # Make the Sliding Sync request with just the room subscription
        sync_body = {
            "room_subscriptions": {
                room_id1: {
                    "required_state": [
                        [EventTypes.Create, ""],
                    ],
                    "timeline_limit": 1,
                }
            },
        }
        response_body, _ = self.do_sync(sync_body, tok=user1_tok)

        state_map = self.get_success(
            self.storage_controllers.state.get_current_state(room_id1)
        )

        # We should see some state
        self._assertRequiredStateIncludes(
            response_body["rooms"][room_id1]["required_state"],
            {
                state_map[(EventTypes.Create, "")],
            },
            exact=True,
        )
        self.assertIsNone(response_body["rooms"][room_id1].get("invite_state"))

        # We should see some events
        self.assertEqual(
            [
                event["event_id"]
                for event in response_body["rooms"][room_id1]["timeline"]
            ],
            [
                join_response["event_id"],
            ],
            response_body["rooms"][room_id1]["timeline"],
        )
        # No "live" events in an initial sync (no `from_token` to define the "live"
        # range)
        self.assertEqual(
            response_body["rooms"][room_id1]["num_live"],
            0,
            response_body["rooms"][room_id1],
        )
        # There are more events to paginate to
        self.assertEqual(
            response_body["rooms"][room_id1]["limited"],
            True,
            response_body["rooms"][room_id1],
        )

    def test_room_subscriptions_with_leave_membership(self) -> None:
        """
        Test `room_subscriptions` with a leave room should give us timeline and state
        events up to the leave event.
        """
        user1_id = self.register_user("user1", "pass")
        user1_tok = self.login(user1_id, "pass")
        user2_id = self.register_user("user2", "pass")
        user2_tok = self.login(user2_id, "pass")

        room_id1 = self.helper.create_room_as(user2_id, tok=user2_tok)
        self.helper.send_state(
            room_id1,
            event_type="org.matrix.foo_state",
            state_key="",
            body={"foo": "bar"},
            tok=user2_tok,
        )

        join_response = self.helper.join(room_id1, user1_id, tok=user1_tok)
        leave_response = self.helper.leave(room_id1, user1_id, tok=user1_tok)

        state_map = self.get_success(
            self.storage_controllers.state.get_current_state(room_id1)
        )

        # Send some events after user1 leaves
        self.helper.send(room_id1, "activity after leave", tok=user2_tok)
        # Update state after user1 leaves
        self.helper.send_state(
            room_id1,
            event_type="org.matrix.foo_state",
            state_key="",
            body={"foo": "qux"},
            tok=user2_tok,
        )

        # Make the Sliding Sync request with just the room subscription
        sync_body = {
            "room_subscriptions": {
                room_id1: {
                    "required_state": [
                        ["org.matrix.foo_state", ""],
                    ],
                    "timeline_limit": 2,
                }
            },
        }
        response_body, _ = self.do_sync(sync_body, tok=user1_tok)

        # We should see the state at the time of the leave
        self._assertRequiredStateIncludes(
            response_body["rooms"][room_id1]["required_state"],
            {
                state_map[("org.matrix.foo_state", "")],
            },
            exact=True,
        )
        self.assertIsNone(response_body["rooms"][room_id1].get("invite_state"))

        # We should see some before we left (nothing after)
        self.assertEqual(
            [
                event["event_id"]
                for event in response_body["rooms"][room_id1]["timeline"]
            ],
            [
                join_response["event_id"],
                leave_response["event_id"],
            ],
            response_body["rooms"][room_id1]["timeline"],
        )
        # No "live" events in an initial sync (no `from_token` to define the "live"
        # range)
        self.assertEqual(
            response_body["rooms"][room_id1]["num_live"],
            0,
            response_body["rooms"][room_id1],
        )
        # There are more events to paginate to
        self.assertEqual(
            response_body["rooms"][room_id1]["limited"],
            True,
            response_body["rooms"][room_id1],
        )

    def test_room_subscriptions_no_leak_private_room(self) -> None:
        """
        Test `room_subscriptions` with a private room we have never been in should not
        leak any data to the user.
        """
        user1_id = self.register_user("user1", "pass")
        user1_tok = self.login(user1_id, "pass")
        user2_id = self.register_user("user2", "pass")
        user2_tok = self.login(user2_id, "pass")

        room_id1 = self.helper.create_room_as(user2_id, tok=user2_tok, is_public=False)

        # We should not be able to join the private room
        self.helper.join(
            room_id1, user1_id, tok=user1_tok, expect_code=HTTPStatus.FORBIDDEN
        )

        # Make the Sliding Sync request with just the room subscription
        sync_body = {
            "room_subscriptions": {
                room_id1: {
                    "required_state": [
                        [EventTypes.Create, ""],
                    ],
                    "timeline_limit": 1,
                }
            },
        }
        response_body, _ = self.do_sync(sync_body, tok=user1_tok)

        # We should not see the room at all (we're not in it)
        self.assertIsNone(response_body["rooms"].get(room_id1), response_body["rooms"])

    def test_room_subscriptions_world_readable(self) -> None:
        """
        Test `room_subscriptions` with a room that has `world_readable` history visibility

        FIXME: We should be able to see the room timeline and state
        """
        user1_id = self.register_user("user1", "pass")
        user1_tok = self.login(user1_id, "pass")
        user2_id = self.register_user("user2", "pass")
        user2_tok = self.login(user2_id, "pass")

        # Create a room with `world_readable` history visibility
        room_id1 = self.helper.create_room_as(
            user2_id,
            tok=user2_tok,
            extra_content={
                "preset": "public_chat",
                "initial_state": [
                    {
                        "content": {
                            "history_visibility": HistoryVisibility.WORLD_READABLE
                        },
                        "state_key": "",
                        "type": EventTypes.RoomHistoryVisibility,
                    }
                ],
            },
        )
        # Ensure we're testing with a room with `world_readable` history visibility
        # which means events are visible to anyone even without membership.
        history_visibility_response = self.helper.get_state(
            room_id1, EventTypes.RoomHistoryVisibility, tok=user2_tok
        )
        self.assertEqual(
            history_visibility_response.get("history_visibility"),
            HistoryVisibility.WORLD_READABLE,
        )

        # Note: We never join the room

        # Make the Sliding Sync request with just the room subscription
        sync_body = {
            "room_subscriptions": {
                room_id1: {
                    "required_state": [
                        [EventTypes.Create, ""],
                    ],
                    "timeline_limit": 1,
                }
            },
        }
        response_body, _ = self.do_sync(sync_body, tok=user1_tok)

        # FIXME: In the future, we should be able to see the room because it's
        # `world_readable` but currently we don't support this.
        self.assertIsNone(response_body["rooms"].get(room_id1), response_body["rooms"])

    def test_incremental_sync_incremental_state(self) -> None:
        """Test that we only get state updates in incremental sync for rooms
        we've already seen (LIVE).
        """

        user1_id = self.register_user("user1", "pass")
        user1_tok = self.login(user1_id, "pass")
        user2_id = self.register_user("user2", "pass")
        user2_tok = self.login(user2_id, "pass")

        room_id1 = self.helper.create_room_as(user2_id, tok=user2_tok)
        self.helper.join(room_id1, user1_id, tok=user1_tok)

        # Make the Sliding Sync request
        sync_body = {
            "lists": {
                "foo-list": {
                    "ranges": [[0, 1]],
                    "required_state": [
                        [EventTypes.Create, ""],
                        [EventTypes.RoomHistoryVisibility, ""],
                        # This one doesn't exist in the room
                        [EventTypes.Name, ""],
                    ],
                    "timeline_limit": 0,
                }
            }
        }

        response_body, from_token = self.do_sync(sync_body, tok=user1_tok)

        state_map = self.get_success(
            self.storage_controllers.state.get_current_state(room_id1)
        )

        self._assertRequiredStateIncludes(
            response_body["rooms"][room_id1]["required_state"],
            {
                state_map[(EventTypes.Create, "")],
                state_map[(EventTypes.RoomHistoryVisibility, "")],
            },
            exact=True,
        )

        # Send a state event
        self.helper.send_state(
            room_id1, EventTypes.Name, body={"name": "foo"}, tok=user2_tok
        )

        response_body, _ = self.do_sync(sync_body, since=from_token, tok=user1_tok)

        state_map = self.get_success(
            self.storage_controllers.state.get_current_state(room_id1)
        )

        self._assertRequiredStateIncludes(
            response_body["rooms"][room_id1]["required_state"],
            {
                state_map[(EventTypes.Name, "")],
            },
            exact=True,
        )

    def test_incremental_sync_full_state_new_room(self) -> None:
        """Test that we get all state in incremental sync for rooms that
        we haven't seen before.
        """

        user1_id = self.register_user("user1", "pass")
        user1_tok = self.login(user1_id, "pass")
        user2_id = self.register_user("user2", "pass")
        user2_tok = self.login(user2_id, "pass")

        room_id1 = self.helper.create_room_as(user2_id, tok=user2_tok)
        self.helper.join(room_id1, user1_id, tok=user1_tok)

        room_id2 = self.helper.create_room_as(user2_id, tok=user2_tok)
        self.helper.join(room_id2, user1_id, tok=user1_tok)

        # Make the Sliding Sync request, we'll only receive room_id2
        sync_body = {
            "lists": {
                "foo-list": {
                    "ranges": [[0, 0]],
                    "required_state": [
                        [EventTypes.Create, ""],
                        [EventTypes.RoomHistoryVisibility, ""],
                        # This one doesn't exist in the room
                        [EventTypes.Name, ""],
                    ],
                    "timeline_limit": 0,
                }
            }
        }

        response_body, from_token = self.do_sync(sync_body, tok=user1_tok)

        state_map = self.get_success(
            self.storage_controllers.state.get_current_state(room_id2)
        )

        self._assertRequiredStateIncludes(
            response_body["rooms"][room_id2]["required_state"],
            {
                state_map[(EventTypes.Create, "")],
                state_map[(EventTypes.RoomHistoryVisibility, "")],
            },
            exact=True,
        )
        self.assertNotIn(room_id1, response_body["rooms"])

        # Send a state event in room 1
        self.helper.send_state(
            room_id1, EventTypes.Name, body={"name": "foo"}, tok=user2_tok
        )

        # We should get room_id1 down sync, with the full state.
        response_body, _ = self.do_sync(sync_body, since=from_token, tok=user1_tok)

        state_map = self.get_success(
            self.storage_controllers.state.get_current_state(room_id1)
        )

        self._assertRequiredStateIncludes(
            response_body["rooms"][room_id1]["required_state"],
            {
                state_map[(EventTypes.Create, "")],
                state_map[(EventTypes.RoomHistoryVisibility, "")],
                state_map[(EventTypes.Name, "")],
            },
            exact=True,
        )

    @parameterized.expand([(False,), (True,)])
    def test_incremental_sync_full_state_previously(self, limited: bool) -> None:
        """
        Test getting room data where we have previously sent down the room, but
        we missed sending down some timeline events previously and so its status
        is considered PREVIOUSLY.

        There are two versions of this test, one where there are more messages
        than the timeline limit, and one where there isn't.
        """

        user1_id = self.register_user("user1", "pass")
        user1_tok = self.login(user1_id, "pass")

        room_id1 = self.helper.create_room_as(user1_id, tok=user1_tok)
        room_id2 = self.helper.create_room_as(user1_id, tok=user1_tok)

        self.helper.send(room_id1, "msg", tok=user1_tok)

        timeline_limit = 5
        conn_id = "conn_id"
        sync_body = {
            "lists": {
                "foo-list": {
                    "ranges": [[0, 0]],
                    "required_state": [
                        [EventTypes.Create, ""],
                        [EventTypes.RoomHistoryVisibility, ""],
                        # This one doesn't exist in the room
                        [EventTypes.Name, ""],
                    ],
                    "timeline_limit": timeline_limit,
                }
            },
            "conn_id": "conn_id",
        }

        # The first room gets sent down the initial sync
        response_body, initial_from_token = self.do_sync(sync_body, tok=user1_tok)
        self.assertCountEqual(
            response_body["rooms"].keys(), {room_id1}, response_body["rooms"]
        )

        # We now send down some events in room1 (depending on the test param).
        expected_events = []  # The set of events in the timeline
        if limited:
            for _ in range(10):
                resp = self.helper.send(room_id1, "msg1", tok=user1_tok)
                expected_events.append(resp["event_id"])
        else:
            resp = self.helper.send(room_id1, "msg1", tok=user1_tok)
            expected_events.append(resp["event_id"])

        # A second messages happens in the other room, so room1 won't get sent down.
        self.helper.send(room_id2, "msg", tok=user1_tok)

        # Only the second room gets sent down sync.
        response_body, from_token = self.do_sync(
            sync_body, since=initial_from_token, tok=user1_tok
        )

        self.assertCountEqual(
            response_body["rooms"].keys(), {room_id2}, response_body["rooms"]
        )

        # FIXME: This is a hack to record that the first room wasn't sent down
        # sync, as we don't implement that currently.
        sliding_sync_handler = self.hs.get_sliding_sync_handler()
        requester = self.get_success(
            self.hs.get_auth().get_user_by_access_token(user1_tok)
        )
        sync_config = SlidingSyncConfig(
            user=requester.user,
            requester=requester,
            conn_id=conn_id,
        )

        parsed_initial_from_token = self.get_success(
            SlidingSyncStreamToken.from_string(self.store, initial_from_token)
        )
        connection_position = self.get_success(
            sliding_sync_handler.connection_store.record_rooms(
                sync_config,
                parsed_initial_from_token,
                sent_room_ids=[],
                unsent_room_ids=[room_id1],
            )
        )

        # FIXME: Now fix up `from_token` with new connect position above.
        parsed_from_token = self.get_success(
            SlidingSyncStreamToken.from_string(self.store, from_token)
        )
        parsed_from_token = SlidingSyncStreamToken(
            stream_token=parsed_from_token.stream_token,
            connection_position=connection_position,
        )
        from_token = self.get_success(parsed_from_token.to_string(self.store))

        # We now send another event to room1, so we should sync all the missing events.
        resp = self.helper.send(room_id1, "msg2", tok=user1_tok)
        expected_events.append(resp["event_id"])

        # This sync should contain the messages from room1 not yet sent down.
        response_body, _ = self.do_sync(sync_body, since=from_token, tok=user1_tok)

        self.assertCountEqual(
            response_body["rooms"].keys(), {room_id1}, response_body["rooms"]
        )

        self.assertEqual(
            [ev["event_id"] for ev in response_body["rooms"][room_id1]["timeline"]],
            expected_events[-timeline_limit:],
        )
        self.assertEqual(response_body["rooms"][room_id1]["limited"], limited)
        self.assertEqual(response_body["rooms"][room_id1].get("required_state"), None)

    def test_incremental_sync_full_state_previously_state(self) -> None:
        """
        Test getting room data where we have previously sent down the room, but
        we missed sending down some state previously and so its status is
        considered PREVIOUSLY.
        """

        user1_id = self.register_user("user1", "pass")
        user1_tok = self.login(user1_id, "pass")

        room_id1 = self.helper.create_room_as(user1_id, tok=user1_tok)
        room_id2 = self.helper.create_room_as(user1_id, tok=user1_tok)

        self.helper.send(room_id1, "msg", tok=user1_tok)

        timeline_limit = 5
        conn_id = "conn_id"
        sync_body = {
            "lists": {
                "foo-list": {
                    "ranges": [[0, 0]],
                    "required_state": [
                        [EventTypes.Create, ""],
                        [EventTypes.RoomHistoryVisibility, ""],
                        # This one doesn't exist in the room
                        [EventTypes.Name, ""],
                    ],
                    "timeline_limit": timeline_limit,
                }
            },
            "conn_id": "conn_id",
        }

        # The first room gets sent down the initial sync
        response_body, initial_from_token = self.do_sync(sync_body, tok=user1_tok)
        self.assertCountEqual(
            response_body["rooms"].keys(), {room_id1}, response_body["rooms"]
        )

        # We now send down some state in room1 (depending on the test param).
        resp = self.helper.send_state(
            room_id1, EventTypes.Name, {"name": "foo"}, tok=user1_tok
        )
        name_change_id = resp["event_id"]

        # A second messages happens in the other room, so room1 won't get sent down.
        self.helper.send(room_id2, "msg", tok=user1_tok)

        # Only the second room gets sent down sync.
        response_body, from_token = self.do_sync(
            sync_body, since=initial_from_token, tok=user1_tok
        )

        self.assertCountEqual(
            response_body["rooms"].keys(), {room_id2}, response_body["rooms"]
        )

        # FIXME: This is a hack to record that the first room wasn't sent down
        # sync, as we don't implement that currently.
        sliding_sync_handler = self.hs.get_sliding_sync_handler()
        requester = self.get_success(
            self.hs.get_auth().get_user_by_access_token(user1_tok)
        )
        sync_config = SlidingSyncConfig(
            user=requester.user,
            requester=requester,
            conn_id=conn_id,
        )

        parsed_initial_from_token = self.get_success(
            SlidingSyncStreamToken.from_string(self.store, initial_from_token)
        )
        connection_position = self.get_success(
            sliding_sync_handler.connection_store.record_rooms(
                sync_config,
                parsed_initial_from_token,
                sent_room_ids=[],
                unsent_room_ids=[room_id1],
            )
        )

        # FIXME: Now fix up `from_token` with new connect position above.
        parsed_from_token = self.get_success(
            SlidingSyncStreamToken.from_string(self.store, from_token)
        )
        parsed_from_token = SlidingSyncStreamToken(
            stream_token=parsed_from_token.stream_token,
            connection_position=connection_position,
        )
        from_token = self.get_success(parsed_from_token.to_string(self.store))

        # We now send another event to room1, so we should sync all the missing state.
        self.helper.send(room_id1, "msg", tok=user1_tok)

        # This sync should contain the state changes from room1.
        response_body, _ = self.do_sync(sync_body, since=from_token, tok=user1_tok)

        self.assertCountEqual(
            response_body["rooms"].keys(), {room_id1}, response_body["rooms"]
        )

        # We should only see the name change.
        self.assertEqual(
            [
                ev["event_id"]
                for ev in response_body["rooms"][room_id1]["required_state"]
            ],
            [name_change_id],
        )

    def test_incremental_sync_full_state_never(self) -> None:
        """
        Test getting room data where we have not previously sent down the room
        """

        user1_id = self.register_user("user1", "pass")
        user1_tok = self.login(user1_id, "pass")

        room_id1 = self.helper.create_room_as(user1_id, tok=user1_tok)
        room_id2 = self.helper.create_room_as(user1_id, tok=user1_tok)

        self.helper.send(room_id1, "msg", tok=user1_tok)

        sync_body = {
            "lists": {
                "foo-list": {
                    "ranges": [[0, 0]],
                    "required_state": [
                        [EventTypes.Create, ""],
                        [EventTypes.RoomHistoryVisibility, ""],
                        # This one doesn't exist in the room
                        [EventTypes.Name, ""],
                    ],
                    "timeline_limit": 1,
                }
            },
        }

        # A message happens in the other room, so room1 won't get sent down.
        self.helper.send(room_id2, "msg", tok=user1_tok)

        # Only the second room gets sent down sync.
        response_body, from_token = self.do_sync(sync_body, tok=user1_tok)

        self.assertCountEqual(
            response_body["rooms"].keys(), {room_id2}, response_body["rooms"]
        )

        # We now send another event to room1, so we should send down the full
        # room.
        resp = self.helper.send(room_id1, "msg2", tok=user1_tok)
        latest_message_event = resp["event_id"]

        # This sync should contain the messages from room1 not yet sent down.
        response_body, _ = self.do_sync(sync_body, since=from_token, tok=user1_tok)

        self.assertCountEqual(
            response_body["rooms"].keys(), {room_id1}, response_body["rooms"]
        )

        self.assertEqual(
            [ev["event_id"] for ev in response_body["rooms"][room_id1]["timeline"]],
            [latest_message_event],
        )
        self.assertEqual(response_body["rooms"][room_id1]["limited"], True)
        self.assertEqual(response_body["rooms"][room_id1]["initial"], True)

        state_map = self.get_success(
            self.storage_controllers.state.get_current_state(room_id1)
        )

        self._assertRequiredStateIncludes(
            response_body["rooms"][room_id1]["required_state"],
            {
                state_map[(EventTypes.Create, "")],
                state_map[(EventTypes.RoomHistoryVisibility, "")],
            },
            exact=True,
        )

    def test_rooms_with_no_updates_do_not_come_down_incremental_sync(self) -> None:
        """
        Test that rooms with no updates are returned in subsequent incremental
        syncs.
        """

        user1_id = self.register_user("user1", "pass")
        user1_tok = self.login(user1_id, "pass")

        room_id1 = self.helper.create_room_as(user1_id, tok=user1_tok)

        sync_body = {
            "lists": {
                "foo-list": {
                    "ranges": [[0, 1]],
                    "required_state": [],
                    "timeline_limit": 0,
                }
            }
        }

        _, after_room_token = self.do_sync(sync_body, tok=user1_tok)

        # Make the Sliding Sync request
        response_body, _ = self.do_sync(
            sync_body, since=after_room_token, tok=user1_tok
        )

        # Nothing has happened in the room, so the room should not come down
        # /sync.
        self.assertIsNone(response_body["rooms"].get(room_id1))

    def test_empty_room_comes_down_sync(self) -> None:
        """
        Test that rooms come down /sync even with empty required state and
        timeline limit in initial sync.
        """

        user1_id = self.register_user("user1", "pass")
        user1_tok = self.login(user1_id, "pass")

        room_id1 = self.helper.create_room_as(user1_id, tok=user1_tok)

        sync_body = {
            "lists": {
                "foo-list": {
                    "ranges": [[0, 1]],
                    "required_state": [],
                    "timeline_limit": 0,
                }
            }
        }

        # Make the Sliding Sync request
        response_body, _ = self.do_sync(sync_body, tok=user1_tok)
        self.assertEqual(response_body["rooms"][room_id1]["initial"], True)


class SlidingSyncToDeviceExtensionTestCase(SlidingSyncBase):
    """Tests for the to-device sliding sync extension"""

    servlets = [
        synapse.rest.admin.register_servlets,
        login.register_servlets,
        sync.register_servlets,
        sendtodevice.register_servlets,
    ]

    def prepare(self, reactor: MemoryReactor, clock: Clock, hs: HomeServer) -> None:
        self.store = hs.get_datastores().main

    def _assert_to_device_response(
        self, response_body: JsonDict, expected_messages: List[JsonDict]
    ) -> str:
        """Assert the sliding sync response was successful and has the expected
        to-device messages.

        Returns the next_batch token from the to-device section.
        """
        extensions = response_body["extensions"]
        to_device = extensions["to_device"]
        self.assertIsInstance(to_device["next_batch"], str)
        self.assertEqual(to_device["events"], expected_messages)

        return to_device["next_batch"]

    def test_no_data(self) -> None:
        """Test that enabling to-device extension works, even if there is
        no-data
        """
        user1_id = self.register_user("user1", "pass")
        user1_tok = self.login(user1_id, "pass")

        sync_body = {
            "lists": {},
            "extensions": {
                "to_device": {
                    "enabled": True,
                }
            },
        }
        response_body, _ = self.do_sync(sync_body, tok=user1_tok)

        # We expect no to-device messages
        self._assert_to_device_response(response_body, [])

    def test_data_initial_sync(self) -> None:
        """Test that we get to-device messages when we don't specify a since
        token"""

        user1_id = self.register_user("user1", "pass")
        user1_tok = self.login(user1_id, "pass", "d1")
        user2_id = self.register_user("u2", "pass")
        user2_tok = self.login(user2_id, "pass", "d2")

        # Send the to-device message
        test_msg = {"foo": "bar"}
        chan = self.make_request(
            "PUT",
            "/_matrix/client/r0/sendToDevice/m.test/1234",
            content={"messages": {user1_id: {"d1": test_msg}}},
            access_token=user2_tok,
        )
        self.assertEqual(chan.code, 200, chan.result)

        sync_body = {
            "lists": {},
            "extensions": {
                "to_device": {
                    "enabled": True,
                }
            },
        }
        response_body, _ = self.do_sync(sync_body, tok=user1_tok)
        self._assert_to_device_response(
            response_body,
            [{"content": test_msg, "sender": user2_id, "type": "m.test"}],
        )

    def test_data_incremental_sync(self) -> None:
        """Test that we get to-device messages over incremental syncs"""

        user1_id = self.register_user("user1", "pass")
        user1_tok = self.login(user1_id, "pass", "d1")
        user2_id = self.register_user("u2", "pass")
        user2_tok = self.login(user2_id, "pass", "d2")

        sync_body: JsonDict = {
            "lists": {},
            "extensions": {
                "to_device": {
                    "enabled": True,
                }
            },
        }
        response_body, _ = self.do_sync(sync_body, tok=user1_tok)
        # No to-device messages yet.
        next_batch = self._assert_to_device_response(response_body, [])

        test_msg = {"foo": "bar"}
        chan = self.make_request(
            "PUT",
            "/_matrix/client/r0/sendToDevice/m.test/1234",
            content={"messages": {user1_id: {"d1": test_msg}}},
            access_token=user2_tok,
        )
        self.assertEqual(chan.code, 200, chan.result)

        sync_body = {
            "lists": {},
            "extensions": {
                "to_device": {
                    "enabled": True,
                    "since": next_batch,
                }
            },
        }
        response_body, _ = self.do_sync(sync_body, tok=user1_tok)
        next_batch = self._assert_to_device_response(
            response_body,
            [{"content": test_msg, "sender": user2_id, "type": "m.test"}],
        )

        # The next sliding sync request should not include the to-device
        # message.
        sync_body = {
            "lists": {},
            "extensions": {
                "to_device": {
                    "enabled": True,
                    "since": next_batch,
                }
            },
        }
        response_body, _ = self.do_sync(sync_body, tok=user1_tok)
        self._assert_to_device_response(response_body, [])

        # An initial sliding sync request should not include the to-device
        # message, as it should have been deleted
        sync_body = {
            "lists": {},
            "extensions": {
                "to_device": {
                    "enabled": True,
                }
            },
        }
        response_body, _ = self.do_sync(sync_body, tok=user1_tok)
        self._assert_to_device_response(response_body, [])

    def test_wait_for_new_data(self) -> None:
        """
        Test to make sure that the Sliding Sync request waits for new data to arrive.

        (Only applies to incremental syncs with a `timeout` specified)
        """
        user1_id = self.register_user("user1", "pass")
        user1_tok = self.login(user1_id, "pass", "d1")
        user2_id = self.register_user("u2", "pass")
        user2_tok = self.login(user2_id, "pass", "d2")

        sync_body = {
            "lists": {},
            "extensions": {
                "to_device": {
                    "enabled": True,
                }
            },
        }
        _, from_token = self.do_sync(sync_body, tok=user1_tok)

        # Make the Sliding Sync request
        channel = self.make_request(
            "POST",
            self.sync_endpoint + "?timeout=10000" + f"&pos={from_token}",
            content=sync_body,
            access_token=user1_tok,
            await_result=False,
        )
        # Block for 5 seconds to make sure we are `notifier.wait_for_events(...)`
        with self.assertRaises(TimedOutException):
            channel.await_result(timeout_ms=5000)
        # Bump the to-device messages to trigger new results
        test_msg = {"foo": "bar"}
        send_to_device_channel = self.make_request(
            "PUT",
            "/_matrix/client/r0/sendToDevice/m.test/1234",
            content={"messages": {user1_id: {"d1": test_msg}}},
            access_token=user2_tok,
        )
        self.assertEqual(
            send_to_device_channel.code, 200, send_to_device_channel.result
        )
        # Should respond before the 10 second timeout
        channel.await_result(timeout_ms=3000)
        self.assertEqual(channel.code, 200, channel.json_body)

        self._assert_to_device_response(
            channel.json_body,
            [{"content": test_msg, "sender": user2_id, "type": "m.test"}],
        )

    def test_wait_for_new_data_timeout(self) -> None:
        """
        Test to make sure that the Sliding Sync request waits for new data to arrive but
        no data ever arrives so we timeout. We're also making sure that the default data
        from the To-Device extension doesn't trigger a false-positive for new data.
        """
        user1_id = self.register_user("user1", "pass")
        user1_tok = self.login(user1_id, "pass")

        sync_body = {
            "lists": {},
            "extensions": {
                "to_device": {
                    "enabled": True,
                }
            },
        }
        _, from_token = self.do_sync(sync_body, tok=user1_tok)

        # Make the Sliding Sync request
        channel = self.make_request(
            "POST",
            self.sync_endpoint + "?timeout=10000" + f"&pos={from_token}",
            content=sync_body,
            access_token=user1_tok,
            await_result=False,
        )
        # Block for 5 seconds to make sure we are `notifier.wait_for_events(...)`
        with self.assertRaises(TimedOutException):
            channel.await_result(timeout_ms=5000)
        # Wake-up `notifier.wait_for_events(...)` that will cause us test
        # `SlidingSyncResult.__bool__` for new results.
        self._bump_notifier_wait_for_events(
            user1_id, wake_stream_key=StreamKeyType.ACCOUNT_DATA
        )
        # Block for a little bit more to ensure we don't see any new results.
        with self.assertRaises(TimedOutException):
            channel.await_result(timeout_ms=4000)
        # Wait for the sync to complete (wait for the rest of the 10 second timeout,
        # 5000 + 4000 + 1200 > 10000)
        channel.await_result(timeout_ms=1200)
        self.assertEqual(channel.code, 200, channel.json_body)

        self._assert_to_device_response(channel.json_body, [])


class SlidingSyncE2eeExtensionTestCase(SlidingSyncBase):
    """Tests for the e2ee sliding sync extension"""

    servlets = [
        synapse.rest.admin.register_servlets,
        login.register_servlets,
        room.register_servlets,
        sync.register_servlets,
        devices.register_servlets,
    ]

    def prepare(self, reactor: MemoryReactor, clock: Clock, hs: HomeServer) -> None:
        self.store = hs.get_datastores().main
        self.e2e_keys_handler = hs.get_e2e_keys_handler()

    def test_no_data_initial_sync(self) -> None:
        """
        Test that enabling e2ee extension works during an intitial sync, even if there
        is no-data
        """
        user1_id = self.register_user("user1", "pass")
        user1_tok = self.login(user1_id, "pass")

        # Make an initial Sliding Sync request with the e2ee extension enabled
        sync_body = {
            "lists": {},
            "extensions": {
                "e2ee": {
                    "enabled": True,
                }
            },
        }
        response_body, _ = self.do_sync(sync_body, tok=user1_tok)

        # Device list updates are only present for incremental syncs
        self.assertIsNone(response_body["extensions"]["e2ee"].get("device_lists"))

        # Both of these should be present even when empty
        self.assertEqual(
            response_body["extensions"]["e2ee"]["device_one_time_keys_count"],
            {
                # This is always present because of
                # https://github.com/element-hq/element-android/issues/3725 and
                # https://github.com/matrix-org/synapse/issues/10456
                "signed_curve25519": 0
            },
        )
        self.assertEqual(
            response_body["extensions"]["e2ee"]["device_unused_fallback_key_types"],
            [],
        )

    def test_no_data_incremental_sync(self) -> None:
        """
        Test that enabling e2ee extension works during an incremental sync, even if
        there is no-data
        """
        user1_id = self.register_user("user1", "pass")
        user1_tok = self.login(user1_id, "pass")

        sync_body = {
            "lists": {},
            "extensions": {
                "e2ee": {
                    "enabled": True,
                }
            },
        }
        _, from_token = self.do_sync(sync_body, tok=user1_tok)

        # Make an incremental Sliding Sync request with the e2ee extension enabled
        response_body, _ = self.do_sync(sync_body, since=from_token, tok=user1_tok)

        # Device list shows up for incremental syncs
        self.assertEqual(
            response_body["extensions"]["e2ee"].get("device_lists", {}).get("changed"),
            [],
        )
        self.assertEqual(
            response_body["extensions"]["e2ee"].get("device_lists", {}).get("left"),
            [],
        )

        # Both of these should be present even when empty
        self.assertEqual(
            response_body["extensions"]["e2ee"]["device_one_time_keys_count"],
            {
                # Note that "signed_curve25519" is always returned in key count responses
                # regardless of whether we uploaded any keys for it. This is necessary until
                # https://github.com/matrix-org/matrix-doc/issues/3298 is fixed.
                #
                # Also related:
                # https://github.com/element-hq/element-android/issues/3725 and
                # https://github.com/matrix-org/synapse/issues/10456
                "signed_curve25519": 0
            },
        )
        self.assertEqual(
            response_body["extensions"]["e2ee"]["device_unused_fallback_key_types"],
            [],
        )

    def test_wait_for_new_data(self) -> None:
        """
        Test to make sure that the Sliding Sync request waits for new data to arrive.

        (Only applies to incremental syncs with a `timeout` specified)
        """
        user1_id = self.register_user("user1", "pass")
        user1_tok = self.login(user1_id, "pass")
        user2_id = self.register_user("user2", "pass")
        user2_tok = self.login(user2_id, "pass")
        test_device_id = "TESTDEVICE"
        user3_id = self.register_user("user3", "pass")
        user3_tok = self.login(user3_id, "pass", device_id=test_device_id)

        room_id = self.helper.create_room_as(user2_id, tok=user2_tok)
        self.helper.join(room_id, user1_id, tok=user1_tok)
        self.helper.join(room_id, user3_id, tok=user3_tok)

        sync_body = {
            "lists": {},
            "extensions": {
                "e2ee": {
                    "enabled": True,
                }
            },
        }
        _, from_token = self.do_sync(sync_body, tok=user1_tok)

        # Make the Sliding Sync request
        channel = self.make_request(
            "POST",
            self.sync_endpoint + "?timeout=10000" + f"&pos={from_token}",
            content=sync_body,
            access_token=user1_tok,
            await_result=False,
        )
        # Block for 5 seconds to make sure we are `notifier.wait_for_events(...)`
        with self.assertRaises(TimedOutException):
            channel.await_result(timeout_ms=5000)
        # Bump the device lists to trigger new results
        # Have user3 update their device list
        device_update_channel = self.make_request(
            "PUT",
            f"/devices/{test_device_id}",
            {
                "display_name": "New Device Name",
            },
            access_token=user3_tok,
        )
        self.assertEqual(
            device_update_channel.code, 200, device_update_channel.json_body
        )
        # Should respond before the 10 second timeout
        channel.await_result(timeout_ms=3000)
        self.assertEqual(channel.code, 200, channel.json_body)

        # We should see the device list update
        self.assertEqual(
            channel.json_body["extensions"]["e2ee"]
            .get("device_lists", {})
            .get("changed"),
            [user3_id],
        )
        self.assertEqual(
            channel.json_body["extensions"]["e2ee"].get("device_lists", {}).get("left"),
            [],
        )

    def test_wait_for_new_data_timeout(self) -> None:
        """
        Test to make sure that the Sliding Sync request waits for new data to arrive but
        no data ever arrives so we timeout. We're also making sure that the default data
        from the E2EE extension doesn't trigger a false-positive for new data (see
        `device_one_time_keys_count.signed_curve25519`).
        """
        user1_id = self.register_user("user1", "pass")
        user1_tok = self.login(user1_id, "pass")

        sync_body = {
            "lists": {},
            "extensions": {
                "e2ee": {
                    "enabled": True,
                }
            },
        }
        _, from_token = self.do_sync(sync_body, tok=user1_tok)

        # Make the Sliding Sync request
        channel = self.make_request(
            "POST",
            self.sync_endpoint + f"?timeout=10000&pos={from_token}",
            content=sync_body,
            access_token=user1_tok,
            await_result=False,
        )
        # Block for 5 seconds to make sure we are `notifier.wait_for_events(...)`
        with self.assertRaises(TimedOutException):
            channel.await_result(timeout_ms=5000)
        # Wake-up `notifier.wait_for_events(...)` that will cause us test
        # `SlidingSyncResult.__bool__` for new results.
        self._bump_notifier_wait_for_events(
            user1_id, wake_stream_key=StreamKeyType.ACCOUNT_DATA
        )
        # Block for a little bit more to ensure we don't see any new results.
        with self.assertRaises(TimedOutException):
            channel.await_result(timeout_ms=4000)
        # Wait for the sync to complete (wait for the rest of the 10 second timeout,
        # 5000 + 4000 + 1200 > 10000)
        channel.await_result(timeout_ms=1200)
        self.assertEqual(channel.code, 200, channel.json_body)

        # Device lists are present for incremental syncs but empty because no device changes
        self.assertEqual(
            channel.json_body["extensions"]["e2ee"]
            .get("device_lists", {})
            .get("changed"),
            [],
        )
        self.assertEqual(
            channel.json_body["extensions"]["e2ee"].get("device_lists", {}).get("left"),
            [],
        )

        # Both of these should be present even when empty
        self.assertEqual(
            channel.json_body["extensions"]["e2ee"]["device_one_time_keys_count"],
            {
                # Note that "signed_curve25519" is always returned in key count responses
                # regardless of whether we uploaded any keys for it. This is necessary until
                # https://github.com/matrix-org/matrix-doc/issues/3298 is fixed.
                #
                # Also related:
                # https://github.com/element-hq/element-android/issues/3725 and
                # https://github.com/matrix-org/synapse/issues/10456
                "signed_curve25519": 0
            },
        )
        self.assertEqual(
            channel.json_body["extensions"]["e2ee"]["device_unused_fallback_key_types"],
            [],
        )

    def test_device_lists(self) -> None:
        """
        Test that device list updates are included in the response
        """
        user1_id = self.register_user("user1", "pass")
        user1_tok = self.login(user1_id, "pass")
        user2_id = self.register_user("user2", "pass")
        user2_tok = self.login(user2_id, "pass")

        test_device_id = "TESTDEVICE"
        user3_id = self.register_user("user3", "pass")
        user3_tok = self.login(user3_id, "pass", device_id=test_device_id)

        user4_id = self.register_user("user4", "pass")
        user4_tok = self.login(user4_id, "pass")

        room_id = self.helper.create_room_as(user2_id, tok=user2_tok)
        self.helper.join(room_id, user1_id, tok=user1_tok)
        self.helper.join(room_id, user3_id, tok=user3_tok)
        self.helper.join(room_id, user4_id, tok=user4_tok)

        sync_body = {
            "lists": {},
            "extensions": {
                "e2ee": {
                    "enabled": True,
                }
            },
        }
        _, from_token = self.do_sync(sync_body, tok=user1_tok)

        # Have user3 update their device list
        channel = self.make_request(
            "PUT",
            f"/devices/{test_device_id}",
            {
                "display_name": "New Device Name",
            },
            access_token=user3_tok,
        )
        self.assertEqual(channel.code, 200, channel.json_body)

        # User4 leaves the room
        self.helper.leave(room_id, user4_id, tok=user4_tok)

        # Make an incremental Sliding Sync request with the e2ee extension enabled
        response_body, _ = self.do_sync(sync_body, since=from_token, tok=user1_tok)

        # Device list updates show up
        self.assertEqual(
            response_body["extensions"]["e2ee"].get("device_lists", {}).get("changed"),
            [user3_id],
        )
        self.assertEqual(
            response_body["extensions"]["e2ee"].get("device_lists", {}).get("left"),
            [user4_id],
        )

    def test_device_one_time_keys_count(self) -> None:
        """
        Test that `device_one_time_keys_count` are included in the response
        """
        test_device_id = "TESTDEVICE"
        user1_id = self.register_user("user1", "pass")
        user1_tok = self.login(user1_id, "pass", device_id=test_device_id)

        # Upload one time keys for the user/device
        keys: JsonDict = {
            "alg1:k1": "key1",
            "alg2:k2": {"key": "key2", "signatures": {"k1": "sig1"}},
            "alg2:k3": {"key": "key3"},
        }
        upload_keys_response = self.get_success(
            self.e2e_keys_handler.upload_keys_for_user(
                user1_id, test_device_id, {"one_time_keys": keys}
            )
        )
        self.assertDictEqual(
            upload_keys_response,
            {
                "one_time_key_counts": {
                    "alg1": 1,
                    "alg2": 2,
                    # Note that "signed_curve25519" is always returned in key count responses
                    # regardless of whether we uploaded any keys for it. This is necessary until
                    # https://github.com/matrix-org/matrix-doc/issues/3298 is fixed.
                    #
                    # Also related:
                    # https://github.com/element-hq/element-android/issues/3725 and
                    # https://github.com/matrix-org/synapse/issues/10456
                    "signed_curve25519": 0,
                }
            },
        )

        # Make a Sliding Sync request with the e2ee extension enabled
        sync_body = {
            "lists": {},
            "extensions": {
                "e2ee": {
                    "enabled": True,
                }
            },
        }
        response_body, _ = self.do_sync(sync_body, tok=user1_tok)

        # Check for those one time key counts
        self.assertEqual(
            response_body["extensions"]["e2ee"].get("device_one_time_keys_count"),
            {
                "alg1": 1,
                "alg2": 2,
                # Note that "signed_curve25519" is always returned in key count responses
                # regardless of whether we uploaded any keys for it. This is necessary until
                # https://github.com/matrix-org/matrix-doc/issues/3298 is fixed.
                #
                # Also related:
                # https://github.com/element-hq/element-android/issues/3725 and
                # https://github.com/matrix-org/synapse/issues/10456
                "signed_curve25519": 0,
            },
        )

    def test_device_unused_fallback_key_types(self) -> None:
        """
        Test that `device_unused_fallback_key_types` are included in the response
        """
        test_device_id = "TESTDEVICE"
        user1_id = self.register_user("user1", "pass")
        user1_tok = self.login(user1_id, "pass", device_id=test_device_id)

        # We shouldn't have any unused fallback keys yet
        res = self.get_success(
            self.store.get_e2e_unused_fallback_key_types(user1_id, test_device_id)
        )
        self.assertEqual(res, [])

        # Upload a fallback key for the user/device
        self.get_success(
            self.e2e_keys_handler.upload_keys_for_user(
                user1_id,
                test_device_id,
                {"fallback_keys": {"alg1:k1": "fallback_key1"}},
            )
        )
        # We should now have an unused alg1 key
        fallback_res = self.get_success(
            self.store.get_e2e_unused_fallback_key_types(user1_id, test_device_id)
        )
        self.assertEqual(fallback_res, ["alg1"], fallback_res)

        # Make a Sliding Sync request with the e2ee extension enabled
        sync_body = {
            "lists": {},
            "extensions": {
                "e2ee": {
                    "enabled": True,
                }
            },
        }
        response_body, _ = self.do_sync(sync_body, tok=user1_tok)

        # Check for the unused fallback key types
        self.assertListEqual(
            response_body["extensions"]["e2ee"].get("device_unused_fallback_key_types"),
            ["alg1"],
        )


class SlidingSyncAccountDataExtensionTestCase(SlidingSyncBase):
    """Tests for the account_data sliding sync extension"""

    servlets = [
        synapse.rest.admin.register_servlets,
        login.register_servlets,
        room.register_servlets,
        sync.register_servlets,
        sendtodevice.register_servlets,
    ]

    def prepare(self, reactor: MemoryReactor, clock: Clock, hs: HomeServer) -> None:
        self.store = hs.get_datastores().main
        self.account_data_handler = hs.get_account_data_handler()

    def test_no_data_initial_sync(self) -> None:
        """
        Test that enabling the account_data extension works during an intitial sync,
        even if there is no-data.
        """
        user1_id = self.register_user("user1", "pass")
        user1_tok = self.login(user1_id, "pass")

        # Make an initial Sliding Sync request with the account_data extension enabled
        sync_body = {
            "lists": {},
            "extensions": {
                "account_data": {
                    "enabled": True,
                }
            },
        }
        response_body, _ = self.do_sync(sync_body, tok=user1_tok)

        self.assertIncludes(
            {
                global_event["type"]
                for global_event in response_body["extensions"]["account_data"].get(
                    "global"
                )
            },
            # Even though we don't have any global account data set, Synapse saves some
            # default push rules for us.
            {AccountDataTypes.PUSH_RULES},
            exact=True,
        )
        self.assertIncludes(
            response_body["extensions"]["account_data"].get("rooms").keys(),
            set(),
            exact=True,
        )

    def test_no_data_incremental_sync(self) -> None:
        """
        Test that enabling account_data extension works during an incremental sync, even
        if there is no-data.
        """
        user1_id = self.register_user("user1", "pass")
        user1_tok = self.login(user1_id, "pass")

        sync_body = {
            "lists": {},
            "extensions": {
                "account_data": {
                    "enabled": True,
                }
            },
        }
        _, from_token = self.do_sync(sync_body, tok=user1_tok)

        # Make an incremental Sliding Sync request with the account_data extension enabled
        response_body, _ = self.do_sync(sync_body, since=from_token, tok=user1_tok)

        # There has been no account data changes since the `from_token` so we shouldn't
        # see any account data here.
        self.assertIncludes(
            {
                global_event["type"]
                for global_event in response_body["extensions"]["account_data"].get(
                    "global"
                )
            },
            set(),
            exact=True,
        )
        self.assertIncludes(
            response_body["extensions"]["account_data"].get("rooms").keys(),
            set(),
            exact=True,
        )

    def test_global_account_data_initial_sync(self) -> None:
        """
        On initial sync, we should return all global account data on initial sync.
        """
        user1_id = self.register_user("user1", "pass")
        user1_tok = self.login(user1_id, "pass")

        # Update the global account data
        self.get_success(
            self.account_data_handler.add_account_data_for_user(
                user_id=user1_id,
                account_data_type="org.matrix.foobarbaz",
                content={"foo": "bar"},
            )
        )

        # Make an initial Sliding Sync request with the account_data extension enabled
        sync_body = {
            "lists": {},
            "extensions": {
                "account_data": {
                    "enabled": True,
                }
            },
        }
        response_body, _ = self.do_sync(sync_body, tok=user1_tok)

        # It should show us all of the global account data
        self.assertIncludes(
            {
                global_event["type"]
                for global_event in response_body["extensions"]["account_data"].get(
                    "global"
                )
            },
            {AccountDataTypes.PUSH_RULES, "org.matrix.foobarbaz"},
            exact=True,
        )
        self.assertIncludes(
            response_body["extensions"]["account_data"].get("rooms").keys(),
            set(),
            exact=True,
        )

    def test_global_account_data_incremental_sync(self) -> None:
        """
        On incremental sync, we should only account data that has changed since the
        `from_token`.
        """
        user1_id = self.register_user("user1", "pass")
        user1_tok = self.login(user1_id, "pass")

        # Add some global account data
        self.get_success(
            self.account_data_handler.add_account_data_for_user(
                user_id=user1_id,
                account_data_type="org.matrix.foobarbaz",
                content={"foo": "bar"},
            )
        )

        sync_body = {
            "lists": {},
            "extensions": {
                "account_data": {
                    "enabled": True,
                }
            },
        }
        _, from_token = self.do_sync(sync_body, tok=user1_tok)

        # Add some other global account data
        self.get_success(
            self.account_data_handler.add_account_data_for_user(
                user_id=user1_id,
                account_data_type="org.matrix.doodardaz",
                content={"doo": "dar"},
            )
        )

        # Make an incremental Sliding Sync request with the account_data extension enabled
        response_body, _ = self.do_sync(sync_body, since=from_token, tok=user1_tok)

        self.assertIncludes(
            {
                global_event["type"]
                for global_event in response_body["extensions"]["account_data"].get(
                    "global"
                )
            },
            # We should only see the new global account data that happened after the `from_token`
            {"org.matrix.doodardaz"},
            exact=True,
        )
        self.assertIncludes(
            response_body["extensions"]["account_data"].get("rooms").keys(),
            set(),
            exact=True,
        )

    def test_room_account_data_initial_sync(self) -> None:
        """
        On initial sync, we return all account data for a given room but only for
        rooms that we request and are being returned in the Sliding Sync response.
        """
        user1_id = self.register_user("user1", "pass")
        user1_tok = self.login(user1_id, "pass")

        # Create a room and add some room account data
        room_id1 = self.helper.create_room_as(user1_id, tok=user1_tok)
        self.get_success(
            self.account_data_handler.add_account_data_to_room(
                user_id=user1_id,
                room_id=room_id1,
                account_data_type="org.matrix.roorarraz",
                content={"roo": "rar"},
            )
        )

        # Create another room with some room account data
        room_id2 = self.helper.create_room_as(user1_id, tok=user1_tok)
        self.get_success(
            self.account_data_handler.add_account_data_to_room(
                user_id=user1_id,
                room_id=room_id2,
                account_data_type="org.matrix.roorarraz",
                content={"roo": "rar"},
            )
        )

        # Make an initial Sliding Sync request with the account_data extension enabled
        sync_body = {
            "lists": {},
            "room_subscriptions": {
                room_id1: {
                    "required_state": [],
                    "timeline_limit": 0,
                }
            },
            "extensions": {
                "account_data": {
                    "enabled": True,
                    "rooms": [room_id1, room_id2],
                }
            },
        }
        response_body, _ = self.do_sync(sync_body, tok=user1_tok)

        self.assertIsNotNone(response_body["extensions"]["account_data"].get("global"))
        # Even though we requested room2, we only expect room1 to show up because that's
        # the only room in the Sliding Sync response (room2 is not one of our room
        # subscriptions or in a sliding window list).
        self.assertIncludes(
            response_body["extensions"]["account_data"].get("rooms").keys(),
            {room_id1},
            exact=True,
        )
        self.assertIncludes(
            {
                event["type"]
                for event in response_body["extensions"]["account_data"]
                .get("rooms")
                .get(room_id1)
            },
            {"org.matrix.roorarraz"},
            exact=True,
        )

    def test_room_account_data_incremental_sync(self) -> None:
        """
        On incremental sync, we return all account data for a given room but only for
        rooms that we request and are being returned in the Sliding Sync response.
        """
        user1_id = self.register_user("user1", "pass")
        user1_tok = self.login(user1_id, "pass")

        # Create a room and add some room account data
        room_id1 = self.helper.create_room_as(user1_id, tok=user1_tok)
        self.get_success(
            self.account_data_handler.add_account_data_to_room(
                user_id=user1_id,
                room_id=room_id1,
                account_data_type="org.matrix.roorarraz",
                content={"roo": "rar"},
            )
        )

        # Create another room with some room account data
        room_id2 = self.helper.create_room_as(user1_id, tok=user1_tok)
        self.get_success(
            self.account_data_handler.add_account_data_to_room(
                user_id=user1_id,
                room_id=room_id2,
                account_data_type="org.matrix.roorarraz",
                content={"roo": "rar"},
            )
        )

        sync_body = {
            "lists": {},
            "room_subscriptions": {
                room_id1: {
                    "required_state": [],
                    "timeline_limit": 0,
                }
            },
            "extensions": {
                "account_data": {
                    "enabled": True,
                    "rooms": [room_id1, room_id2],
                }
            },
        }
        _, from_token = self.do_sync(sync_body, tok=user1_tok)

        # Add some other room account data
        self.get_success(
            self.account_data_handler.add_account_data_to_room(
                user_id=user1_id,
                room_id=room_id1,
                account_data_type="org.matrix.roorarraz2",
                content={"roo": "rar"},
            )
        )
        self.get_success(
            self.account_data_handler.add_account_data_to_room(
                user_id=user1_id,
                room_id=room_id2,
                account_data_type="org.matrix.roorarraz2",
                content={"roo": "rar"},
            )
        )

        # Make an incremental Sliding Sync request with the account_data extension enabled
        response_body, _ = self.do_sync(sync_body, since=from_token, tok=user1_tok)

        self.assertIsNotNone(response_body["extensions"]["account_data"].get("global"))
        # Even though we requested room2, we only expect room1 to show up because that's
        # the only room in the Sliding Sync response (room2 is not one of our room
        # subscriptions or in a sliding window list).
        self.assertIncludes(
            response_body["extensions"]["account_data"].get("rooms").keys(),
            {room_id1},
            exact=True,
        )
        # We should only see the new room account data that happened after the `from_token`
        self.assertIncludes(
            {
                event["type"]
                for event in response_body["extensions"]["account_data"]
                .get("rooms")
                .get(room_id1)
            },
            {"org.matrix.roorarraz2"},
            exact=True,
        )

    def test_room_account_data_relevant_rooms(self) -> None:
        """
        Test out different variations of `lists`/`rooms` we are requesting account data for.
        """
        user1_id = self.register_user("user1", "pass")
        user1_tok = self.login(user1_id, "pass")

        # Create a room and add some room account data
        room_id1 = self.helper.create_room_as(user1_id, tok=user1_tok)
        self.get_success(
            self.account_data_handler.add_account_data_to_room(
                user_id=user1_id,
                room_id=room_id1,
                account_data_type="org.matrix.roorarraz",
                content={"roo": "rar"},
            )
        )

        # Create another room with some room account data
        room_id2 = self.helper.create_room_as(user1_id, tok=user1_tok)
        self.get_success(
            self.account_data_handler.add_account_data_to_room(
                user_id=user1_id,
                room_id=room_id2,
                account_data_type="org.matrix.roorarraz",
                content={"roo": "rar"},
            )
        )

        # Create another room with some room account data
        room_id3 = self.helper.create_room_as(user1_id, tok=user1_tok)
        self.get_success(
            self.account_data_handler.add_account_data_to_room(
                user_id=user1_id,
                room_id=room_id3,
                account_data_type="org.matrix.roorarraz",
                content={"roo": "rar"},
            )
        )

        # Create another room with some room account data
        room_id4 = self.helper.create_room_as(user1_id, tok=user1_tok)
        self.get_success(
            self.account_data_handler.add_account_data_to_room(
                user_id=user1_id,
                room_id=room_id4,
                account_data_type="org.matrix.roorarraz",
                content={"roo": "rar"},
            )
        )

        # Create another room with some room account data
        room_id5 = self.helper.create_room_as(user1_id, tok=user1_tok)
        self.get_success(
            self.account_data_handler.add_account_data_to_room(
                user_id=user1_id,
                room_id=room_id5,
                account_data_type="org.matrix.roorarraz",
                content={"roo": "rar"},
            )
        )

        room_id_to_human_name_map = {
            room_id1: "room1",
            room_id2: "room2",
            room_id3: "room3",
            room_id4: "room4",
            room_id5: "room5",
        }

        # Mix lists and rooms
        sync_body = {
            "lists": {
                # We expect this list range to include room5 and room4
                "foo-list": {
                    "ranges": [[0, 1]],
                    "required_state": [],
                    "timeline_limit": 0,
                },
                # We expect this list range to include room5, room4, room3
                "bar-list": {
                    "ranges": [[0, 2]],
                    "required_state": [],
                    "timeline_limit": 0,
                },
            },
            "room_subscriptions": {
                room_id1: {
                    "required_state": [],
                    "timeline_limit": 0,
                }
            },
            "extensions": {
                "account_data": {
                    "enabled": True,
                    "lists": ["foo-list", "non-existent-list"],
                    "rooms": [room_id1, room_id2, "!non-existent-room"],
                }
            },
        }
        response_body, _ = self.do_sync(sync_body, tok=user1_tok)

        # room1: ✅ Requested via `rooms` and a room subscription exists
        # room2: ❌ Requested via `rooms` but not in the response (from lists or room subscriptions)
        # room3: ❌ Not requested
        # room4: ✅ Shows up because requested via `lists` and list exists in the response
        # room5: ✅ Shows up because requested via `lists` and list exists in the response
        self.assertIncludes(
            {
                room_id_to_human_name_map[room_id]
                for room_id in response_body["extensions"]["account_data"]
                .get("rooms")
                .keys()
            },
            {"room1", "room4", "room5"},
            exact=True,
        )

        # Try wildcards (this is the default)
        sync_body = {
            "lists": {
                # We expect this list range to include room5 and room4
                "foo-list": {
                    "ranges": [[0, 1]],
                    "required_state": [],
                    "timeline_limit": 0,
                },
                # We expect this list range to include room5, room4, room3
                "bar-list": {
                    "ranges": [[0, 2]],
                    "required_state": [],
                    "timeline_limit": 0,
                },
            },
            "room_subscriptions": {
                room_id1: {
                    "required_state": [],
                    "timeline_limit": 0,
                }
            },
            "extensions": {
                "account_data": {
                    "enabled": True,
                    # "lists": ["*"],
                    # "rooms": ["*"],
                }
            },
        }
        response_body, _ = self.do_sync(sync_body, tok=user1_tok)

        # room1: ✅ Shows up because of default `rooms` wildcard and is in one of the room subscriptions
        # room2: ❌ Not requested
        # room3: ✅ Shows up because of default `lists` wildcard and is in a list
        # room4: ✅ Shows up because of default `lists` wildcard and is in a list
        # room5: ✅ Shows up because of default `lists` wildcard and is in a list
        self.assertIncludes(
            {
                room_id_to_human_name_map[room_id]
                for room_id in response_body["extensions"]["account_data"]
                .get("rooms")
                .keys()
            },
            {"room1", "room3", "room4", "room5"},
            exact=True,
        )

        # Empty list will return nothing
        sync_body = {
            "lists": {
                # We expect this list range to include room5 and room4
                "foo-list": {
                    "ranges": [[0, 1]],
                    "required_state": [],
                    "timeline_limit": 0,
                },
                # We expect this list range to include room5, room4, room3
                "bar-list": {
                    "ranges": [[0, 2]],
                    "required_state": [],
                    "timeline_limit": 0,
                },
            },
            "room_subscriptions": {
                room_id1: {
                    "required_state": [],
                    "timeline_limit": 0,
                }
            },
            "extensions": {
                "account_data": {
                    "enabled": True,
                    "lists": [],
                    "rooms": [],
                }
            },
        }
        response_body, _ = self.do_sync(sync_body, tok=user1_tok)

        # room1: ❌ Not requested
        # room2: ❌ Not requested
        # room3: ❌ Not requested
        # room4: ❌ Not requested
        # room5: ❌ Not requested
        self.assertIncludes(
            {
                room_id_to_human_name_map[room_id]
                for room_id in response_body["extensions"]["account_data"]
                .get("rooms")
                .keys()
            },
            set(),
            exact=True,
        )

        # Try wildcard and none
        sync_body = {
            "lists": {
                # We expect this list range to include room5 and room4
                "foo-list": {
                    "ranges": [[0, 1]],
                    "required_state": [],
                    "timeline_limit": 0,
                },
                # We expect this list range to include room5, room4, room3
                "bar-list": {
                    "ranges": [[0, 2]],
                    "required_state": [],
                    "timeline_limit": 0,
                },
            },
            "room_subscriptions": {
                room_id1: {
                    "required_state": [],
                    "timeline_limit": 0,
                }
            },
            "extensions": {
                "account_data": {
                    "enabled": True,
                    "lists": ["*"],
                    "rooms": [],
                }
            },
        }
        response_body, _ = self.do_sync(sync_body, tok=user1_tok)

        # room1: ❌ Not requested
        # room2: ❌ Not requested
        # room3: ✅ Shows up because of default `lists` wildcard and is in a list
        # room4: ✅ Shows up because of default `lists` wildcard and is in a list
        # room5: ✅ Shows up because of default `lists` wildcard and is in a list
        self.assertIncludes(
            {
                room_id_to_human_name_map[room_id]
                for room_id in response_body["extensions"]["account_data"]
                .get("rooms")
                .keys()
            },
            {"room3", "room4", "room5"},
            exact=True,
        )

    def test_wait_for_new_data(self) -> None:
        """
        Test to make sure that the Sliding Sync request waits for new data to arrive.

        (Only applies to incremental syncs with a `timeout` specified)
        """
        user1_id = self.register_user("user1", "pass")
        user1_tok = self.login(user1_id, "pass")
        user2_id = self.register_user("user2", "pass")
        user2_tok = self.login(user2_id, "pass")

        room_id = self.helper.create_room_as(user2_id, tok=user2_tok)
        self.helper.join(room_id, user1_id, tok=user1_tok)

        sync_body = {
            "lists": {},
            "extensions": {
                "account_data": {
                    "enabled": True,
                }
            },
        }
        _, from_token = self.do_sync(sync_body, tok=user1_tok)

        # Make an incremental Sliding Sync request with the account_data extension enabled
        channel = self.make_request(
            "POST",
            self.sync_endpoint + f"?timeout=10000&pos={from_token}",
            content=sync_body,
            access_token=user1_tok,
            await_result=False,
        )
        # Block for 5 seconds to make sure we are `notifier.wait_for_events(...)`
        with self.assertRaises(TimedOutException):
            channel.await_result(timeout_ms=5000)
        # Bump the global account data to trigger new results
        self.get_success(
            self.account_data_handler.add_account_data_for_user(
                user1_id,
                "org.matrix.foobarbaz",
                {"foo": "bar"},
            )
        )
        # Should respond before the 10 second timeout
        channel.await_result(timeout_ms=3000)
        self.assertEqual(channel.code, 200, channel.json_body)

        # We should see the global account data update
        self.assertIncludes(
            {
                global_event["type"]
                for global_event in channel.json_body["extensions"]["account_data"].get(
                    "global"
                )
            },
            {"org.matrix.foobarbaz"},
            exact=True,
        )
        self.assertIncludes(
            channel.json_body["extensions"]["account_data"].get("rooms").keys(),
            set(),
            exact=True,
        )

    def test_wait_for_new_data_timeout(self) -> None:
        """
        Test to make sure that the Sliding Sync request waits for new data to arrive but
        no data ever arrives so we timeout. We're also making sure that the default data
        from the account_data extension doesn't trigger a false-positive for new data.
        """
        user1_id = self.register_user("user1", "pass")
        user1_tok = self.login(user1_id, "pass")

        sync_body = {
            "lists": {},
            "extensions": {
                "account_data": {
                    "enabled": True,
                }
            },
        }
        _, from_token = self.do_sync(sync_body, tok=user1_tok)

        # Make the Sliding Sync request
        channel = self.make_request(
            "POST",
            self.sync_endpoint + f"?timeout=10000&pos={from_token}",
            content=sync_body,
            access_token=user1_tok,
            await_result=False,
        )
        # Block for 5 seconds to make sure we are `notifier.wait_for_events(...)`
        with self.assertRaises(TimedOutException):
            channel.await_result(timeout_ms=5000)
        # Wake-up `notifier.wait_for_events(...)` that will cause us test
        # `SlidingSyncResult.__bool__` for new results.
        self._bump_notifier_wait_for_events(
            user1_id,
            # We choose `StreamKeyType.PRESENCE` because we're testing for account data
            # and don't want to contaminate the account data results using
            # `StreamKeyType.ACCOUNT_DATA`.
            wake_stream_key=StreamKeyType.PRESENCE,
        )
        # Block for a little bit more to ensure we don't see any new results.
        with self.assertRaises(TimedOutException):
            channel.await_result(timeout_ms=4000)
        # Wait for the sync to complete (wait for the rest of the 10 second timeout,
        # 5000 + 4000 + 1200 > 10000)
        channel.await_result(timeout_ms=1200)
        self.assertEqual(channel.code, 200, channel.json_body)

        self.assertIsNotNone(
            channel.json_body["extensions"]["account_data"].get("global")
        )
        self.assertIsNotNone(
            channel.json_body["extensions"]["account_data"].get("rooms")
        )<|MERGE_RESOLUTION|>--- conflicted
+++ resolved
@@ -3651,24 +3651,11 @@
         }
         _, from_token = self.do_sync(sync_body, tok=user1_tok)
 
-<<<<<<< HEAD
-        self.helper.send(room_id1, "msg", tok=user1_tok)
-
-        # Make the Sliding Sync request
-        channel = self.make_request(
-            "POST",
-            self.sync_endpoint + f"?pos={after_room_token}",
-            content=sync_body,
-            access_token=user1_tok,
-        )
-        self.assertEqual(channel.code, 200, channel.json_body)
-=======
         # Send a message so the room comes down sync.
         self.helper.send(room_id1, "msg", tok=user1_tok)
 
         # Make the incremental Sliding Sync request
         response_body, _ = self.do_sync(sync_body, since=from_token, tok=user1_tok)
->>>>>>> 1740f115
 
         # We only return updates but only if we've sent the room down the
         # connection before.
