#
# This file is licensed under the Affero General Public License (AGPL) version 3.
#
# Copyright 2019 The Matrix.org Foundation C.I.C.
# Copyright (C) 2023 New Vector, Ltd
#
# This program is free software: you can redistribute it and/or modify
# it under the terms of the GNU Affero General Public License as
# published by the Free Software Foundation, either version 3 of the
# License, or (at your option) any later version.
#
# See the GNU Affero General Public License for more details:
# <https://www.gnu.org/licenses/agpl-3.0.html>.
#
# Originally licensed under the Apache License, Version 2.0:
# <http://www.apache.org/licenses/LICENSE-2.0>.
#
# [This file includes modifications made by New Vector Limited]
#
#
import json
from typing import List

from parameterized import parameterized, parameterized_class

from twisted.test.proto_helpers import MemoryReactor

import synapse.rest.admin
from synapse.api.constants import (
    AccountDataTypes,
    EventContentFields,
    EventTypes,
    ReceiptTypes,
    RelationTypes,
)
from synapse.rest.client import devices, knock, login, read_marker, receipts, room, sync
from synapse.server import HomeServer
from synapse.types import JsonDict, RoomStreamToken, StreamKeyType
from synapse.util import Clock

from tests import unittest
from tests.federation.transport.test_knocking import (
    KnockingStrippedStateEventHelperMixin,
)
from tests.server import TimedOutException


class FilterTestCase(unittest.HomeserverTestCase):
    user_id = "@apple:test"
    servlets = [
        synapse.rest.admin.register_servlets_for_client_rest_resource,
        room.register_servlets,
        login.register_servlets,
        sync.register_servlets,
    ]

    def test_sync_argless(self) -> None:
        channel = self.make_request("GET", "/sync")

        self.assertEqual(channel.code, 200)
        self.assertIn("next_batch", channel.json_body)


class SyncFilterTestCase(unittest.HomeserverTestCase):
    servlets = [
        synapse.rest.admin.register_servlets_for_client_rest_resource,
        room.register_servlets,
        login.register_servlets,
        sync.register_servlets,
    ]

    def test_sync_filter_labels(self) -> None:
        """Test that we can filter by a label."""
        sync_filter = json.dumps(
            {
                "room": {
                    "timeline": {
                        "types": [EventTypes.Message],
                        "org.matrix.labels": ["#fun"],
                    }
                }
            }
        )

        events = self._test_sync_filter_labels(sync_filter)

        self.assertEqual(len(events), 2, [event["content"] for event in events])
        self.assertEqual(events[0]["content"]["body"], "with right label", events[0])
        self.assertEqual(events[1]["content"]["body"], "with right label", events[1])

    def test_sync_filter_not_labels(self) -> None:
        """Test that we can filter by the absence of a label."""
        sync_filter = json.dumps(
            {
                "room": {
                    "timeline": {
                        "types": [EventTypes.Message],
                        "org.matrix.not_labels": ["#fun"],
                    }
                }
            }
        )

        events = self._test_sync_filter_labels(sync_filter)

        self.assertEqual(len(events), 3, [event["content"] for event in events])
        self.assertEqual(events[0]["content"]["body"], "without label", events[0])
        self.assertEqual(events[1]["content"]["body"], "with wrong label", events[1])
        self.assertEqual(
            events[2]["content"]["body"], "with two wrong labels", events[2]
        )

    def test_sync_filter_labels_not_labels(self) -> None:
        """Test that we can filter by both a label and the absence of another label."""
        sync_filter = json.dumps(
            {
                "room": {
                    "timeline": {
                        "types": [EventTypes.Message],
                        "org.matrix.labels": ["#work"],
                        "org.matrix.not_labels": ["#notfun"],
                    }
                }
            }
        )

        events = self._test_sync_filter_labels(sync_filter)

        self.assertEqual(len(events), 1, [event["content"] for event in events])
        self.assertEqual(events[0]["content"]["body"], "with wrong label", events[0])

    def _test_sync_filter_labels(self, sync_filter: str) -> List[JsonDict]:
        user_id = self.register_user("kermit", "test")
        tok = self.login("kermit", "test")

        room_id = self.helper.create_room_as(user_id, tok=tok)

        self.helper.send_event(
            room_id=room_id,
            type=EventTypes.Message,
            content={
                "msgtype": "m.text",
                "body": "with right label",
                EventContentFields.LABELS: ["#fun"],
            },
            tok=tok,
        )

        self.helper.send_event(
            room_id=room_id,
            type=EventTypes.Message,
            content={"msgtype": "m.text", "body": "without label"},
            tok=tok,
        )

        self.helper.send_event(
            room_id=room_id,
            type=EventTypes.Message,
            content={
                "msgtype": "m.text",
                "body": "with wrong label",
                EventContentFields.LABELS: ["#work"],
            },
            tok=tok,
        )

        self.helper.send_event(
            room_id=room_id,
            type=EventTypes.Message,
            content={
                "msgtype": "m.text",
                "body": "with two wrong labels",
                EventContentFields.LABELS: ["#work", "#notfun"],
            },
            tok=tok,
        )

        self.helper.send_event(
            room_id=room_id,
            type=EventTypes.Message,
            content={
                "msgtype": "m.text",
                "body": "with right label",
                EventContentFields.LABELS: ["#fun"],
            },
            tok=tok,
        )

        channel = self.make_request(
            "GET", "/sync?filter=%s" % sync_filter, access_token=tok
        )
        self.assertEqual(channel.code, 200, channel.result)

        return channel.json_body["rooms"]["join"][room_id]["timeline"]["events"]


class SyncTypingTests(unittest.HomeserverTestCase):
    servlets = [
        synapse.rest.admin.register_servlets_for_client_rest_resource,
        room.register_servlets,
        login.register_servlets,
        sync.register_servlets,
    ]
    user_id = True
    hijack_auth = False

    def test_sync_backwards_typing(self) -> None:
        """
        If the typing serial goes backwards and the typing handler is then reset
        (such as when the master restarts and sets the typing serial to 0), we
        do not incorrectly return typing information that had a serial greater
        than the now-reset serial.
        """
        typing_url = "/rooms/%s/typing/%s?access_token=%s"
        sync_url = "/sync?timeout=3000000&access_token=%s&since=%s"

        # Register the user who gets notified
        user_id = self.register_user("user", "pass")
        access_token = self.login("user", "pass")

        # Register the user who sends the message
        other_user_id = self.register_user("otheruser", "pass")
        other_access_token = self.login("otheruser", "pass")

        # Create a room
        room = self.helper.create_room_as(user_id, tok=access_token)

        # Invite the other person
        self.helper.invite(room=room, src=user_id, tok=access_token, targ=other_user_id)

        # The other user joins
        self.helper.join(room=room, user=other_user_id, tok=other_access_token)

        # The other user sends some messages
        self.helper.send(room, body="Hi!", tok=other_access_token)
        self.helper.send(room, body="There!", tok=other_access_token)

        # Start typing.
        channel = self.make_request(
            "PUT",
            typing_url % (room, other_user_id, other_access_token),
            b'{"typing": true, "timeout": 30000}',
        )
        self.assertEqual(200, channel.code)

        channel = self.make_request("GET", "/sync?access_token=%s" % (access_token,))
        self.assertEqual(200, channel.code)
        next_batch = channel.json_body["next_batch"]

        # Stop typing.
        channel = self.make_request(
            "PUT",
            typing_url % (room, other_user_id, other_access_token),
            b'{"typing": false}',
        )
        self.assertEqual(200, channel.code)

        # Start typing.
        channel = self.make_request(
            "PUT",
            typing_url % (room, other_user_id, other_access_token),
            b'{"typing": true, "timeout": 30000}',
        )
        self.assertEqual(200, channel.code)

        # Should return immediately
        channel = self.make_request("GET", sync_url % (access_token, next_batch))
        self.assertEqual(200, channel.code)
        next_batch = channel.json_body["next_batch"]

        # Reset typing serial back to 0, as if the master had.
        typing = self.hs.get_typing_handler()
        typing._latest_room_serial = 0

        # Since it checks the state token, we need some state to update to
        # invalidate the stream token.
        self.helper.send(room, body="There!", tok=other_access_token)

        channel = self.make_request("GET", sync_url % (access_token, next_batch))
        self.assertEqual(200, channel.code)
        next_batch = channel.json_body["next_batch"]

        # This should time out! But it does not, because our stream token is
        # ahead, and therefore it's saying the typing (that we've actually
        # already seen) is new, since it's got a token above our new, now-reset
        # stream token.
        channel = self.make_request("GET", sync_url % (access_token, next_batch))
        self.assertEqual(200, channel.code)
        next_batch = channel.json_body["next_batch"]

        # Clear the typing information, so that it doesn't think everything is
        # in the future.
        typing._reset()

        # Now it SHOULD fail as it never completes!
        with self.assertRaises(TimedOutException):
            self.make_request("GET", sync_url % (access_token, next_batch))


class SyncKnockTestCase(KnockingStrippedStateEventHelperMixin):
    servlets = [
        synapse.rest.admin.register_servlets,
        login.register_servlets,
        room.register_servlets,
        sync.register_servlets,
        knock.register_servlets,
    ]

    def prepare(self, reactor: MemoryReactor, clock: Clock, hs: HomeServer) -> None:
        self.store = hs.get_datastores().main
        self.url = "/sync?since=%s"
        self.next_batch = "s0"

        # Register the first user (used to create the room to knock on).
        self.user_id = self.register_user("kermit", "monkey")
        self.tok = self.login("kermit", "monkey")

        # Create the room we'll knock on.
        self.room_id = self.helper.create_room_as(
            self.user_id,
            is_public=False,
            room_version="7",
            tok=self.tok,
        )

        # Register the second user (used to knock on the room).
        self.knocker = self.register_user("knocker", "monkey")
        self.knocker_tok = self.login("knocker", "monkey")

        # Perform an initial sync for the knocking user.
        channel = self.make_request(
            "GET",
            self.url % self.next_batch,
            access_token=self.tok,
        )
        self.assertEqual(channel.code, 200, channel.json_body)

        # Store the next batch for the next request.
        self.next_batch = channel.json_body["next_batch"]

        # Set up some room state to test with.
        self.expected_room_state = self.send_example_state_events_to_room(
            hs, self.room_id, self.user_id
        )

    def test_knock_room_state(self) -> None:
        """Tests that /sync returns state from a room after knocking on it."""
        # Knock on a room
        channel = self.make_request(
            "POST",
            f"/_matrix/client/r0/knock/{self.room_id}",
            b"{}",
            self.knocker_tok,
        )
        self.assertEqual(200, channel.code, channel.result)

        # We expect to see the knock event in the stripped room state later
        self.expected_room_state[EventTypes.Member] = {
            "content": {"membership": "knock", "displayname": "knocker"},
            "state_key": "@knocker:test",
        }

        # Check that /sync includes stripped state from the room
        channel = self.make_request(
            "GET",
            self.url % self.next_batch,
            access_token=self.knocker_tok,
        )
        self.assertEqual(channel.code, 200, channel.json_body)

        # Extract the stripped room state events from /sync
        knock_entry = channel.json_body["rooms"]["knock"]
        room_state_events = knock_entry[self.room_id]["knock_state"]["events"]

        # Validate that the knock membership event came last
        self.assertEqual(room_state_events[-1]["type"], EventTypes.Member)

        # Validate the stripped room state events
        self.check_knock_room_state_against_room_state(
            room_state_events, self.expected_room_state
        )


class UnreadMessagesTestCase(unittest.HomeserverTestCase):
    servlets = [
        synapse.rest.admin.register_servlets,
        login.register_servlets,
        read_marker.register_servlets,
        room.register_servlets,
        sync.register_servlets,
        receipts.register_servlets,
    ]

    def default_config(self) -> JsonDict:
        config = super().default_config()
        config["experimental_features"] = {
            "msc2654_enabled": True,
        }
        return config

    def prepare(self, reactor: MemoryReactor, clock: Clock, hs: HomeServer) -> None:
        self.url = "/sync?since=%s"
        self.next_batch = "s0"

        # Register the first user (used to check the unread counts).
        self.user_id = self.register_user("kermit", "monkey")
        self.tok = self.login("kermit", "monkey")

        # Create the room we'll check unread counts for.
        self.room_id = self.helper.create_room_as(self.user_id, tok=self.tok)

        # Register the second user (used to send events to the room).
        self.user2 = self.register_user("kermit2", "monkey")
        self.tok2 = self.login("kermit2", "monkey")

        # Change the power levels of the room so that the second user can send state
        # events.
        self.helper.send_state(
            self.room_id,
            EventTypes.PowerLevels,
            {
                "users": {self.user_id: 100, self.user2: 100},
                "users_default": 0,
                "events": {
                    "m.room.name": 50,
                    "m.room.power_levels": 100,
                    "m.room.history_visibility": 100,
                    "m.room.canonical_alias": 50,
                    "m.room.avatar": 50,
                    "m.room.tombstone": 100,
                    "m.room.server_acl": 100,
                    "m.room.encryption": 100,
                },
                "events_default": 0,
                "state_default": 50,
                "ban": 50,
                "kick": 50,
                "redact": 50,
                "invite": 0,
            },
            tok=self.tok,
        )

    def test_unread_counts(self) -> None:
        """Tests that /sync returns the right value for the unread count (MSC2654)."""

        # Check that our own messages don't increase the unread count.
        self.helper.send(self.room_id, "hello", tok=self.tok)
        self._check_unread_count(0)

        # Join the new user and check that this doesn't increase the unread count.
        self.helper.join(room=self.room_id, user=self.user2, tok=self.tok2)
        self._check_unread_count(0)

        # Check that the new user sending a message increases our unread count.
        res = self.helper.send(self.room_id, "hello", tok=self.tok2)
        self._check_unread_count(1)

        # Send a read receipt to tell the server we've read the latest event.
        channel = self.make_request(
            "POST",
            f"/rooms/{self.room_id}/read_markers",
            {ReceiptTypes.READ: res["event_id"]},
            access_token=self.tok,
        )
        self.assertEqual(channel.code, 200, channel.json_body)

        # Check that the unread counter is back to 0.
        self._check_unread_count(0)

        # Check that private read receipts don't break unread counts
        res = self.helper.send(self.room_id, "hello", tok=self.tok2)
        self._check_unread_count(1)

        # Send a read receipt to tell the server we've read the latest event.
        channel = self.make_request(
            "POST",
            f"/rooms/{self.room_id}/receipt/{ReceiptTypes.READ_PRIVATE}/{res['event_id']}",
            {},
            access_token=self.tok,
        )
        self.assertEqual(channel.code, 200, channel.json_body)

        # Check that the unread counter is back to 0.
        self._check_unread_count(0)

        # Check that room name changes increase the unread counter.
        self.helper.send_state(
            self.room_id,
            "m.room.name",
            {"name": "my super room"},
            tok=self.tok2,
        )
        self._check_unread_count(1)

        # Check that room topic changes increase the unread counter.
        self.helper.send_state(
            self.room_id,
            "m.room.topic",
            {"topic": "welcome!!!"},
            tok=self.tok2,
        )
        self._check_unread_count(2)

        # Check that encrypted messages increase the unread counter.
        self.helper.send_event(self.room_id, EventTypes.Encrypted, {}, tok=self.tok2)
        self._check_unread_count(3)

        # Check that custom events with a body increase the unread counter.
        result = self.helper.send_event(
            self.room_id,
            "org.matrix.custom_type",
            {"body": "hello"},
            tok=self.tok2,
        )
        event_id = result["event_id"]
        self._check_unread_count(4)

        # Check that edits don't increase the unread counter.
        self.helper.send_event(
            room_id=self.room_id,
            type=EventTypes.Message,
            content={
                "body": "hello",
                "msgtype": "m.text",
                "m.relates_to": {
                    "rel_type": RelationTypes.REPLACE,
                    "event_id": event_id,
                },
            },
            tok=self.tok2,
        )
        self._check_unread_count(4)

        # Check that notices don't increase the unread counter.
        self.helper.send_event(
            room_id=self.room_id,
            type=EventTypes.Message,
            content={"body": "hello", "msgtype": "m.notice"},
            tok=self.tok2,
        )
        self._check_unread_count(4)

        # Check that tombstone events changes increase the unread counter.
        res1 = self.helper.send_state(
            self.room_id,
            EventTypes.Tombstone,
            {"replacement_room": "!someroom:test"},
            tok=self.tok2,
        )
        self._check_unread_count(5)
        res2 = self.helper.send(self.room_id, "hello", tok=self.tok2)

        # Make sure both m.read and m.read.private advance
        channel = self.make_request(
            "POST",
            f"/rooms/{self.room_id}/receipt/m.read/{res1['event_id']}",
            {},
            access_token=self.tok,
        )
        self.assertEqual(channel.code, 200, channel.json_body)
        self._check_unread_count(1)

        channel = self.make_request(
            "POST",
            f"/rooms/{self.room_id}/receipt/{ReceiptTypes.READ_PRIVATE}/{res2['event_id']}",
            {},
            access_token=self.tok,
        )
        self.assertEqual(channel.code, 200, channel.json_body)
        self._check_unread_count(0)

    # We test for all three receipt types that influence notification counts
    @parameterized.expand(
        [
            ReceiptTypes.READ,
            ReceiptTypes.READ_PRIVATE,
        ]
    )
    def test_read_receipts_only_go_down(self, receipt_type: str) -> None:
        # Join the new user
        self.helper.join(room=self.room_id, user=self.user2, tok=self.tok2)

        # Send messages
        res1 = self.helper.send(self.room_id, "hello", tok=self.tok2)
        res2 = self.helper.send(self.room_id, "hello", tok=self.tok2)

        # Read last event
        channel = self.make_request(
            "POST",
            f"/rooms/{self.room_id}/receipt/{ReceiptTypes.READ_PRIVATE}/{res2['event_id']}",
            {},
            access_token=self.tok,
        )
        self.assertEqual(channel.code, 200, channel.json_body)
        self._check_unread_count(0)

        # Make sure neither m.read nor m.read.private make the
        # read receipt go up to an older event
        channel = self.make_request(
            "POST",
            f"/rooms/{self.room_id}/receipt/{ReceiptTypes.READ_PRIVATE}/{res1['event_id']}",
            {},
            access_token=self.tok,
        )
        self.assertEqual(channel.code, 200, channel.json_body)
        self._check_unread_count(0)

        channel = self.make_request(
            "POST",
            f"/rooms/{self.room_id}/receipt/m.read/{res1['event_id']}",
            {},
            access_token=self.tok,
        )
        self.assertEqual(channel.code, 200, channel.json_body)
        self._check_unread_count(0)

    def _check_unread_count(self, expected_count: int) -> None:
        """Syncs and compares the unread count with the expected value."""

        channel = self.make_request(
            "GET",
            self.url % self.next_batch,
            access_token=self.tok,
        )

        self.assertEqual(channel.code, 200, channel.json_body)

        room_entry = (
            channel.json_body.get("rooms", {}).get("join", {}).get(self.room_id, {})
        )
        self.assertEqual(
            room_entry.get("org.matrix.msc2654.unread_count", 0),
            expected_count,
            room_entry,
        )

        # Store the next batch for the next request.
        self.next_batch = channel.json_body["next_batch"]


class SyncCacheTestCase(unittest.HomeserverTestCase):
    servlets = [
        synapse.rest.admin.register_servlets,
        login.register_servlets,
        sync.register_servlets,
    ]

    def test_noop_sync_does_not_tightloop(self) -> None:
        """If the sync times out, we shouldn't cache the result

        Essentially a regression test for https://github.com/matrix-org/synapse/issues/8518.
        """
        self.user_id = self.register_user("kermit", "monkey")
        self.tok = self.login("kermit", "monkey")

        # we should immediately get an initial sync response
        channel = self.make_request("GET", "/sync", access_token=self.tok)
        self.assertEqual(channel.code, 200, channel.json_body)

        # now, make an incremental sync request, with a timeout
        next_batch = channel.json_body["next_batch"]
        channel = self.make_request(
            "GET",
            f"/sync?since={next_batch}&timeout=10000",
            access_token=self.tok,
            await_result=False,
        )
        # that should block for 10 seconds
        with self.assertRaises(TimedOutException):
            channel.await_result(timeout_ms=9900)
        channel.await_result(timeout_ms=200)
        self.assertEqual(channel.code, 200, channel.json_body)

        # we expect the next_batch in the result to be the same as before
        self.assertEqual(channel.json_body["next_batch"], next_batch)

        # another incremental sync should also block.
        channel = self.make_request(
            "GET",
            f"/sync?since={next_batch}&timeout=10000",
            access_token=self.tok,
            await_result=False,
        )
        # that should block for 10 seconds
        with self.assertRaises(TimedOutException):
            channel.await_result(timeout_ms=9900)
        channel.await_result(timeout_ms=200)
        self.assertEqual(channel.code, 200, channel.json_body)


@parameterized_class(
    ("sync_endpoint", "experimental_features"),
    [
        ("/sync", {}),
        (
            "/_matrix/client/unstable/org.matrix.msc3575/sync/e2ee",
            # Enable sliding sync
            {"msc3575_enabled": True},
        ),
    ],
)
class DeviceListSyncTestCase(unittest.HomeserverTestCase):
    """
    Tests regarding device list (`device_lists`) changes.

    Attributes:
        sync_endpoint: The endpoint under test to use for syncing.
        experimental_features: The experimental features homeserver config to use.
    """

    sync_endpoint: str
    experimental_features: JsonDict

    servlets = [
        synapse.rest.admin.register_servlets,
        login.register_servlets,
        room.register_servlets,
        sync.register_servlets,
        devices.register_servlets,
    ]

    def default_config(self) -> JsonDict:
        config = super().default_config()
        config["experimental_features"] = self.experimental_features
        return config

    def test_receiving_local_device_list_changes(self) -> None:
        """Tests that a local users that share a room receive each other's device list
        changes.
        """
        # Register two users
        test_device_id = "TESTDEVICE"
        alice_user_id = self.register_user("alice", "correcthorse")
        alice_access_token = self.login(
            alice_user_id, "correcthorse", device_id=test_device_id
        )

        bob_user_id = self.register_user("bob", "ponyponypony")
        bob_access_token = self.login(bob_user_id, "ponyponypony")

        # Create a room for them to coexist peacefully in
        new_room_id = self.helper.create_room_as(
            alice_user_id, is_public=True, tok=alice_access_token
        )
        self.assertIsNotNone(new_room_id)

        # Have Bob join the room
        self.helper.invite(
            new_room_id, alice_user_id, bob_user_id, tok=alice_access_token
        )
        self.helper.join(new_room_id, bob_user_id, tok=bob_access_token)

        # Now have Bob initiate an initial sync (in order to get a since token)
        channel = self.make_request(
            "GET",
            self.sync_endpoint,
            access_token=bob_access_token,
        )
        self.assertEqual(channel.code, 200, channel.json_body)
        next_batch_token = channel.json_body["next_batch"]

        # ...and then an incremental sync. This should block until the sync stream is woken up,
        # which we hope will happen as a result of Alice updating their device list.
        bob_sync_channel = self.make_request(
            "GET",
            f"{self.sync_endpoint}?since={next_batch_token}&timeout=30000",
            access_token=bob_access_token,
            # Start the request, then continue on.
            await_result=False,
        )

        # Have alice update their device list
        channel = self.make_request(
            "PUT",
            f"/devices/{test_device_id}",
            {
                "display_name": "New Device Name",
            },
            access_token=alice_access_token,
        )
        self.assertEqual(channel.code, 200, channel.json_body)

        # Check that bob's incremental sync contains the updated device list.
        # If not, the client would only receive the device list update on the
        # *next* sync.
        bob_sync_channel.await_result()
        self.assertEqual(bob_sync_channel.code, 200, bob_sync_channel.json_body)

        changed_device_lists = bob_sync_channel.json_body.get("device_lists", {}).get(
            "changed", []
        )
        self.assertIn(alice_user_id, changed_device_lists, bob_sync_channel.json_body)

    def test_not_receiving_local_device_list_changes(self) -> None:
        """Tests a local users DO NOT receive device updates from each other if they do not
        share a room.
        """
        # Register two users
        test_device_id = "TESTDEVICE"
        alice_user_id = self.register_user("alice", "correcthorse")
        alice_access_token = self.login(
            alice_user_id, "correcthorse", device_id=test_device_id
        )

        bob_user_id = self.register_user("bob", "ponyponypony")
        bob_access_token = self.login(bob_user_id, "ponyponypony")

        # These users do not share a room. They are lonely.

        # Have Bob initiate an initial sync (in order to get a since token)
        channel = self.make_request(
            "GET",
            self.sync_endpoint,
            access_token=bob_access_token,
        )
        self.assertEqual(channel.code, 200, channel.json_body)
        next_batch_token = channel.json_body["next_batch"]

        # ...and then an incremental sync. This should block until the sync stream is woken up,
        # which we hope will happen as a result of Alice updating their device list.
        bob_sync_channel = self.make_request(
            "GET",
            f"{self.sync_endpoint}?since={next_batch_token}&timeout=1000",
            access_token=bob_access_token,
            # Start the request, then continue on.
            await_result=False,
        )

        # Have alice update their device list
        channel = self.make_request(
            "PUT",
            f"/devices/{test_device_id}",
            {
                "display_name": "New Device Name",
            },
            access_token=alice_access_token,
        )
        self.assertEqual(channel.code, 200, channel.json_body)

        # Check that bob's incremental sync does not contain the updated device list.
        bob_sync_channel.await_result()
        self.assertEqual(bob_sync_channel.code, 200, bob_sync_channel.json_body)

        changed_device_lists = bob_sync_channel.json_body.get("device_lists", {}).get(
            "changed", []
        )
        self.assertNotIn(
            alice_user_id, changed_device_lists, bob_sync_channel.json_body
        )

    def test_user_with_no_rooms_receives_self_device_list_updates(self) -> None:
        """Tests that a user with no rooms still receives their own device list updates"""
        test_device_id = "TESTDEVICE"

        # Register a user and login, creating a device
        alice_user_id = self.register_user("alice", "correcthorse")
        alice_access_token = self.login(
            alice_user_id, "correcthorse", device_id=test_device_id
        )

        # Request an initial sync
        channel = self.make_request(
            "GET", self.sync_endpoint, access_token=alice_access_token
        )
        self.assertEqual(channel.code, 200, channel.json_body)
        next_batch = channel.json_body["next_batch"]

        # Now, make an incremental sync request.
        # It won't return until something has happened
        incremental_sync_channel = self.make_request(
            "GET",
            f"{self.sync_endpoint}?since={next_batch}&timeout=30000",
            access_token=alice_access_token,
            await_result=False,
        )

        # Change our device's display name
        channel = self.make_request(
            "PUT",
            f"devices/{test_device_id}",
            {
                "display_name": "freeze ray",
            },
            access_token=alice_access_token,
        )
        self.assertEqual(channel.code, 200, channel.json_body)

        # The sync should now have returned
        incremental_sync_channel.await_result(timeout_ms=20000)
        self.assertEqual(incremental_sync_channel.code, 200, channel.json_body)

        # We should have received notification that the (user's) device has changed
        device_list_changes = incremental_sync_channel.json_body.get(
            "device_lists", {}
        ).get("changed", [])

        self.assertIn(
            alice_user_id, device_list_changes, incremental_sync_channel.json_body
        )


@parameterized_class(
    ("sync_endpoint", "experimental_features"),
    [
        ("/sync", {}),
        (
            "/_matrix/client/unstable/org.matrix.msc3575/sync/e2ee",
            # Enable sliding sync
            {"msc3575_enabled": True},
        ),
    ],
)
class DeviceOneTimeKeysSyncTestCase(unittest.HomeserverTestCase):
    """
    Tests regarding device one time keys (`device_one_time_keys_count`) changes.

    Attributes:
        sync_endpoint: The endpoint under test to use for syncing.
        experimental_features: The experimental features homeserver config to use.
    """

    sync_endpoint: str
    experimental_features: JsonDict

    servlets = [
        synapse.rest.admin.register_servlets,
        login.register_servlets,
        sync.register_servlets,
        devices.register_servlets,
    ]

    def default_config(self) -> JsonDict:
        config = super().default_config()
        config["experimental_features"] = self.experimental_features
        return config

    def prepare(self, reactor: MemoryReactor, clock: Clock, hs: HomeServer) -> None:
        self.e2e_keys_handler = hs.get_e2e_keys_handler()

    def test_no_device_one_time_keys(self) -> None:
        """
        Tests when no one time keys set, it still has the default `signed_curve25519` in
        `device_one_time_keys_count`
        """
        test_device_id = "TESTDEVICE"

        alice_user_id = self.register_user("alice", "correcthorse")
        alice_access_token = self.login(
            alice_user_id, "correcthorse", device_id=test_device_id
        )

        # Request an initial sync
        channel = self.make_request(
            "GET", self.sync_endpoint, access_token=alice_access_token
        )
        self.assertEqual(channel.code, 200, channel.json_body)

        # Check for those one time key counts
        self.assertDictEqual(
            channel.json_body["device_one_time_keys_count"],
            # Note that "signed_curve25519" is always returned in key count responses
            # regardless of whether we uploaded any keys for it. This is necessary until
            # https://github.com/matrix-org/matrix-doc/issues/3298 is fixed.
            {"signed_curve25519": 0},
            channel.json_body["device_one_time_keys_count"],
        )

    def test_returns_device_one_time_keys(self) -> None:
        """
        Tests that one time keys for the device/user are counted correctly in the `/sync`
        response
        """
        test_device_id = "TESTDEVICE"

        alice_user_id = self.register_user("alice", "correcthorse")
        alice_access_token = self.login(
            alice_user_id, "correcthorse", device_id=test_device_id
        )

        # Upload one time keys for the user/device
        keys: JsonDict = {
            "alg1:k1": "key1",
            "alg2:k2": {"key": "key2", "signatures": {"k1": "sig1"}},
            "alg2:k3": {"key": "key3"},
        }
        res = self.get_success(
            self.e2e_keys_handler.upload_keys_for_user(
                alice_user_id, test_device_id, {"one_time_keys": keys}
            )
        )
        # Note that "signed_curve25519" is always returned in key count responses
        # regardless of whether we uploaded any keys for it. This is necessary until
        # https://github.com/matrix-org/matrix-doc/issues/3298 is fixed.
        self.assertDictEqual(
            res,
            {"one_time_key_counts": {"alg1": 1, "alg2": 2, "signed_curve25519": 0}},
        )

        # Request an initial sync
        channel = self.make_request(
            "GET", self.sync_endpoint, access_token=alice_access_token
        )
        self.assertEqual(channel.code, 200, channel.json_body)

        # Check for those one time key counts
        self.assertDictEqual(
            channel.json_body["device_one_time_keys_count"],
            {"alg1": 1, "alg2": 2, "signed_curve25519": 0},
            channel.json_body["device_one_time_keys_count"],
        )


@parameterized_class(
    ("sync_endpoint", "experimental_features"),
    [
        ("/sync", {}),
        (
            "/_matrix/client/unstable/org.matrix.msc3575/sync/e2ee",
            # Enable sliding sync
            {"msc3575_enabled": True},
        ),
    ],
)
class DeviceUnusedFallbackKeySyncTestCase(unittest.HomeserverTestCase):
    """
    Tests regarding device one time keys (`device_unused_fallback_key_types`) changes.

    Attributes:
        sync_endpoint: The endpoint under test to use for syncing.
        experimental_features: The experimental features homeserver config to use.
    """

    sync_endpoint: str
    experimental_features: JsonDict

    servlets = [
        synapse.rest.admin.register_servlets,
        login.register_servlets,
        sync.register_servlets,
        devices.register_servlets,
    ]

    def default_config(self) -> JsonDict:
        config = super().default_config()
        config["experimental_features"] = self.experimental_features
        return config

    def prepare(self, reactor: MemoryReactor, clock: Clock, hs: HomeServer) -> None:
        self.store = self.hs.get_datastores().main
        self.e2e_keys_handler = hs.get_e2e_keys_handler()

    def test_no_device_unused_fallback_key(self) -> None:
        """
        Test when no unused fallback key is set, it just returns an empty list. The MSC
        says "The device_unused_fallback_key_types parameter must be present if the
        server supports fallback keys.",
        https://github.com/matrix-org/matrix-spec-proposals/blob/54255851f642f84a4f1aaf7bc063eebe3d76752b/proposals/2732-olm-fallback-keys.md
        """
        test_device_id = "TESTDEVICE"

        alice_user_id = self.register_user("alice", "correcthorse")
        alice_access_token = self.login(
            alice_user_id, "correcthorse", device_id=test_device_id
        )

        # Request an initial sync
        channel = self.make_request(
            "GET", self.sync_endpoint, access_token=alice_access_token
        )
        self.assertEqual(channel.code, 200, channel.json_body)

        # Check for those one time key counts
        self.assertListEqual(
            channel.json_body["device_unused_fallback_key_types"],
            [],
            channel.json_body["device_unused_fallback_key_types"],
        )

    def test_returns_device_one_time_keys(self) -> None:
        """
        Tests that device unused fallback key type is returned correctly in the `/sync`
        """
        test_device_id = "TESTDEVICE"

        alice_user_id = self.register_user("alice", "correcthorse")
        alice_access_token = self.login(
            alice_user_id, "correcthorse", device_id=test_device_id
        )

        # We shouldn't have any unused fallback keys yet
        res = self.get_success(
            self.store.get_e2e_unused_fallback_key_types(alice_user_id, test_device_id)
        )
        self.assertEqual(res, [])

        # Upload a fallback key for the user/device
        fallback_key = {"alg1:k1": "fallback_key1"}
        self.get_success(
            self.e2e_keys_handler.upload_keys_for_user(
                alice_user_id,
                test_device_id,
                {"fallback_keys": fallback_key},
            )
        )
        # We should now have an unused alg1 key
        fallback_res = self.get_success(
            self.store.get_e2e_unused_fallback_key_types(alice_user_id, test_device_id)
        )
        self.assertEqual(fallback_res, ["alg1"], fallback_res)

        # Request an initial sync
        channel = self.make_request(
            "GET", self.sync_endpoint, access_token=alice_access_token
        )
        self.assertEqual(channel.code, 200, channel.json_body)

        # Check for the unused fallback key types
        self.assertListEqual(
            channel.json_body["device_unused_fallback_key_types"],
            ["alg1"],
            channel.json_body["device_unused_fallback_key_types"],
        )


class ExcludeRoomTestCase(unittest.HomeserverTestCase):
    servlets = [
        synapse.rest.admin.register_servlets,
        login.register_servlets,
        sync.register_servlets,
        room.register_servlets,
    ]

    def prepare(
        self, reactor: MemoryReactor, clock: Clock, homeserver: HomeServer
    ) -> None:
        self.user_id = self.register_user("user", "password")
        self.tok = self.login("user", "password")

        self.excluded_room_id = self.helper.create_room_as(self.user_id, tok=self.tok)
        self.included_room_id = self.helper.create_room_as(self.user_id, tok=self.tok)

        # We need to manually append the room ID, because we can't know the ID before
        # creating the room, and we can't set the config after starting the homeserver.
        self.hs.get_sync_handler().rooms_to_exclude_globally.append(
            self.excluded_room_id
        )

    def test_join_leave(self) -> None:
        """Tests that rooms are correctly excluded from the 'join' and 'leave' sections of
        sync responses.
        """
        channel = self.make_request("GET", "/sync", access_token=self.tok)
        self.assertEqual(channel.code, 200, channel.result)

        self.assertNotIn(self.excluded_room_id, channel.json_body["rooms"]["join"])
        self.assertIn(self.included_room_id, channel.json_body["rooms"]["join"])

        self.helper.leave(self.excluded_room_id, self.user_id, tok=self.tok)
        self.helper.leave(self.included_room_id, self.user_id, tok=self.tok)

        channel = self.make_request(
            "GET",
            "/sync?since=" + channel.json_body["next_batch"],
            access_token=self.tok,
        )
        self.assertEqual(channel.code, 200, channel.result)

        self.assertNotIn(self.excluded_room_id, channel.json_body["rooms"]["leave"])
        self.assertIn(self.included_room_id, channel.json_body["rooms"]["leave"])

    def test_invite(self) -> None:
        """Tests that rooms are correctly excluded from the 'invite' section of sync
        responses.
        """
        invitee = self.register_user("invitee", "password")
        invitee_tok = self.login("invitee", "password")

        self.helper.invite(self.excluded_room_id, self.user_id, invitee, tok=self.tok)
        self.helper.invite(self.included_room_id, self.user_id, invitee, tok=self.tok)

        channel = self.make_request("GET", "/sync", access_token=invitee_tok)
        self.assertEqual(channel.code, 200, channel.result)

        self.assertNotIn(self.excluded_room_id, channel.json_body["rooms"]["invite"])
        self.assertIn(self.included_room_id, channel.json_body["rooms"]["invite"])

    def test_incremental_sync(self) -> None:
        """Tests that activity in the room is properly filtered out of incremental
        syncs.
        """
        channel = self.make_request("GET", "/sync", access_token=self.tok)
        self.assertEqual(channel.code, 200, channel.result)
        next_batch = channel.json_body["next_batch"]

        self.helper.send(self.excluded_room_id, tok=self.tok)
        self.helper.send(self.included_room_id, tok=self.tok)

        channel = self.make_request(
            "GET",
            f"/sync?since={next_batch}",
            access_token=self.tok,
        )
        self.assertEqual(channel.code, 200, channel.result)

        self.assertNotIn(self.excluded_room_id, channel.json_body["rooms"]["join"])
        self.assertIn(self.included_room_id, channel.json_body["rooms"]["join"])


class SlidingSyncTestCase(unittest.HomeserverTestCase):
    """
    Tests regarding MSC3575 Sliding Sync `/sync` endpoint.
    """

    servlets = [
        synapse.rest.admin.register_servlets,
        login.register_servlets,
        room.register_servlets,
        sync.register_servlets,
        devices.register_servlets,
    ]

    def default_config(self) -> JsonDict:
        config = super().default_config()
        # Enable sliding sync
        config["experimental_features"] = {"msc3575_enabled": True}
        return config

    def prepare(self, reactor: MemoryReactor, clock: Clock, hs: HomeServer) -> None:
        self.store = hs.get_datastores().main
        self.sync_endpoint = "/_matrix/client/unstable/org.matrix.msc3575/sync"
        self.store = hs.get_datastores().main
        self.event_sources = hs.get_event_sources()

    def _create_dm_room(
        self,
        inviter_user_id: str,
        inviter_tok: str,
        invitee_user_id: str,
        invitee_tok: str,
    ) -> str:
        """
        Helper to create a DM room as the "inviter" and invite the "invitee" user to the
        room. The "invitee" user also will join the room. The `m.direct` account data
        will be set for both users.
        """

        # Create a room and send an invite the other user
        room_id = self.helper.create_room_as(
            inviter_user_id,
            is_public=False,
            tok=inviter_tok,
        )
        self.helper.invite(
            room_id,
            src=inviter_user_id,
            targ=invitee_user_id,
            tok=inviter_tok,
            extra_data={"is_direct": True},
        )
        # Person that was invited joins the room
        self.helper.join(room_id, invitee_user_id, tok=invitee_tok)

        # Mimic the client setting the room as a direct message in the global account
        # data
        self.get_success(
            self.store.add_account_data_for_user(
                invitee_user_id,
                AccountDataTypes.DIRECT,
                {inviter_user_id: [room_id]},
            )
        )
        self.get_success(
            self.store.add_account_data_for_user(
                inviter_user_id,
                AccountDataTypes.DIRECT,
                {invitee_user_id: [room_id]},
            )
        )

        return room_id

    def test_sync_list(self) -> None:
        """
        Test that room IDs show up in the Sliding Sync lists
        """
        alice_user_id = self.register_user("alice", "correcthorse")
        alice_access_token = self.login(alice_user_id, "correcthorse")

        room_id = self.helper.create_room_as(
            alice_user_id, tok=alice_access_token, is_public=True
        )

        # Make the Sliding Sync request
        channel = self.make_request(
            "POST",
            self.sync_endpoint,
            {
                "lists": {
                    "foo-list": {
                        "ranges": [[0, 99]],
                        "sort": ["by_notification_level", "by_recency", "by_name"],
                        "required_state": [
                            ["m.room.join_rules", ""],
                            ["m.room.history_visibility", ""],
                            ["m.space.child", "*"],
                        ],
                        "timeline_limit": 1,
                    }
                }
            },
            access_token=alice_access_token,
        )
        self.assertEqual(channel.code, 200, channel.json_body)

        # Make sure it has the foo-list we requested
        self.assertListEqual(
            list(channel.json_body["lists"].keys()),
            ["foo-list"],
            channel.json_body["lists"].keys(),
        )

        # Make sure the list includes the room we are joined to
        self.assertListEqual(
            list(channel.json_body["lists"]["foo-list"]["ops"]),
            [
                {
                    "op": "SYNC",
                    "range": [0, 99],
                    "room_ids": [room_id],
                }
            ],
            channel.json_body["lists"]["foo-list"],
        )

<<<<<<< HEAD
    def test_filter_list(self) -> None:
        """
        Test that filters apply to lists
        """
        user1_id = self.register_user("user1", "pass")
        user1_tok = self.login(user1_id, "pass")
        user2_id = self.register_user("user2", "pass")
        user2_tok = self.login(user2_id, "pass")

        # Create a DM room
        dm_room_id = self._create_dm_room(
            inviter_user_id=user1_id,
            inviter_tok=user1_tok,
            invitee_user_id=user2_id,
            invitee_tok=user2_tok,
        )

        # Create a normal room
        room_id = self.helper.create_room_as(user1_id, tok=user1_tok, is_public=True)
=======
    def test_wait_for_sync_token(self) -> None:
        """
        Test that worker will wait until it catches up to the given token
        """
        alice_user_id = self.register_user("alice", "correcthorse")
        alice_access_token = self.login(alice_user_id, "correcthorse")

        # Create a future token that will cause us to wait. Since we never send a new
        # event to reach that future stream_ordering, the worker will wait until the
        # full timeout.
        current_token = self.event_sources.get_current_token()
        future_position_token = current_token.copy_and_replace(
            StreamKeyType.ROOM,
            RoomStreamToken(stream=current_token.room_key.stream + 1),
        )

        future_position_token_serialized = self.get_success(
            future_position_token.to_string(self.store)
        )
>>>>>>> f6a5905b

        # Make the Sliding Sync request
        channel = self.make_request(
            "POST",
<<<<<<< HEAD
            self.sync_endpoint,
            {
                "lists": {
                    "dms": {
                        "ranges": [[0, 99]],
                        "sort": ["by_recency"],
                        "required_state": [],
                        "timeline_limit": 1,
                        "filters": {"is_dm": True},
                    },
                    "foo-list": {
                        "ranges": [[0, 99]],
                        "sort": ["by_recency"],
                        "required_state": [],
                        "timeline_limit": 1,
                        "filters": {"is_dm": False},
                    },
                }
            },
            access_token=user1_tok,
        )
        self.assertEqual(channel.code, 200, channel.json_body)

        # Make sure it has the foo-list we requested
        self.assertListEqual(
            list(channel.json_body["lists"].keys()),
            ["dms", "foo-list"],
            channel.json_body["lists"].keys(),
        )

        # Make sure the list includes the room we are joined to
        self.assertListEqual(
            list(channel.json_body["lists"]["dms"]["ops"]),
            [
                {
                    "op": "SYNC",
                    "range": [0, 99],
                    "room_ids": [dm_room_id],
                }
            ],
            list(channel.json_body["lists"]["dms"]),
        )
        self.assertListEqual(
            list(channel.json_body["lists"]["foo-list"]["ops"]),
            [
                {
                    "op": "SYNC",
                    "range": [0, 99],
                    "room_ids": [room_id],
                }
            ],
            list(channel.json_body["lists"]["foo-list"]),
=======
            self.sync_endpoint + f"?pos={future_position_token_serialized}",
            {
                "lists": {
                    "foo-list": {
                        "ranges": [[0, 99]],
                        "sort": ["by_notification_level", "by_recency", "by_name"],
                        "required_state": [
                            ["m.room.join_rules", ""],
                            ["m.room.history_visibility", ""],
                            ["m.space.child", "*"],
                        ],
                        "timeline_limit": 1,
                    }
                }
            },
            access_token=alice_access_token,
            await_result=False,
        )
        # Block for 10 seconds to make `notifier.wait_for_stream_token(from_token)`
        # timeout
        with self.assertRaises(TimedOutException):
            channel.await_result(timeout_ms=9900)
        channel.await_result(timeout_ms=200)
        self.assertEqual(channel.code, 200, channel.json_body)

        # We expect the `next_pos` in the result to be the same as what we requested
        # with because we weren't able to find anything new yet.
        self.assertEqual(
            channel.json_body["next_pos"], future_position_token_serialized
>>>>>>> f6a5905b
        )<|MERGE_RESOLUTION|>--- conflicted
+++ resolved
@@ -1333,27 +1333,6 @@
             channel.json_body["lists"]["foo-list"],
         )
 
-<<<<<<< HEAD
-    def test_filter_list(self) -> None:
-        """
-        Test that filters apply to lists
-        """
-        user1_id = self.register_user("user1", "pass")
-        user1_tok = self.login(user1_id, "pass")
-        user2_id = self.register_user("user2", "pass")
-        user2_tok = self.login(user2_id, "pass")
-
-        # Create a DM room
-        dm_room_id = self._create_dm_room(
-            inviter_user_id=user1_id,
-            inviter_tok=user1_tok,
-            invitee_user_id=user2_id,
-            invitee_tok=user2_tok,
-        )
-
-        # Create a normal room
-        room_id = self.helper.create_room_as(user1_id, tok=user1_tok, is_public=True)
-=======
     def test_wait_for_sync_token(self) -> None:
         """
         Test that worker will wait until it catches up to the given token
@@ -1373,12 +1352,64 @@
         future_position_token_serialized = self.get_success(
             future_position_token.to_string(self.store)
         )
->>>>>>> f6a5905b
 
         # Make the Sliding Sync request
         channel = self.make_request(
             "POST",
-<<<<<<< HEAD
+            self.sync_endpoint + f"?pos={future_position_token_serialized}",
+            {
+                "lists": {
+                    "foo-list": {
+                        "ranges": [[0, 99]],
+                        "sort": ["by_notification_level", "by_recency", "by_name"],
+                        "required_state": [
+                            ["m.room.join_rules", ""],
+                            ["m.room.history_visibility", ""],
+                            ["m.space.child", "*"],
+                        ],
+                        "timeline_limit": 1,
+                    }
+                }
+            },
+            access_token=alice_access_token,
+            await_result=False,
+        )
+        # Block for 10 seconds to make `notifier.wait_for_stream_token(from_token)`
+        # timeout
+        with self.assertRaises(TimedOutException):
+            channel.await_result(timeout_ms=9900)
+        channel.await_result(timeout_ms=200)
+        self.assertEqual(channel.code, 200, channel.json_body)
+
+        # We expect the `next_pos` in the result to be the same as what we requested
+        # with because we weren't able to find anything new yet.
+        self.assertEqual(
+            channel.json_body["next_pos"], future_position_token_serialized
+        )
+
+    def test_filter_list(self) -> None:
+        """
+        Test that filters apply to lists
+        """
+        user1_id = self.register_user("user1", "pass")
+        user1_tok = self.login(user1_id, "pass")
+        user2_id = self.register_user("user2", "pass")
+        user2_tok = self.login(user2_id, "pass")
+
+        # Create a DM room
+        dm_room_id = self._create_dm_room(
+            inviter_user_id=user1_id,
+            inviter_tok=user1_tok,
+            invitee_user_id=user2_id,
+            invitee_tok=user2_tok,
+        )
+
+        # Create a normal room
+        room_id = self.helper.create_room_as(user1_id, tok=user1_tok, is_public=True)
+
+        # Make the Sliding Sync request
+        channel = self.make_request(
+            "POST",
             self.sync_endpoint,
             {
                 "lists": {
@@ -1431,35 +1462,4 @@
                 }
             ],
             list(channel.json_body["lists"]["foo-list"]),
-=======
-            self.sync_endpoint + f"?pos={future_position_token_serialized}",
-            {
-                "lists": {
-                    "foo-list": {
-                        "ranges": [[0, 99]],
-                        "sort": ["by_notification_level", "by_recency", "by_name"],
-                        "required_state": [
-                            ["m.room.join_rules", ""],
-                            ["m.room.history_visibility", ""],
-                            ["m.space.child", "*"],
-                        ],
-                        "timeline_limit": 1,
-                    }
-                }
-            },
-            access_token=alice_access_token,
-            await_result=False,
-        )
-        # Block for 10 seconds to make `notifier.wait_for_stream_token(from_token)`
-        # timeout
-        with self.assertRaises(TimedOutException):
-            channel.await_result(timeout_ms=9900)
-        channel.await_result(timeout_ms=200)
-        self.assertEqual(channel.code, 200, channel.json_body)
-
-        # We expect the `next_pos` in the result to be the same as what we requested
-        # with because we weren't able to find anything new yet.
-        self.assertEqual(
-            channel.json_body["next_pos"], future_position_token_serialized
->>>>>>> f6a5905b
         )