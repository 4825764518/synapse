# -*- coding: utf-8 -*-
# Copyright 2018 New Vector Ltd
#
# Licensed under the Apache License, Version 2.0 (the "License");
# you may not use this file except in compliance with the License.
# You may obtain a copy of the License at
#
#     http://www.apache.org/licenses/LICENSE-2.0
#
# Unless required by applicable law or agreed to in writing, software
# distributed under the License is distributed on an "AS IS" BASIS,
# WITHOUT WARRANTIES OR CONDITIONS OF ANY KIND, either express or implied.
# See the License for the specific language governing permissions and
# limitations under the License.

import json
import os
import urllib.parse
from binascii import unhexlify

from mock import Mock

from twisted.internet.defer import Deferred

import synapse.rest.admin
from synapse.http.server import JsonResource
from synapse.logging.context import make_deferred_yieldable
from synapse.rest.admin import VersionServlet
from synapse.rest.client.v1 import events, login, room
from synapse.rest.client.v2_alpha import groups

from tests import unittest


class VersionTestCase(unittest.HomeserverTestCase):
    url = "/_synapse/admin/v1/server_version"

    def create_test_json_resource(self):
        resource = JsonResource(self.hs)
        VersionServlet(self.hs).register(resource)
        return resource

    def test_version_string(self):
        request, channel = self.make_request("GET", self.url, shorthand=False)
        self.render(request)

        self.assertEqual(200, int(channel.result["code"]), msg=channel.result["body"])
        self.assertEqual(
            {"server_version", "python_version"}, set(channel.json_body.keys())
        )


<<<<<<< HEAD
class UserRegisterTestCase(unittest.HomeserverTestCase):

    servlets = [synapse.rest.admin.register_servlets_for_client_rest_resource]

    def make_homeserver(self, reactor, clock):

        self.url = "/_matrix/client/r0/admin/register"

        self.registration_handler = Mock()
        self.identity_handler = Mock()
        self.login_handler = Mock()
        self.device_handler = Mock()
        self.device_handler.check_device_registered = Mock(return_value="FAKE")

        self.datastore = Mock(return_value=Mock())
        self.datastore.get_current_state_deltas = Mock(return_value=(0, []))

        self.secrets = Mock()

        self.hs = self.setup_test_homeserver()

        self.hs.config.registration_shared_secret = "shared"

        self.hs.get_media_repository = Mock()
        self.hs.get_deactivate_account_handler = Mock()

        return self.hs

    def test_disabled(self):
        """
        If there is no shared secret, registration through this method will be
        prevented.
        """
        self.hs.config.registration_shared_secret = None

        request, channel = self.make_request("POST", self.url, b"{}")
        self.render(request)

        self.assertEqual(400, int(channel.result["code"]), msg=channel.result["body"])
        self.assertEqual(
            "Shared secret registration is not enabled", channel.json_body["error"]
        )

    def test_get_nonce(self):
        """
        Calling GET on the endpoint will return a randomised nonce, using the
        homeserver's secrets provider.
        """
        secrets = Mock()
        secrets.token_hex = Mock(return_value="abcd")

        self.hs.get_secrets = Mock(return_value=secrets)

        request, channel = self.make_request("GET", self.url)
        self.render(request)

        self.assertEqual(channel.json_body, {"nonce": "abcd"})

    def test_expired_nonce(self):
        """
        Calling GET on the endpoint will return a randomised nonce, which will
        only last for SALT_TIMEOUT (60s).
        """
        request, channel = self.make_request("GET", self.url)
        self.render(request)
        nonce = channel.json_body["nonce"]

        # 59 seconds
        self.reactor.advance(59)

        body = json.dumps({"nonce": nonce})
        request, channel = self.make_request("POST", self.url, body.encode("utf8"))
        self.render(request)

        self.assertEqual(400, int(channel.result["code"]), msg=channel.result["body"])
        self.assertEqual("username must be specified", channel.json_body["error"])

        # 61 seconds
        self.reactor.advance(2)

        request, channel = self.make_request("POST", self.url, body.encode("utf8"))
        self.render(request)

        self.assertEqual(400, int(channel.result["code"]), msg=channel.result["body"])
        self.assertEqual("unrecognised nonce", channel.json_body["error"])

    def test_register_incorrect_nonce(self):
        """
        Only the provided nonce can be used, as it's checked in the MAC.
        """
        request, channel = self.make_request("GET", self.url)
        self.render(request)
        nonce = channel.json_body["nonce"]

        want_mac = hmac.new(key=b"shared", digestmod=hashlib.sha1)
        want_mac.update(b"notthenonce\x00bob\x00abc123\x00admin")
        want_mac = want_mac.hexdigest()

        body = json.dumps(
            {
                "nonce": nonce,
                "username": "bob",
                "password": "abc123",
                "admin": True,
                "mac": want_mac,
            }
        )
        request, channel = self.make_request("POST", self.url, body.encode("utf8"))
        self.render(request)

        self.assertEqual(403, int(channel.result["code"]), msg=channel.result["body"])
        self.assertEqual("HMAC incorrect", channel.json_body["error"])

    def test_register_correct_nonce(self):
        """
        When the correct nonce is provided, and the right key is provided, the
        user is registered.
        """
        request, channel = self.make_request("GET", self.url)
        self.render(request)
        nonce = channel.json_body["nonce"]

        want_mac = hmac.new(key=b"shared", digestmod=hashlib.sha1)
        want_mac.update(
            nonce.encode("ascii") + b"\x00bob\x00abc123\x00admin\x00support"
        )
        want_mac = want_mac.hexdigest()

        body = json.dumps(
            {
                "nonce": nonce,
                "username": "bob",
                "password": "abc123",
                "admin": True,
                "user_type": UserTypes.SUPPORT,
                "mac": want_mac,
            }
        )
        request, channel = self.make_request("POST", self.url, body.encode("utf8"))
        self.render(request)

        self.assertEqual(200, int(channel.result["code"]), msg=channel.result["body"])
        self.assertEqual("@bob:test", channel.json_body["user_id"])

    def test_nonce_reuse(self):
        """
        A valid unrecognised nonce.
        """
        request, channel = self.make_request("GET", self.url)
        self.render(request)
        nonce = channel.json_body["nonce"]

        want_mac = hmac.new(key=b"shared", digestmod=hashlib.sha1)
        want_mac.update(nonce.encode("ascii") + b"\x00bob\x00abc123\x00admin")
        want_mac = want_mac.hexdigest()

        body = json.dumps(
            {
                "nonce": nonce,
                "username": "bob",
                "password": "abc123",
                "admin": True,
                "mac": want_mac,
            }
        )
        request, channel = self.make_request("POST", self.url, body.encode("utf8"))
        self.render(request)

        self.assertEqual(200, int(channel.result["code"]), msg=channel.result["body"])
        self.assertEqual("@bob:test", channel.json_body["user_id"])

        # Now, try and reuse it
        request, channel = self.make_request("POST", self.url, body.encode("utf8"))
        self.render(request)

        self.assertEqual(400, int(channel.result["code"]), msg=channel.result["body"])
        self.assertEqual("unrecognised nonce", channel.json_body["error"])

    def test_missing_parts(self):
        """
        Synapse will complain if you don't give nonce, username, password, and
        mac.  Admin and user_types are optional.  Additional checks are done for length
        and type.
        """

        def nonce():
            request, channel = self.make_request("GET", self.url)
            self.render(request)
            return channel.json_body["nonce"]

        #
        # Nonce check
        #

        # Must be present
        body = json.dumps({})
        request, channel = self.make_request("POST", self.url, body.encode("utf8"))
        self.render(request)

        self.assertEqual(400, int(channel.result["code"]), msg=channel.result["body"])
        self.assertEqual("nonce must be specified", channel.json_body["error"])

        #
        # Username checks
        #

        # Must be present
        body = json.dumps({"nonce": nonce()})
        request, channel = self.make_request("POST", self.url, body.encode("utf8"))
        self.render(request)

        self.assertEqual(400, int(channel.result["code"]), msg=channel.result["body"])
        self.assertEqual("username must be specified", channel.json_body["error"])

        # Must be a string
        body = json.dumps({"nonce": nonce(), "username": 1234})
        request, channel = self.make_request("POST", self.url, body.encode("utf8"))
        self.render(request)

        self.assertEqual(400, int(channel.result["code"]), msg=channel.result["body"])
        self.assertEqual("Invalid username", channel.json_body["error"])

        # Must not have null bytes
        body = json.dumps({"nonce": nonce(), "username": "abcd\u0000"})
        request, channel = self.make_request("POST", self.url, body.encode("utf8"))
        self.render(request)

        self.assertEqual(400, int(channel.result["code"]), msg=channel.result["body"])
        self.assertEqual("Invalid username", channel.json_body["error"])

        # Must not have null bytes
        body = json.dumps({"nonce": nonce(), "username": "a" * 1000})
        request, channel = self.make_request("POST", self.url, body.encode("utf8"))
        self.render(request)

        self.assertEqual(400, int(channel.result["code"]), msg=channel.result["body"])
        self.assertEqual("Invalid username", channel.json_body["error"])

        #
        # Password checks
        #

        # Must be present
        body = json.dumps({"nonce": nonce(), "username": "a"})
        request, channel = self.make_request("POST", self.url, body.encode("utf8"))
        self.render(request)

        self.assertEqual(400, int(channel.result["code"]), msg=channel.result["body"])
        self.assertEqual("password must be specified", channel.json_body["error"])

        # Must be a string
        body = json.dumps({"nonce": nonce(), "username": "a", "password": 1234})
        request, channel = self.make_request("POST", self.url, body.encode("utf8"))
        self.render(request)

        self.assertEqual(400, int(channel.result["code"]), msg=channel.result["body"])
        self.assertEqual("Invalid password", channel.json_body["error"])

        # Must not have null bytes
        body = json.dumps({"nonce": nonce(), "username": "a", "password": "abcd\u0000"})
        request, channel = self.make_request("POST", self.url, body.encode("utf8"))
        self.render(request)

        self.assertEqual(400, int(channel.result["code"]), msg=channel.result["body"])
        self.assertEqual("Invalid password", channel.json_body["error"])

        # Super long
        body = json.dumps({"nonce": nonce(), "username": "a", "password": "A" * 1000})
        request, channel = self.make_request("POST", self.url, body.encode("utf8"))
        self.render(request)

        self.assertEqual(400, int(channel.result["code"]), msg=channel.result["body"])
        self.assertEqual("Invalid password", channel.json_body["error"])

        #
        # user_type check
        #

        # Invalid user_type
        body = json.dumps(
            {
                "nonce": nonce(),
                "username": "a",
                "password": "1234",
                "user_type": "invalid",
            }
        )
        request, channel = self.make_request("POST", self.url, body.encode("utf8"))
        self.render(request)

        self.assertEqual(400, int(channel.result["code"]), msg=channel.result["body"])
        self.assertEqual("Invalid user type", channel.json_body["error"])


class UsersListTestCase(unittest.HomeserverTestCase):

    servlets = [
        synapse.rest.admin.register_servlets,
        login.register_servlets,
    ]
    url = "/_synapse/admin/v2/users"

    def prepare(self, reactor, clock, hs):
        self.admin_user = self.register_user("admin", "pass", admin=True)
        self.admin_user_tok = self.login("admin", "pass")

        self.register_user("user1", "pass1", admin=False)
        self.register_user("user2", "pass2", admin=False)

    def test_no_auth(self):
        """
        Try to list users without authentication.
        """
        request, channel = self.make_request("GET", self.url, b"{}")
        self.render(request)

        self.assertEqual(401, int(channel.result["code"]), msg=channel.result["body"])
        self.assertEqual("M_MISSING_TOKEN", channel.json_body["errcode"])

    def test_all_users(self):
        """
        List all users, including deactivated users.
        """
        request, channel = self.make_request(
            "GET",
            self.url + "?deactivated=true",
            b"{}",
            access_token=self.admin_user_tok,
        )
        self.render(request)

        self.assertEqual(200, int(channel.result["code"]), msg=channel.result["body"])
        self.assertEqual(3, len(channel.json_body["users"]))


=======
>>>>>>> 1177d3f3
class ShutdownRoomTestCase(unittest.HomeserverTestCase):
    servlets = [
        synapse.rest.admin.register_servlets_for_client_rest_resource,
        login.register_servlets,
        events.register_servlets,
        room.register_servlets,
        room.register_deprecated_servlets,
    ]

    def prepare(self, reactor, clock, hs):
        self.event_creation_handler = hs.get_event_creation_handler()
        hs.config.user_consent_version = "1"

        consent_uri_builder = Mock()
        consent_uri_builder.build_user_consent_uri.return_value = "http://example.com"
        self.event_creation_handler._consent_uri_builder = consent_uri_builder

        self.store = hs.get_datastore()

        self.admin_user = self.register_user("admin", "pass", admin=True)
        self.admin_user_tok = self.login("admin", "pass")

        self.other_user = self.register_user("user", "pass")
        self.other_user_token = self.login("user", "pass")

        # Mark the admin user as having consented
        self.get_success(self.store.user_set_consent_version(self.admin_user, "1"))

    def test_shutdown_room_consent(self):
        """Test that we can shutdown rooms with local users who have not
        yet accepted the privacy policy. This used to fail when we tried to
        force part the user from the old room.
        """
        self.event_creation_handler._block_events_without_consent_error = None

        room_id = self.helper.create_room_as(self.other_user, tok=self.other_user_token)

        # Assert one user in room
        users_in_room = self.get_success(self.store.get_users_in_room(room_id))
        self.assertEqual([self.other_user], users_in_room)

        # Enable require consent to send events
        self.event_creation_handler._block_events_without_consent_error = "Error"

        # Assert that the user is getting consent error
        self.helper.send(
            room_id, body="foo", tok=self.other_user_token, expect_code=403
        )

        # Test that the admin can still send shutdown
        url = "admin/shutdown_room/" + room_id
        request, channel = self.make_request(
            "POST",
            url.encode("ascii"),
            json.dumps({"new_room_user_id": self.admin_user}),
            access_token=self.admin_user_tok,
        )
        self.render(request)

        self.assertEqual(200, int(channel.result["code"]), msg=channel.result["body"])

        # Assert there is now no longer anyone in the room
        users_in_room = self.get_success(self.store.get_users_in_room(room_id))
        self.assertEqual([], users_in_room)

    def test_shutdown_room_block_peek(self):
        """Test that a world_readable room can no longer be peeked into after
        it has been shut down.
        """

        self.event_creation_handler._block_events_without_consent_error = None

        room_id = self.helper.create_room_as(self.other_user, tok=self.other_user_token)

        # Enable world readable
        url = "rooms/%s/state/m.room.history_visibility" % (room_id,)
        request, channel = self.make_request(
            "PUT",
            url.encode("ascii"),
            json.dumps({"history_visibility": "world_readable"}),
            access_token=self.other_user_token,
        )
        self.render(request)
        self.assertEqual(200, int(channel.result["code"]), msg=channel.result["body"])

        # Test that the admin can still send shutdown
        url = "admin/shutdown_room/" + room_id
        request, channel = self.make_request(
            "POST",
            url.encode("ascii"),
            json.dumps({"new_room_user_id": self.admin_user}),
            access_token=self.admin_user_tok,
        )
        self.render(request)

        self.assertEqual(200, int(channel.result["code"]), msg=channel.result["body"])

        # Assert we can no longer peek into the room
        self._assert_peek(room_id, expect_code=403)

    def _assert_peek(self, room_id, expect_code):
        """Assert that the admin user can (or cannot) peek into the room.
        """

        url = "rooms/%s/initialSync" % (room_id,)
        request, channel = self.make_request(
            "GET", url.encode("ascii"), access_token=self.admin_user_tok
        )
        self.render(request)
        self.assertEqual(
            expect_code, int(channel.result["code"]), msg=channel.result["body"]
        )

        url = "events?timeout=0&room_id=" + room_id
        request, channel = self.make_request(
            "GET", url.encode("ascii"), access_token=self.admin_user_tok
        )
        self.render(request)
        self.assertEqual(
            expect_code, int(channel.result["code"]), msg=channel.result["body"]
        )


class DeleteGroupTestCase(unittest.HomeserverTestCase):
    servlets = [
        synapse.rest.admin.register_servlets_for_client_rest_resource,
        login.register_servlets,
        groups.register_servlets,
    ]

    def prepare(self, reactor, clock, hs):
        self.store = hs.get_datastore()

        self.admin_user = self.register_user("admin", "pass", admin=True)
        self.admin_user_tok = self.login("admin", "pass")

        self.other_user = self.register_user("user", "pass")
        self.other_user_token = self.login("user", "pass")

    def test_delete_group(self):
        # Create a new group
        request, channel = self.make_request(
            "POST",
            "/create_group".encode("ascii"),
            access_token=self.admin_user_tok,
            content={"localpart": "test"},
        )

        self.render(request)
        self.assertEqual(200, int(channel.result["code"]), msg=channel.result["body"])

        group_id = channel.json_body["group_id"]

        self._check_group(group_id, expect_code=200)

        # Invite/join another user

        url = "/groups/%s/admin/users/invite/%s" % (group_id, self.other_user)
        request, channel = self.make_request(
            "PUT", url.encode("ascii"), access_token=self.admin_user_tok, content={}
        )
        self.render(request)
        self.assertEqual(200, int(channel.result["code"]), msg=channel.result["body"])

        url = "/groups/%s/self/accept_invite" % (group_id,)
        request, channel = self.make_request(
            "PUT", url.encode("ascii"), access_token=self.other_user_token, content={}
        )
        self.render(request)
        self.assertEqual(200, int(channel.result["code"]), msg=channel.result["body"])

        # Check other user knows they're in the group
        self.assertIn(group_id, self._get_groups_user_is_in(self.admin_user_tok))
        self.assertIn(group_id, self._get_groups_user_is_in(self.other_user_token))

        # Now delete the group
        url = "/admin/delete_group/" + group_id
        request, channel = self.make_request(
            "POST",
            url.encode("ascii"),
            access_token=self.admin_user_tok,
            content={"localpart": "test"},
        )

        self.render(request)
        self.assertEqual(200, int(channel.result["code"]), msg=channel.result["body"])

        # Check group returns 404
        self._check_group(group_id, expect_code=404)

        # Check users don't think they're in the group
        self.assertNotIn(group_id, self._get_groups_user_is_in(self.admin_user_tok))
        self.assertNotIn(group_id, self._get_groups_user_is_in(self.other_user_token))

    def _check_group(self, group_id, expect_code):
        """Assert that trying to fetch the given group results in the given
        HTTP status code
        """

        url = "/groups/%s/profile" % (group_id,)
        request, channel = self.make_request(
            "GET", url.encode("ascii"), access_token=self.admin_user_tok
        )

        self.render(request)
        self.assertEqual(
            expect_code, int(channel.result["code"]), msg=channel.result["body"]
        )

    def _get_groups_user_is_in(self, access_token):
        """Returns the list of groups the user is in (given their access token)
        """
        request, channel = self.make_request(
            "GET", "/joined_groups".encode("ascii"), access_token=access_token
        )

        self.render(request)
        self.assertEqual(200, int(channel.result["code"]), msg=channel.result["body"])

        return channel.json_body["groups"]


class PurgeRoomTestCase(unittest.HomeserverTestCase):
    """Test /purge_room admin API.
    """

    servlets = [
        synapse.rest.admin.register_servlets,
        login.register_servlets,
        room.register_servlets,
    ]

    def prepare(self, reactor, clock, hs):
        self.store = hs.get_datastore()

        self.admin_user = self.register_user("admin", "pass", admin=True)
        self.admin_user_tok = self.login("admin", "pass")

    def test_purge_room(self):
        room_id = self.helper.create_room_as(self.admin_user, tok=self.admin_user_tok)

        # All users have to have left the room.
        self.helper.leave(room_id, user=self.admin_user, tok=self.admin_user_tok)

        url = "/_synapse/admin/v1/purge_room"
        request, channel = self.make_request(
            "POST",
            url.encode("ascii"),
            {"room_id": room_id},
            access_token=self.admin_user_tok,
        )
        self.render(request)

        self.assertEqual(200, int(channel.result["code"]), msg=channel.result["body"])

        # Test that the following tables have been purged of all rows related to the room.
        for table in (
            "current_state_events",
            "event_backward_extremities",
            "event_forward_extremities",
            "event_json",
            "event_push_actions",
            "event_search",
            "events",
            "group_rooms",
            "public_room_list_stream",
            "receipts_graph",
            "receipts_linearized",
            "room_aliases",
            "room_depth",
            "room_memberships",
            "room_stats_state",
            "room_stats_current",
            "room_stats_historical",
            "room_stats_earliest_token",
            "rooms",
            "stream_ordering_to_exterm",
            "users_in_public_rooms",
            "users_who_share_private_rooms",
            "appservice_room_list",
            "e2e_room_keys",
            "event_push_summary",
            "pusher_throttle",
            "group_summary_rooms",
            "local_invites",
            "room_account_data",
            "room_tags",
            "state_groups",
            "state_groups_state",
        ):
            count = self.get_success(
                self.store.db.simple_select_one_onecol(
                    table=table,
                    keyvalues={"room_id": room_id},
                    retcol="COUNT(*)",
                    desc="test_purge_room",
                )
            )

            self.assertEqual(count, 0, msg="Rows not purged in {}".format(table))

    test_purge_room.skip = "Disabled because it's currently broken"


class QuarantineMediaTestCase(unittest.HomeserverTestCase):
    """Test /quarantine_media admin API.
    """

    servlets = [
        synapse.rest.admin.register_servlets,
        synapse.rest.admin.register_servlets_for_media_repo,
        login.register_servlets,
        room.register_servlets,
    ]

    def prepare(self, reactor, clock, hs):
        self.store = hs.get_datastore()
        self.hs = hs

        # Allow for uploading and downloading to/from the media repo
        self.media_repo = hs.get_media_repository_resource()
        self.download_resource = self.media_repo.children[b"download"]
        self.upload_resource = self.media_repo.children[b"upload"]
        self.image_data = unhexlify(
            b"89504e470d0a1a0a0000000d4948445200000001000000010806"
            b"0000001f15c4890000000a49444154789c63000100000500010d"
            b"0a2db40000000049454e44ae426082"
        )

    def make_homeserver(self, reactor, clock):

        self.fetches = []

        def get_file(destination, path, output_stream, args=None, max_size=None):
            """
            Returns tuple[int,dict,str,int] of file length, response headers,
            absolute URI, and response code.
            """

            def write_to(r):
                data, response = r
                output_stream.write(data)
                return response

            d = Deferred()
            d.addCallback(write_to)
            self.fetches.append((d, destination, path, args))
            return make_deferred_yieldable(d)

        client = Mock()
        client.get_file = get_file

        self.storage_path = self.mktemp()
        self.media_store_path = self.mktemp()
        os.mkdir(self.storage_path)
        os.mkdir(self.media_store_path)

        config = self.default_config()
        config["media_store_path"] = self.media_store_path
        config["thumbnail_requirements"] = {}
        config["max_image_pixels"] = 2000000

        provider_config = {
            "module": "synapse.rest.media.v1.storage_provider.FileStorageProviderBackend",
            "store_local": True,
            "store_synchronous": False,
            "store_remote": True,
            "config": {"directory": self.storage_path},
        }
        config["media_storage_providers"] = [provider_config]

        hs = self.setup_test_homeserver(config=config, http_client=client)

        return hs

    def test_quarantine_media_requires_admin(self):
        self.register_user("nonadmin", "pass", admin=False)
        non_admin_user_tok = self.login("nonadmin", "pass")

        # Attempt quarantine media APIs as non-admin
        url = "/_synapse/admin/v1/media/quarantine/example.org/abcde12345"
        request, channel = self.make_request(
            "POST", url.encode("ascii"), access_token=non_admin_user_tok,
        )
        self.render(request)

        # Expect a forbidden error
        self.assertEqual(
            403,
            int(channel.result["code"]),
            msg="Expected forbidden on quarantining media as a non-admin",
        )

        # And the roomID/userID endpoint
        url = "/_synapse/admin/v1/room/!room%3Aexample.com/media/quarantine"
        request, channel = self.make_request(
            "POST", url.encode("ascii"), access_token=non_admin_user_tok,
        )
        self.render(request)

        # Expect a forbidden error
        self.assertEqual(
            403,
            int(channel.result["code"]),
            msg="Expected forbidden on quarantining media as a non-admin",
        )

    def test_quarantine_media_by_id(self):
        self.register_user("id_admin", "pass", admin=True)
        admin_user_tok = self.login("id_admin", "pass")

        self.register_user("id_nonadmin", "pass", admin=False)
        non_admin_user_tok = self.login("id_nonadmin", "pass")

        # Upload some media into the room
        response = self.helper.upload_media(
            self.upload_resource, self.image_data, tok=admin_user_tok
        )

        # Extract media ID from the response
        server_name_and_media_id = response["content_uri"][
            6:
        ]  # Cut off the 'mxc://' bit
        server_name, media_id = server_name_and_media_id.split("/")

        # Attempt to access the media
        request, channel = self.make_request(
            "GET",
            server_name_and_media_id,
            shorthand=False,
            access_token=non_admin_user_tok,
        )
        request.render(self.download_resource)
        self.pump(1.0)

        # Should be successful
        self.assertEqual(200, int(channel.code), msg=channel.result["body"])

        # Quarantine the media
        url = "/_synapse/admin/v1/media/quarantine/%s/%s" % (
            urllib.parse.quote(server_name),
            urllib.parse.quote(media_id),
        )
        request, channel = self.make_request("POST", url, access_token=admin_user_tok,)
        self.render(request)
        self.pump(1.0)
        self.assertEqual(200, int(channel.code), msg=channel.result["body"])

        # Attempt to access the media
        request, channel = self.make_request(
            "GET",
            server_name_and_media_id,
            shorthand=False,
            access_token=admin_user_tok,
        )
        request.render(self.download_resource)
        self.pump(1.0)

        # Should be quarantined
        self.assertEqual(
            404,
            int(channel.code),
            msg=(
                "Expected to receive a 404 on accessing quarantined media: %s"
                % server_name_and_media_id
            ),
        )

    def test_quarantine_all_media_in_room(self):
        self.register_user("room_admin", "pass", admin=True)
        admin_user_tok = self.login("room_admin", "pass")

        non_admin_user = self.register_user("room_nonadmin", "pass", admin=False)
        non_admin_user_tok = self.login("room_nonadmin", "pass")

        room_id = self.helper.create_room_as(non_admin_user, tok=admin_user_tok)
        self.helper.join(room_id, non_admin_user, tok=non_admin_user_tok)

        # Upload some media
        response_1 = self.helper.upload_media(
            self.upload_resource, self.image_data, tok=non_admin_user_tok
        )
        response_2 = self.helper.upload_media(
            self.upload_resource, self.image_data, tok=non_admin_user_tok
        )

        # Extract mxcs
        mxc_1 = response_1["content_uri"]
        mxc_2 = response_2["content_uri"]

        # Send it into the room
        self.helper.send_event(
            room_id,
            "m.room.message",
            content={"body": "image-1", "msgtype": "m.image", "url": mxc_1},
            txn_id="111",
            tok=non_admin_user_tok,
        )
        self.helper.send_event(
            room_id,
            "m.room.message",
            content={"body": "image-2", "msgtype": "m.image", "url": mxc_2},
            txn_id="222",
            tok=non_admin_user_tok,
        )

        # Quarantine all media in the room
        url = "/_synapse/admin/v1/room/%s/media/quarantine" % urllib.parse.quote(
            room_id
        )
        request, channel = self.make_request("POST", url, access_token=admin_user_tok,)
        self.render(request)
        self.pump(1.0)
        self.assertEqual(200, int(channel.code), msg=channel.result["body"])
        self.assertEqual(
            json.loads(channel.result["body"].decode("utf-8")),
            {"num_quarantined": 2},
            "Expected 2 quarantined items",
        )

        # Convert mxc URLs to server/media_id strings
        server_and_media_id_1 = mxc_1[6:]
        server_and_media_id_2 = mxc_2[6:]

        # Test that we cannot download any of the media anymore
        request, channel = self.make_request(
            "GET",
            server_and_media_id_1,
            shorthand=False,
            access_token=non_admin_user_tok,
        )
        request.render(self.download_resource)
        self.pump(1.0)

        # Should be quarantined
        self.assertEqual(
            404,
            int(channel.code),
            msg=(
                "Expected to receive a 404 on accessing quarantined media: %s"
                % server_and_media_id_1
            ),
        )

        request, channel = self.make_request(
            "GET",
            server_and_media_id_2,
            shorthand=False,
            access_token=non_admin_user_tok,
        )
        request.render(self.download_resource)
        self.pump(1.0)

        # Should be quarantined
        self.assertEqual(
            404,
            int(channel.code),
            msg=(
                "Expected to receive a 404 on accessing quarantined media: %s"
                % server_and_media_id_2
            ),
        )

    def test_quarantine_all_media_by_user(self):
        self.register_user("user_admin", "pass", admin=True)
        admin_user_tok = self.login("user_admin", "pass")

        non_admin_user = self.register_user("user_nonadmin", "pass", admin=False)
        non_admin_user_tok = self.login("user_nonadmin", "pass")

        # Upload some media
        response_1 = self.helper.upload_media(
            self.upload_resource, self.image_data, tok=non_admin_user_tok
        )
        response_2 = self.helper.upload_media(
            self.upload_resource, self.image_data, tok=non_admin_user_tok
        )

        # Extract media IDs
        server_and_media_id_1 = response_1["content_uri"][6:]
        server_and_media_id_2 = response_2["content_uri"][6:]

        # Quarantine all media by this user
        url = "/_synapse/admin/v1/user/%s/media/quarantine" % urllib.parse.quote(
            non_admin_user
        )
        request, channel = self.make_request(
            "POST", url.encode("ascii"), access_token=admin_user_tok,
        )
        self.render(request)
        self.pump(1.0)
        self.assertEqual(200, int(channel.result["code"]), msg=channel.result["body"])
        self.assertEqual(
            json.loads(channel.result["body"].decode("utf-8")),
            {"num_quarantined": 2},
            "Expected 2 quarantined items",
        )

        # Attempt to access each piece of media
        request, channel = self.make_request(
            "GET",
            server_and_media_id_1,
            shorthand=False,
            access_token=non_admin_user_tok,
        )
        request.render(self.download_resource)
        self.pump(1.0)

        # Should be quarantined
        self.assertEqual(
            404,
            int(channel.code),
            msg=(
                "Expected to receive a 404 on accessing quarantined media: %s"
                % server_and_media_id_1,
            ),
        )

        # Attempt to access each piece of media
        request, channel = self.make_request(
            "GET",
            server_and_media_id_2,
            shorthand=False,
            access_token=non_admin_user_tok,
        )
        request.render(self.download_resource)
        self.pump(1.0)

        # Should be quarantined
        self.assertEqual(
            404,
            int(channel.code),
            msg=(
                "Expected to receive a 404 on accessing quarantined media: %s"
                % server_and_media_id_2
            ),
        )<|MERGE_RESOLUTION|>--- conflicted
+++ resolved
@@ -50,344 +50,6 @@
         )
 
 
-<<<<<<< HEAD
-class UserRegisterTestCase(unittest.HomeserverTestCase):
-
-    servlets = [synapse.rest.admin.register_servlets_for_client_rest_resource]
-
-    def make_homeserver(self, reactor, clock):
-
-        self.url = "/_matrix/client/r0/admin/register"
-
-        self.registration_handler = Mock()
-        self.identity_handler = Mock()
-        self.login_handler = Mock()
-        self.device_handler = Mock()
-        self.device_handler.check_device_registered = Mock(return_value="FAKE")
-
-        self.datastore = Mock(return_value=Mock())
-        self.datastore.get_current_state_deltas = Mock(return_value=(0, []))
-
-        self.secrets = Mock()
-
-        self.hs = self.setup_test_homeserver()
-
-        self.hs.config.registration_shared_secret = "shared"
-
-        self.hs.get_media_repository = Mock()
-        self.hs.get_deactivate_account_handler = Mock()
-
-        return self.hs
-
-    def test_disabled(self):
-        """
-        If there is no shared secret, registration through this method will be
-        prevented.
-        """
-        self.hs.config.registration_shared_secret = None
-
-        request, channel = self.make_request("POST", self.url, b"{}")
-        self.render(request)
-
-        self.assertEqual(400, int(channel.result["code"]), msg=channel.result["body"])
-        self.assertEqual(
-            "Shared secret registration is not enabled", channel.json_body["error"]
-        )
-
-    def test_get_nonce(self):
-        """
-        Calling GET on the endpoint will return a randomised nonce, using the
-        homeserver's secrets provider.
-        """
-        secrets = Mock()
-        secrets.token_hex = Mock(return_value="abcd")
-
-        self.hs.get_secrets = Mock(return_value=secrets)
-
-        request, channel = self.make_request("GET", self.url)
-        self.render(request)
-
-        self.assertEqual(channel.json_body, {"nonce": "abcd"})
-
-    def test_expired_nonce(self):
-        """
-        Calling GET on the endpoint will return a randomised nonce, which will
-        only last for SALT_TIMEOUT (60s).
-        """
-        request, channel = self.make_request("GET", self.url)
-        self.render(request)
-        nonce = channel.json_body["nonce"]
-
-        # 59 seconds
-        self.reactor.advance(59)
-
-        body = json.dumps({"nonce": nonce})
-        request, channel = self.make_request("POST", self.url, body.encode("utf8"))
-        self.render(request)
-
-        self.assertEqual(400, int(channel.result["code"]), msg=channel.result["body"])
-        self.assertEqual("username must be specified", channel.json_body["error"])
-
-        # 61 seconds
-        self.reactor.advance(2)
-
-        request, channel = self.make_request("POST", self.url, body.encode("utf8"))
-        self.render(request)
-
-        self.assertEqual(400, int(channel.result["code"]), msg=channel.result["body"])
-        self.assertEqual("unrecognised nonce", channel.json_body["error"])
-
-    def test_register_incorrect_nonce(self):
-        """
-        Only the provided nonce can be used, as it's checked in the MAC.
-        """
-        request, channel = self.make_request("GET", self.url)
-        self.render(request)
-        nonce = channel.json_body["nonce"]
-
-        want_mac = hmac.new(key=b"shared", digestmod=hashlib.sha1)
-        want_mac.update(b"notthenonce\x00bob\x00abc123\x00admin")
-        want_mac = want_mac.hexdigest()
-
-        body = json.dumps(
-            {
-                "nonce": nonce,
-                "username": "bob",
-                "password": "abc123",
-                "admin": True,
-                "mac": want_mac,
-            }
-        )
-        request, channel = self.make_request("POST", self.url, body.encode("utf8"))
-        self.render(request)
-
-        self.assertEqual(403, int(channel.result["code"]), msg=channel.result["body"])
-        self.assertEqual("HMAC incorrect", channel.json_body["error"])
-
-    def test_register_correct_nonce(self):
-        """
-        When the correct nonce is provided, and the right key is provided, the
-        user is registered.
-        """
-        request, channel = self.make_request("GET", self.url)
-        self.render(request)
-        nonce = channel.json_body["nonce"]
-
-        want_mac = hmac.new(key=b"shared", digestmod=hashlib.sha1)
-        want_mac.update(
-            nonce.encode("ascii") + b"\x00bob\x00abc123\x00admin\x00support"
-        )
-        want_mac = want_mac.hexdigest()
-
-        body = json.dumps(
-            {
-                "nonce": nonce,
-                "username": "bob",
-                "password": "abc123",
-                "admin": True,
-                "user_type": UserTypes.SUPPORT,
-                "mac": want_mac,
-            }
-        )
-        request, channel = self.make_request("POST", self.url, body.encode("utf8"))
-        self.render(request)
-
-        self.assertEqual(200, int(channel.result["code"]), msg=channel.result["body"])
-        self.assertEqual("@bob:test", channel.json_body["user_id"])
-
-    def test_nonce_reuse(self):
-        """
-        A valid unrecognised nonce.
-        """
-        request, channel = self.make_request("GET", self.url)
-        self.render(request)
-        nonce = channel.json_body["nonce"]
-
-        want_mac = hmac.new(key=b"shared", digestmod=hashlib.sha1)
-        want_mac.update(nonce.encode("ascii") + b"\x00bob\x00abc123\x00admin")
-        want_mac = want_mac.hexdigest()
-
-        body = json.dumps(
-            {
-                "nonce": nonce,
-                "username": "bob",
-                "password": "abc123",
-                "admin": True,
-                "mac": want_mac,
-            }
-        )
-        request, channel = self.make_request("POST", self.url, body.encode("utf8"))
-        self.render(request)
-
-        self.assertEqual(200, int(channel.result["code"]), msg=channel.result["body"])
-        self.assertEqual("@bob:test", channel.json_body["user_id"])
-
-        # Now, try and reuse it
-        request, channel = self.make_request("POST", self.url, body.encode("utf8"))
-        self.render(request)
-
-        self.assertEqual(400, int(channel.result["code"]), msg=channel.result["body"])
-        self.assertEqual("unrecognised nonce", channel.json_body["error"])
-
-    def test_missing_parts(self):
-        """
-        Synapse will complain if you don't give nonce, username, password, and
-        mac.  Admin and user_types are optional.  Additional checks are done for length
-        and type.
-        """
-
-        def nonce():
-            request, channel = self.make_request("GET", self.url)
-            self.render(request)
-            return channel.json_body["nonce"]
-
-        #
-        # Nonce check
-        #
-
-        # Must be present
-        body = json.dumps({})
-        request, channel = self.make_request("POST", self.url, body.encode("utf8"))
-        self.render(request)
-
-        self.assertEqual(400, int(channel.result["code"]), msg=channel.result["body"])
-        self.assertEqual("nonce must be specified", channel.json_body["error"])
-
-        #
-        # Username checks
-        #
-
-        # Must be present
-        body = json.dumps({"nonce": nonce()})
-        request, channel = self.make_request("POST", self.url, body.encode("utf8"))
-        self.render(request)
-
-        self.assertEqual(400, int(channel.result["code"]), msg=channel.result["body"])
-        self.assertEqual("username must be specified", channel.json_body["error"])
-
-        # Must be a string
-        body = json.dumps({"nonce": nonce(), "username": 1234})
-        request, channel = self.make_request("POST", self.url, body.encode("utf8"))
-        self.render(request)
-
-        self.assertEqual(400, int(channel.result["code"]), msg=channel.result["body"])
-        self.assertEqual("Invalid username", channel.json_body["error"])
-
-        # Must not have null bytes
-        body = json.dumps({"nonce": nonce(), "username": "abcd\u0000"})
-        request, channel = self.make_request("POST", self.url, body.encode("utf8"))
-        self.render(request)
-
-        self.assertEqual(400, int(channel.result["code"]), msg=channel.result["body"])
-        self.assertEqual("Invalid username", channel.json_body["error"])
-
-        # Must not have null bytes
-        body = json.dumps({"nonce": nonce(), "username": "a" * 1000})
-        request, channel = self.make_request("POST", self.url, body.encode("utf8"))
-        self.render(request)
-
-        self.assertEqual(400, int(channel.result["code"]), msg=channel.result["body"])
-        self.assertEqual("Invalid username", channel.json_body["error"])
-
-        #
-        # Password checks
-        #
-
-        # Must be present
-        body = json.dumps({"nonce": nonce(), "username": "a"})
-        request, channel = self.make_request("POST", self.url, body.encode("utf8"))
-        self.render(request)
-
-        self.assertEqual(400, int(channel.result["code"]), msg=channel.result["body"])
-        self.assertEqual("password must be specified", channel.json_body["error"])
-
-        # Must be a string
-        body = json.dumps({"nonce": nonce(), "username": "a", "password": 1234})
-        request, channel = self.make_request("POST", self.url, body.encode("utf8"))
-        self.render(request)
-
-        self.assertEqual(400, int(channel.result["code"]), msg=channel.result["body"])
-        self.assertEqual("Invalid password", channel.json_body["error"])
-
-        # Must not have null bytes
-        body = json.dumps({"nonce": nonce(), "username": "a", "password": "abcd\u0000"})
-        request, channel = self.make_request("POST", self.url, body.encode("utf8"))
-        self.render(request)
-
-        self.assertEqual(400, int(channel.result["code"]), msg=channel.result["body"])
-        self.assertEqual("Invalid password", channel.json_body["error"])
-
-        # Super long
-        body = json.dumps({"nonce": nonce(), "username": "a", "password": "A" * 1000})
-        request, channel = self.make_request("POST", self.url, body.encode("utf8"))
-        self.render(request)
-
-        self.assertEqual(400, int(channel.result["code"]), msg=channel.result["body"])
-        self.assertEqual("Invalid password", channel.json_body["error"])
-
-        #
-        # user_type check
-        #
-
-        # Invalid user_type
-        body = json.dumps(
-            {
-                "nonce": nonce(),
-                "username": "a",
-                "password": "1234",
-                "user_type": "invalid",
-            }
-        )
-        request, channel = self.make_request("POST", self.url, body.encode("utf8"))
-        self.render(request)
-
-        self.assertEqual(400, int(channel.result["code"]), msg=channel.result["body"])
-        self.assertEqual("Invalid user type", channel.json_body["error"])
-
-
-class UsersListTestCase(unittest.HomeserverTestCase):
-
-    servlets = [
-        synapse.rest.admin.register_servlets,
-        login.register_servlets,
-    ]
-    url = "/_synapse/admin/v2/users"
-
-    def prepare(self, reactor, clock, hs):
-        self.admin_user = self.register_user("admin", "pass", admin=True)
-        self.admin_user_tok = self.login("admin", "pass")
-
-        self.register_user("user1", "pass1", admin=False)
-        self.register_user("user2", "pass2", admin=False)
-
-    def test_no_auth(self):
-        """
-        Try to list users without authentication.
-        """
-        request, channel = self.make_request("GET", self.url, b"{}")
-        self.render(request)
-
-        self.assertEqual(401, int(channel.result["code"]), msg=channel.result["body"])
-        self.assertEqual("M_MISSING_TOKEN", channel.json_body["errcode"])
-
-    def test_all_users(self):
-        """
-        List all users, including deactivated users.
-        """
-        request, channel = self.make_request(
-            "GET",
-            self.url + "?deactivated=true",
-            b"{}",
-            access_token=self.admin_user_tok,
-        )
-        self.render(request)
-
-        self.assertEqual(200, int(channel.result["code"]), msg=channel.result["body"])
-        self.assertEqual(3, len(channel.json_body["users"]))
-
-
-=======
->>>>>>> 1177d3f3
 class ShutdownRoomTestCase(unittest.HomeserverTestCase):
     servlets = [
         synapse.rest.admin.register_servlets_for_client_rest_resource,
