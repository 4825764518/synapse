# Copyright 2014-2016 OpenMarket Ltd
# Copyright 2018-2019 New Vector Ltd
#
# Licensed under the Apache License, Version 2.0 (the "License");
# you may not use this file except in compliance with the License.
# You may obtain a copy of the License at
#
#     http://www.apache.org/licenses/LICENSE-2.0
#
# Unless required by applicable law or agreed to in writing, software
# distributed under the License is distributed on an "AS IS" BASIS,
# WITHOUT WARRANTIES OR CONDITIONS OF ANY KIND, either express or implied.
# See the License for the specific language governing permissions and
# limitations under the License.

import atexit
import os
from typing import Any, Callable, Dict, List, Tuple, Type, TypeVar, Union, overload

import attr
from typing_extensions import Literal, ParamSpec

from synapse.api.constants import EventTypes
from synapse.api.room_versions import RoomVersions
from synapse.config.homeserver import HomeServerConfig
from synapse.config.server import DEFAULT_ROOM_VERSION
from synapse.logging.context import current_context, set_current_context
from synapse.server import HomeServer
from synapse.storage.database import LoggingDatabaseConnection
from synapse.storage.engines import create_engine
from synapse.storage.prepare_database import prepare_database

# set this to True to run the tests against postgres instead of sqlite.
#
# When running under postgres, we first create a base database with the name
# POSTGRES_BASE_DB and update it to the current schema. Then, for each test case, we
# create another unique database, using the base database as a template.
USE_POSTGRES_FOR_TESTS = os.environ.get("SYNAPSE_POSTGRES", False)
LEAVE_DB = os.environ.get("SYNAPSE_LEAVE_DB", False)
POSTGRES_USER = os.environ.get("SYNAPSE_POSTGRES_USER", None)
POSTGRES_HOST = os.environ.get("SYNAPSE_POSTGRES_HOST", None)
POSTGRES_PASSWORD = os.environ.get("SYNAPSE_POSTGRES_PASSWORD", None)
POSTGRES_PORT = (
    int(os.environ["SYNAPSE_POSTGRES_PORT"])
    if "SYNAPSE_POSTGRES_PORT" in os.environ
    else None
)
POSTGRES_BASE_DB = "_synapse_unit_tests_base_%s" % (os.getpid(),)

# When debugging a specific test, it's occasionally useful to write the
# DB to disk and query it with the sqlite CLI.
SQLITE_PERSIST_DB = os.environ.get("SYNAPSE_TEST_PERSIST_SQLITE_DB") is not None

# the dbname we will connect to in order to create the base database.
POSTGRES_DBNAME_FOR_INITIAL_CREATE = "postgres"


def setupdb() -> None:
    # If we're using PostgreSQL, set up the db once
    if USE_POSTGRES_FOR_TESTS:
        # create a PostgresEngine
        if USE_POSTGRES_FOR_TESTS == "psycopg":
            db_engine = create_engine({"name": "psycopg", "args": {}})
        else:
            db_engine = create_engine({"name": "psycopg2", "args": {}})
        # connect to postgres to create the base database.
        db_conn = db_engine.module.connect(
            user=POSTGRES_USER,
            host=POSTGRES_HOST,
            port=POSTGRES_PORT,
            password=POSTGRES_PASSWORD,
            dbname=POSTGRES_DBNAME_FOR_INITIAL_CREATE,
        )
        db_engine.attempt_to_set_autocommit(db_conn, autocommit=True)
        cur = db_conn.cursor()
        cur.execute("DROP DATABASE IF EXISTS %s;" % (POSTGRES_BASE_DB,))
        cur.execute(
            "CREATE DATABASE %s ENCODING 'UTF8' LC_COLLATE='C' LC_CTYPE='C' "
            "template=template0;" % (POSTGRES_BASE_DB,)
        )
        cur.close()
        db_conn.close()

        # Set up in the db
        db_conn = db_engine.module.connect(
<<<<<<< HEAD
=======
            dbname=POSTGRES_BASE_DB,
>>>>>>> bc4372ad
            user=POSTGRES_USER,
            host=POSTGRES_HOST,
            port=POSTGRES_PORT,
            password=POSTGRES_PASSWORD,
            dbname=POSTGRES_BASE_DB,
        )
        logging_conn = LoggingDatabaseConnection(db_conn, db_engine, "tests")
        prepare_database(logging_conn, db_engine, None)
        logging_conn.close()

        def _cleanup() -> None:
            db_conn = db_engine.module.connect(
                user=POSTGRES_USER,
                host=POSTGRES_HOST,
                port=POSTGRES_PORT,
                password=POSTGRES_PASSWORD,
                dbname=POSTGRES_DBNAME_FOR_INITIAL_CREATE,
            )
            db_engine.attempt_to_set_autocommit(db_conn, autocommit=True)
            cur = db_conn.cursor()
            cur.execute("DROP DATABASE IF EXISTS %s;" % (POSTGRES_BASE_DB,))
            cur.close()
            db_conn.close()

        atexit.register(_cleanup)


@overload
def default_config(name: str, parse: Literal[False] = ...) -> Dict[str, object]:
    ...


@overload
def default_config(name: str, parse: Literal[True]) -> HomeServerConfig:
    ...


def default_config(
    name: str, parse: bool = False
) -> Union[Dict[str, object], HomeServerConfig]:
    """
    Create a reasonable test config.
    """
    config_dict = {
        "server_name": name,
        # Setting this to an empty list turns off federation sending.
        "federation_sender_instances": [],
        "media_store_path": "media",
        # the test signing key is just an arbitrary ed25519 key to keep the config
        # parser happy
        "signing_key": "ed25519 a_lPym qvioDNmfExFBRPgdTU+wtFYKq4JfwFRv7sYVgWvmgJg",
        # Disable trusted key servers, otherwise unit tests might try to actually
        # reach out to matrix.org.
        "trusted_key_servers": [],
        "event_cache_size": 1,
        "enable_registration": True,
        "enable_registration_captcha": False,
        "macaroon_secret_key": "not even a little secret",
        "password_providers": [],
        "worker_app": None,
        "block_non_admin_invites": False,
        "federation_domain_whitelist": None,
        "filter_timeline_limit": 5000,
        "user_directory_search_all_users": False,
        "user_consent_server_notice_content": None,
        "block_events_without_consent_error": None,
        "user_consent_at_registration": False,
        "user_consent_policy_name": "Privacy Policy",
        "media_storage_providers": [],
        "autocreate_auto_join_rooms": True,
        "auto_join_rooms": [],
        "limit_usage_by_mau": False,
        "hs_disabled": False,
        "hs_disabled_message": "",
        "max_mau_value": 50,
        "mau_trial_days": 0,
        "mau_stats_only": False,
        "mau_limits_reserved_threepids": [],
        "admin_contact": None,
        "rc_message": {"per_second": 10000, "burst_count": 10000},
        "rc_registration": {"per_second": 10000, "burst_count": 10000},
        "rc_login": {
            "address": {"per_second": 10000, "burst_count": 10000},
            "account": {"per_second": 10000, "burst_count": 10000},
            "failed_attempts": {"per_second": 10000, "burst_count": 10000},
        },
        "rc_joins": {
            "local": {"per_second": 10000, "burst_count": 10000},
            "remote": {"per_second": 10000, "burst_count": 10000},
        },
        "rc_joins_per_room": {"per_second": 10000, "burst_count": 10000},
        "rc_invites": {
            "per_room": {"per_second": 10000, "burst_count": 10000},
            "per_user": {"per_second": 10000, "burst_count": 10000},
        },
        "rc_3pid_validation": {"per_second": 10000, "burst_count": 10000},
        "saml2_enabled": False,
        "public_baseurl": None,
        "default_identity_server": None,
        "key_refresh_interval": 24 * 60 * 60 * 1000,
        "old_signing_keys": {},
        "tls_fingerprints": [],
        "use_frozen_dicts": False,
        # We need a sane default_room_version, otherwise attempts to create
        # rooms will fail.
        "default_room_version": DEFAULT_ROOM_VERSION,
        # disable user directory updates, because they get done in the
        # background, which upsets the test runner. Setting this to an
        # (obviously) fake worker name disables updating the user directory.
        "update_user_directory_from_worker": "does_not_exist_worker_name",
        "caches": {"global_factor": 1, "sync_response_cache_duration": 0},
        "listeners": [{"port": 0, "type": "http"}],
    }

    if parse:
        config = HomeServerConfig()
        config.parse_config_dict(config_dict, "", "")
        return config

    return config_dict


def mock_getRawHeaders(headers=None):  # type: ignore[no-untyped-def]
    headers = headers if headers is not None else {}

    def getRawHeaders(name, default=None):  # type: ignore[no-untyped-def]
        # If the requested header is present, the real twisted function returns
        # List[str] if name is a str and List[bytes] if name is a bytes.
        # This mock doesn't support that behaviour.
        # Fortunately, none of the current callers of mock_getRawHeaders() provide a
        # headers dict, so we don't encounter this discrepancy in practice.
        return headers.get(name, default)

    return getRawHeaders


P = ParamSpec("P")


@attr.s(slots=True, auto_attribs=True)
class Timer:
    absolute_time: float
    callback: Callable[[], None]
    expired: bool


# TODO: Make this generic over a ParamSpec?
@attr.s(slots=True, auto_attribs=True)
class Looper:
    func: Callable[..., Any]
    interval: float  # seconds
    last: float
    args: Tuple[object, ...]
    kwargs: Dict[str, object]


class MockClock:
    now = 1000.0

    def __init__(self) -> None:
        # Timers in no particular order
        self.timers: List[Timer] = []
        self.loopers: List[Looper] = []

    def time(self) -> float:
        return self.now

    def time_msec(self) -> int:
        return int(self.time() * 1000)

    def call_later(
        self,
        delay: float,
        callback: Callable[P, object],
        *args: P.args,
        **kwargs: P.kwargs,
    ) -> Timer:
        ctx = current_context()

        def wrapped_callback() -> None:
            set_current_context(ctx)
            callback(*args, **kwargs)

        t = Timer(self.now + delay, wrapped_callback, False)
        self.timers.append(t)

        return t

    def looping_call(
        self,
        function: Callable[P, object],
        interval: float,
        *args: P.args,
        **kwargs: P.kwargs,
    ) -> None:
        self.loopers.append(Looper(function, interval / 1000.0, self.now, args, kwargs))

    def cancel_call_later(self, timer: Timer, ignore_errs: bool = False) -> None:
        if timer.expired:
            if not ignore_errs:
                raise Exception("Cannot cancel an expired timer")

        timer.expired = True
        self.timers = [t for t in self.timers if t != timer]

    # For unit testing
    def advance_time(self, secs: float) -> None:
        self.now += secs

        timers = self.timers
        self.timers = []

        for t in timers:
            if t.expired:
                raise Exception("Timer already expired")

            if self.now >= t.absolute_time:
                t.expired = True
                t.callback()
            else:
                self.timers.append(t)

        for looped in self.loopers:
            if looped.last + looped.interval < self.now:
                looped.func(*looped.args, **looped.kwargs)
                looped.last = self.now

    def advance_time_msec(self, ms: float) -> None:
        self.advance_time(ms / 1000.0)


async def create_room(hs: HomeServer, room_id: str, creator_id: str) -> None:
    """Creates and persist a creation event for the given room"""

    persistence_store = hs.get_storage_controllers().persistence
    assert persistence_store is not None
    store = hs.get_datastores().main
    event_builder_factory = hs.get_event_builder_factory()
    event_creation_handler = hs.get_event_creation_handler()

    await store.store_room(
        room_id=room_id,
        room_creator_user_id=creator_id,
        is_public=False,
        room_version=RoomVersions.V1,
    )

    builder = event_builder_factory.for_room_version(
        RoomVersions.V1,
        {
            "type": EventTypes.Create,
            "state_key": "",
            "sender": creator_id,
            "room_id": room_id,
            "content": {},
        },
    )

    event, unpersisted_context = await event_creation_handler.create_new_client_event(
        builder
    )
    context = await unpersisted_context.persist(event)

    await persistence_store.persist_event(event, context)


T = TypeVar("T")


def checked_cast(type: Type[T], x: object) -> T:
    """A version of typing.cast that is checked at runtime.

    We have our own function for this for two reasons:

    1. typing.cast itself is deliberately a no-op at runtime, see
       https://docs.python.org/3/library/typing.html#typing.cast
    2. To help workaround a mypy-zope bug https://github.com/Shoobx/mypy-zope/issues/91
       where mypy would erroneously consider `isinstance(x, type)` to be false in all
       circumstances.

    For this to make sense, `T` needs to be something that `isinstance` can check; see
        https://docs.python.org/3/library/functions.html?highlight=isinstance#isinstance
        https://docs.python.org/3/glossary.html#term-abstract-base-class
        https://docs.python.org/3/library/typing.html#typing.runtime_checkable
    for more details.
    """
    assert isinstance(x, type)
    return x<|MERGE_RESOLUTION|>--- conflicted
+++ resolved
@@ -83,15 +83,11 @@
 
         # Set up in the db
         db_conn = db_engine.module.connect(
-<<<<<<< HEAD
-=======
             dbname=POSTGRES_BASE_DB,
->>>>>>> bc4372ad
             user=POSTGRES_USER,
             host=POSTGRES_HOST,
             port=POSTGRES_PORT,
             password=POSTGRES_PASSWORD,
-            dbname=POSTGRES_BASE_DB,
         )
         logging_conn = LoggingDatabaseConnection(db_conn, db_engine, "tests")
         prepare_database(logging_conn, db_engine, None)
