--- conflicted
+++ resolved
@@ -140,14 +140,11 @@
     config.admin_contact = None
     config.rc_messages_per_second = 10000
     config.rc_message_burst_count = 10000
-<<<<<<< HEAD
     config.register_mxid_from_3pid = None
     config.shadow_server = None
-=======
     config.saml2_enabled = False
     config.public_baseurl = None
     config.default_identity_server = None
->>>>>>> 9ffadcdb
 
     config.use_frozen_dicts = False
 
