#!/synapse/.venv/bin/python

import codecs
import glob
import os
import platform
import subprocess
import sys

import jinja2

VIRTUALENV_INTERPRETER = "/synapse/.venv/bin/python"


# Utility functions
def log(txt):
    print(txt, file=sys.stderr)


def error(txt):
    log(txt)
    sys.exit(2)


def convert(src, dst, environ):
    """Generate a file from a template

    Args:
        src (str): path to input file
        dst (str): path to file to write
        environ (dict): environment dictionary, for replacement mappings.
    """
    with open(src) as infile:
        template = infile.read()
    rendered = jinja2.Template(template).render(**environ)
    with open(dst, "w") as outfile:
        outfile.write(rendered)


def generate_config_from_template(config_dir, config_path, environ, ownership):
    """Generate a homeserver.yaml from environment variables

    Args:
        config_dir (str): where to put generated config files
        config_path (str): where to put the main config file
        environ (dict): environment dictionary
        ownership (str|None): "<user>:<group>" string which will be used to set
            ownership of the generated configs. If None, ownership will not change.
    """
    for v in ("SYNAPSE_SERVER_NAME", "SYNAPSE_REPORT_STATS"):
        if v not in environ:
            error(
                "Environment variable '%s' is mandatory when generating a config file."
                % (v,)
            )

    # populate some params from data files (if they exist, else create new ones)
    environ = environ.copy()
    secrets = {
        "registration": "SYNAPSE_REGISTRATION_SHARED_SECRET",
        "macaroon": "SYNAPSE_MACAROON_SECRET_KEY",
    }

    for name, secret in secrets.items():
        if secret not in environ:
            filename = "/data/%s.%s.key" % (environ["SYNAPSE_SERVER_NAME"], name)

            # if the file already exists, load in the existing value; otherwise,
            # generate a new secret and write it to a file

            if os.path.exists(filename):
                log("Reading %s from %s" % (secret, filename))
                with open(filename) as handle:
                    value = handle.read()
            else:
                log("Generating a random secret for {}".format(secret))
                value = codecs.encode(os.urandom(32), "hex").decode()
                with open(filename, "w") as handle:
                    handle.write(value)
            environ[secret] = value

    environ["SYNAPSE_APPSERVICES"] = glob.glob("/data/appservices/*.yaml")
    if not os.path.exists(config_dir):
        os.mkdir(config_dir)

    # Convert SYNAPSE_NO_TLS to boolean if exists
    if "SYNAPSE_NO_TLS" in environ:
        tlsanswerstring = str.lower(environ["SYNAPSE_NO_TLS"])
        if tlsanswerstring in ("true", "on", "1", "yes"):
            environ["SYNAPSE_NO_TLS"] = True
        else:
            if tlsanswerstring in ("false", "off", "0", "no"):
                environ["SYNAPSE_NO_TLS"] = False
            else:
                error(
                    'Environment variable "SYNAPSE_NO_TLS" found but value "'
                    + tlsanswerstring
                    + '" unrecognized; exiting.'
                )

    if "SYNAPSE_LOG_CONFIG" not in environ:
        environ["SYNAPSE_LOG_CONFIG"] = config_dir + "/log.config"

    log("Generating synapse config file " + config_path)
    convert("/conf/homeserver.yaml", config_path, environ)

    log_config_file = environ["SYNAPSE_LOG_CONFIG"]
    log("Generating log config file " + log_config_file)
    convert("/conf/log.config", log_config_file, environ)

    # Hopefully we already have a signing key, but generate one if not.
    args = [
<<<<<<< HEAD
        VIRTUALENV_INTERPRETER,
=======
        sys.executable,
>>>>>>> d1cd96ce
        "-m",
        "synapse.app.homeserver",
        "--config-path",
        config_path,
        # tell synapse to put generated keys in /data rather than /compiled
        "--keys-directory",
        config_dir,
        "--generate-keys",
    ]

    if ownership is not None:
        log(f"Setting ownership on /data to {ownership}")
        subprocess.check_output(["chown", "-R", ownership, "/data"])
        args = ["gosu", ownership] + args

    subprocess.check_output(args)


def run_generate_config(environ, ownership):
    """Run synapse with a --generate-config param to generate a template config file

    Args:
        environ (dict): env var dict
        ownership (str|None): "userid:groupid" arg for chmod. If None, ownership will not change.

    Never returns.
    """
    for v in ("SYNAPSE_SERVER_NAME", "SYNAPSE_REPORT_STATS"):
        if v not in environ:
            error("Environment variable '%s' is mandatory in `generate` mode." % (v,))

    server_name = environ["SYNAPSE_SERVER_NAME"]
    config_dir = environ.get("SYNAPSE_CONFIG_DIR", "/data")
    config_path = environ.get("SYNAPSE_CONFIG_PATH", config_dir + "/homeserver.yaml")
    data_dir = environ.get("SYNAPSE_DATA_DIR", "/data")

    if ownership is not None:
        # make sure that synapse has perms to write to the data dir.
        log(f"Setting ownership on {data_dir} to {ownership}")
        subprocess.check_output(["chown", ownership, data_dir])

    # create a suitable log config from our template
    log_config_file = "%s/%s.log.config" % (config_dir, server_name)
    if not os.path.exists(log_config_file):
        log("Creating log config %s" % (log_config_file,))
        convert("/conf/log.config", log_config_file, environ)

    # generate the main config file, and a signing key.
    args = [
<<<<<<< HEAD
        VIRTUALENV_INTERPRETER,
=======
        sys.executable,
>>>>>>> d1cd96ce
        "-m",
        "synapse.app.homeserver",
        "--server-name",
        server_name,
        "--report-stats",
        environ["SYNAPSE_REPORT_STATS"],
        "--config-path",
        config_path,
        "--config-directory",
        config_dir,
        "--data-directory",
        data_dir,
        "--generate-config",
        "--open-private-ports",
    ]
    # log("running %s" % (args, ))
<<<<<<< HEAD
    os.execv(VIRTUALENV_INTERPRETER, args)
=======
    os.execv(sys.executable, args)
>>>>>>> d1cd96ce


def main(args, environ):
    mode = args[1] if len(args) > 1 else "run"

    # if we were given an explicit user to switch to, do so
    ownership = None
    if "UID" in environ:
        desired_uid = int(environ["UID"])
        desired_gid = int(environ.get("GID", "991"))
        ownership = f"{desired_uid}:{desired_gid}"
    elif os.getuid() == 0:
        # otherwise, if we are running as root, use user 991
        ownership = "991:991"

    synapse_worker = environ.get("SYNAPSE_WORKER", "synapse.app.homeserver")

    # In generate mode, generate a configuration and missing keys, then exit
    if mode == "generate":
        return run_generate_config(environ, ownership)

    if mode == "migrate_config":
        # generate a config based on environment vars.
        config_dir = environ.get("SYNAPSE_CONFIG_DIR", "/data")
        config_path = environ.get(
            "SYNAPSE_CONFIG_PATH", config_dir + "/homeserver.yaml"
        )
        return generate_config_from_template(
            config_dir, config_path, environ, ownership
        )

    if mode != "run":
        error("Unknown execution mode '%s'" % (mode,))

    args = args[2:]

    if "-m" not in args:
        args = ["-m", synapse_worker] + args

    jemallocpath = "/usr/lib/%s-linux-gnu/libjemalloc.so.2" % (platform.machine(),)

    if os.path.isfile(jemallocpath):
        environ["LD_PRELOAD"] = jemallocpath
    else:
        log("Could not find %s, will not use" % (jemallocpath,))

    # if there are no config files passed to synapse, try adding the default file
    if not any(p.startswith("--config-path") or p.startswith("-c") for p in args):
        config_dir = environ.get("SYNAPSE_CONFIG_DIR", "/data")
        config_path = environ.get(
            "SYNAPSE_CONFIG_PATH", config_dir + "/homeserver.yaml"
        )

        if not os.path.exists(config_path):
            if "SYNAPSE_SERVER_NAME" in environ:
                error(
                    """\
Config file '%s' does not exist.

The synapse docker image no longer supports generating a config file on-the-fly
based on environment variables. You can migrate to a static config file by
running with 'migrate_config'. See the README for more details.
"""
                    % (config_path,)
                )

            error(
                "Config file '%s' does not exist. You should either create a new "
                "config file by running with the `generate` argument (and then edit "
                "the resulting file before restarting) or specify the path to an "
                "existing config file with the SYNAPSE_CONFIG_PATH variable."
                % (config_path,)
            )

        args += ["--config-path", config_path]

    log("Starting synapse with args " + " ".join(args))

<<<<<<< HEAD
    args = [VIRTUALENV_INTERPRETER] + args
=======
    args = [sys.executable] + args
>>>>>>> d1cd96ce
    if ownership is not None:
        args = ["gosu", ownership] + args
        os.execve("/usr/sbin/gosu", args, environ)
    else:
<<<<<<< HEAD
        os.execve(VIRTUALENV_INTERPRETER, args, environ)
=======
        os.execve(sys.executable, args, environ)
>>>>>>> d1cd96ce


if __name__ == "__main__":
    main(sys.argv, os.environ)<|MERGE_RESOLUTION|>--- conflicted
+++ resolved
@@ -8,8 +8,6 @@
 import sys
 
 import jinja2
-
-VIRTUALENV_INTERPRETER = "/synapse/.venv/bin/python"
 
 
 # Utility functions
@@ -110,11 +108,7 @@
 
     # Hopefully we already have a signing key, but generate one if not.
     args = [
-<<<<<<< HEAD
-        VIRTUALENV_INTERPRETER,
-=======
         sys.executable,
->>>>>>> d1cd96ce
         "-m",
         "synapse.app.homeserver",
         "--config-path",
@@ -164,11 +158,7 @@
 
     # generate the main config file, and a signing key.
     args = [
-<<<<<<< HEAD
-        VIRTUALENV_INTERPRETER,
-=======
         sys.executable,
->>>>>>> d1cd96ce
         "-m",
         "synapse.app.homeserver",
         "--server-name",
@@ -185,11 +175,7 @@
         "--open-private-ports",
     ]
     # log("running %s" % (args, ))
-<<<<<<< HEAD
-    os.execv(VIRTUALENV_INTERPRETER, args)
-=======
     os.execv(sys.executable, args)
->>>>>>> d1cd96ce
 
 
 def main(args, environ):
@@ -268,20 +254,12 @@
 
     log("Starting synapse with args " + " ".join(args))
 
-<<<<<<< HEAD
-    args = [VIRTUALENV_INTERPRETER] + args
-=======
     args = [sys.executable] + args
->>>>>>> d1cd96ce
     if ownership is not None:
         args = ["gosu", ownership] + args
         os.execve("/usr/sbin/gosu", args, environ)
     else:
-<<<<<<< HEAD
-        os.execve(VIRTUALENV_INTERPRETER, args, environ)
-=======
         os.execve(sys.executable, args, environ)
->>>>>>> d1cd96ce
 
 
 if __name__ == "__main__":
